#include <iostream>
#include <vector>
#include <getopt.h>
#include <functional>
#include "stream.hpp"
#include "index.hpp"
#include "position.hpp"
#include "vg.pb.h"
#include "vg.hpp"
#include "srpe.hpp"

using namespace std;
using namespace vg;

void help_srpe(char** argv){
    cerr << "Usage: " << argv[0] << " srpe [options] <data.gam> <data.gam.index> <graph.vg>" << endl
        << "Options: " << endl
<<<<<<< HEAD
        << "-m / --max-iter <MaximumIterations> max number of iterations for homogenization." << endl
        
=======
>>>>>>> 18273bf1
        << endl;
        //<< "-S / --SV-TYPE comma separated list of SV types to detect (default: all)." << endl
        


    /**
     * --sv-type
     * --threads
     * --max-iter
     * --realign
     */

}



int main_srpe(int argc, char** argv){
    string gam_name = "";
    string gam_index_name = "";
    string graph_name = "";
    string xg_name = "";
    string gcsa_name = "";
    string gca_lcp_name = "";

    int max_iter = 0;
    int max_frag_len = -1;
    int max_soft_clip = -1;

    /*
     * int sc_cutoff
     * int max_dist between reads
     *
     */
    vector<string> search_types;
    search_types.push_back("DEL");

    if (argc <= 2) {
        help_srpe(argv);
        return 1;
    }

    int c;
    optind = 2; // force optind past command positional argument
    while (true) {
        static struct option long_options[] =
        {
<<<<<<< HEAD
            {"max-iter", required_argument, 0, 'm'},
=======
            {"xg-index", required_argument, 0, 'x'},
            {"help", no_argument, 0, 'h'},

>>>>>>> 18273bf1
            {0, 0, 0, 0}

        };
        int option_index = 0;
<<<<<<< HEAD
        c = getopt_long (argc, argv, "m:",
=======
        c = getopt_long (argc, argv, "hx:",
>>>>>>> 18273bf1
                long_options, &option_index);

        // Detect the end of the options.
        if (c == -1)
            break;

        switch (c)
        {
<<<<<<< HEAD
            case 'm':
                max_iter = atoi(optarg);
=======
            case 'x':
                xg_name = optarg;
>>>>>>> 18273bf1
                break;
            case 'h':
            case '?':
            default:
                help_srpe(argv);
                abort();
        }

    }


    SRPE srpe;
<<<<<<< HEAD
    Filter ff;
    vector<Alignment> alns;
    vector<string> sigtypes;
    vector<string> searches = {"DEL"};
    std::function<void(Alignment&, Alignment&)> flag_signature_read_support = [&ff, &alns, &sigtypes, &buffer](Alignment& aln_first, Alignment& aln_second){
        
        //srpe.apply(aln, alns);
        //srpe.apply(aln, positions);
=======



    /*
     * now that we've been through every read, check for erroneous depth signals
     * read the gam
     * the gam index
     * and the graph
     */


    gam_name = argv[optind];
    gam_index_name = argv[++optind];
    graph_name = argv[++optind];

    xg::XG xg_ind;
    Index gamind;

    vg::VG* graph;

    if (!xg_name.empty()){
        ifstream in(xg_name);
        xg_ind.load(in);
    }
    if (!gam_index_name.empty()){
        gamind.open_read_only(gam_index_name);
    }
    else{

    }

    if (!graph_name.empty()){
        ifstream in(graph_name);
        graph = new VG(in, false);
    }
    else{

    }
    /***
     * First we need to find discordant Aligments
     * so that we can generate signatures for each SVTYPE.
     * We assume that our GAM contains these.
     */
    vector<pair<Alignment, Alignment> > discords;
    vector<pair<Alignment, Alignment> > fraggles;
    vector<pair<Alignment, Alignment> > clippies;
    std::function<void(Alignment&, Alignment&)> lambda = [&srpe, &discords, &clippies, &fraggles, &max_soft_clip](Alignment& aln_one, Alignment& aln_two){

        /* For each alignment in the gam:
         * Find the node the alignment maps to
         * find its mate read, if it has one
         * Check if alignment/mate fail any filters
         * if they do:
         *  find all the alignments that map to that node
         *  Look for matching signatures on other reads at the node
         *  Check the depth at the Locus, and update it as well
         *
         */
        srpe.ff.set_inverse(true);
        pair<Alignment, Alignment> intermeds = srpe.ff.deletion_filter(aln_one, aln_two);
        if (intermeds.first.name() != ""){
            discords.push_back(intermeds);
        }

        srpe.ff.set_soft_clip_limit(max_soft_clip);
        intermeds = srpe.ff.soft_clip_filter(aln_one, aln_two);
        if (intermeds.first.name() != ""){
            clippies.push_back(intermeds);
        }

        //TODO set path_length limit
        srpe.ff.max_path_length = 500;
        intermeds = srpe.ff.path_length_filter(aln_one, aln_two);
        if (intermeds.first.name() != ""){
            fraggles.push_back(intermeds);
        }

        srpe.ff.set_inverse(false);
>>>>>>> 18273bf1

        
    };

<<<<<<< HEAD

    gam_name = argv[optind];
    gam_index_name = argv[++optind];
    graph_name = argv[++optind];

    // Read in GAM and filter for Sigs
    
    // Convert sigs to edges and nodes

    // Find newly incorporated nodes / edges within X nodes or Y bp of each other
    // and remap reads to refine them.
    // Refinement: for N variant edges/nodes within X bp/nodes of one another, calculate the
    // sig quality ~ (reads mapped, mapping qual of reads, soft clipping, fragment length consistency,
    // )
    // Take the X highest-scoring edges / nodes and remap reads to just these.
    // Repeat this process until convergence, or after max-iter iterations

    // Can now emit refined variant calls.

=======


    for (int i = 0; i < clippies.size(); i++){
        Alignment a = clippies[i].first;
        int64_t clipped_id = 0;
        if (a.path().mapping_size() > 0){
            Path path = a.path();
            Edit left_edit = path.mapping(0).edit(0);
            Edit right_edit = path.mapping(path.mapping_size() - 1).edit(path.mapping(path.mapping_size() - 1).edit_size() - 1);
            int left_overhang = left_edit.to_length() - left_edit.from_length();
            int right_overhang = right_edit.to_length() - right_edit.from_length();
            clipped_id = (left_overhang >= right_overhang) ? path.mapping(0).position().node_id() : path.mapping(path.mapping_size() - 1).position().node_id();
        }

        int est_frag = 0;
        std::function<void(const Alignment&)> frag_len_fil = [&](const Alignment& x){
            Alignment ret = srpe.ff.path_length_filter( (Alignment&) x);
            if (ret.name() != ""){
                for (int fi = 0; fi < ret.fragment_size(); fi++)
                est_frag = ret.fragment(i).length();
            }
        };

        // Create a mapper
        //
        // find SMEMs
        //
        // Create edge
        //
        // get subgraph, index, remap


        //gamind.for_alignment_in_range(p.node_id() - 1, p.node_id() + 1, frag_len_fil);
        // gam_index.for_alignment_in_range();  // get all those alignments within the clipped region and 1 adj node each side,
        // and check if they have discordant frag_lens
        // if they do, get those fragment lens, determine the insert size,
        // and tuck an edge there. Remap that soft-clipped  alignments; expect their score to go up (hopefully).
        //
        // vector<MaximalExactMatch> find_smems(const string& seq, int max_length);
        //
        // 
    }




    vector<Locus> sigs;
    std::function<void(Alignment&, Alignment&)> aln_to_sig_del = [&xg_ind, &sigs](Alignment& aln_one, Alignment& aln_two){
        // create a Path from the last non-clipped base in X and the first non-clipped base in X'
        // where X ---->     X' <-----
        // Include the match portion of the reads because why not.

        //#pragma omp critical
        {
            Locus ll;
            ll.set_name( aln_one.name() + "_L" );
            Position p_left;
            Position p_right;
            Path l_p;

            Path p_one = aln_one.path();
            Path p_two = aln_two.path();
            bool found_one = false;
            bool found_two = false;
            // Add first matches
            for (int i =  p_one.mapping_size() - 1; i >= 0; --i){
                Mapping m_curr = p_one.mapping(i);
                if (m_curr.edit_size() > 0){
                    for (int j = m_curr.edit_size() - 1; j >= 0; --j){
                        Edit e = m_curr.edit(j);
                        if (e.from_length() != e.to_length()){
                            continue;
                        }
                        else{
                            p_left = m_curr.position();
                            Mapping* m_new = l_p.add_mapping();
                            *m_new->mutable_position() = p_left;
                            Edit* e_new = m_new->add_edit();
                            e_new->set_from_length(1);
                            e_new->set_to_length(1);
                            found_one = true;
                            break;
                        }
                    }
                }
            }
            //Add the second match portion.
            //
            //Mapping* m_new_right;
            Mapping m;
            for (int i = 0; i < p_two.mapping_size(); i++){
                m = p_two.mapping(i);
                if (m.edit_size() > 0){
                    for (int j = m.edit_size() - 1; j >= 0; --j){
                        Edit e = m.edit(j);
                        if (e.from_length() != e.to_length()){
                            continue;
                        }
                        else{
                            p_right = m.position();
                            found_two = true;
                            //m_new_right = l_p.add_mapping();
                            //*m_new_right->mutable_position() = p_right;
                            //Edit* e_new = m_new_right->add_edit();
                            //e_new->set_from_length(1);
                            //e_new->set_to_length(1);
                            break;
                        }   
                    }
                }
            }

            // Add a large edge via:
            // 1. A from_length the size of the deletion.
            // Get length of farthest clip -> nearest clip
            if (found_one && found_two){
                //cerr << p_left.node_id() << " <- " << p_right.node_id() << endl;
                int64_t low_pos = (p_left.node_id() < p_right.node_id()) ? p_left.node_id() : p_right.node_id();
                int64_t high_pos = (p_left.node_id() > p_right.node_id()) ? p_left.node_id() : p_right.node_id();
                //           map<string, vector<size_t> > path_to_node_pos_left = xg_ind.node_positions_in_paths(p_left.node_id());
                //           map<string, vector<size_t> > path_to_node_pos_right = xg_ind.node_positions_in_paths(p_right.node_id());
                //           Path p;
                //           for (auto x_path : path_to_node_pos_left){
                //               p = xg_ind.path(x_path.first);
                //           }
                // Add an edit with from_length of this length
                // and to_length = 0
                vector<size_t> p_of_n = xg_ind.paths_of_node(low_pos);
                int64_t p_id = xg_ind.rank_to_id(p_of_n[0]);
                xg::size_t p_rank = xg_ind.id_to_rank(p_id);
                //cerr << xg_ind.path_name(p_rank) << " has been found." << endl;

                int64_t next_id = low_pos;
                while ((next_id != high_pos) && (next_id != 0)){
                    if (next_id != low_pos){
                        Mapping* mm = l_p.add_mapping();
                        Position pp;
                        pp.set_node_id(next_id);
                        *mm->mutable_position() = make_position(next_id, false, 0);
                        Edit* ee = mm->add_edit();
                        ee->set_to_length(0);
                        ee->set_from_length( xg_ind.node_length(next_id) );

                    }

                    //cerr << next_id << " -> ";
                    ++next_id;
                    next_id = xg_ind.prev_path_node_by_id(p_rank, next_id);

                }

                Mapping* far_right = l_p.add_mapping();
                *far_right = m;
                //cerr << l_p.DebugString() << endl;
                //cerr << endl;

                *ll.add_allele() = l_p;
                //err << ll.DebugString(); 
#pragma omp critical
                sigs.push_back(ll);

            }
            else {
                cerr << "only one read contains a mapping." << endl;
            }
        }
    };


    /**
     * Next we will convert those alignments to Locus records.
     */


    if (!gam_name.empty()){
        ifstream gamfi(gam_name);
        gam_paired_interleaved_for_each_parallel(gamfi, lambda);
    }
    else{
        cerr << "NO GAM PROVIDED" << endl;
    }


    std::function<double(vector<pair<Alignment, Alignment> >)> score_paired_alignments = [](vector<pair<Alignment, Alignment> > alns){
        double MAX_MAPQ = 684;
        double MAX_SCORE = MAX_MAPQ * alns.size();
        double score = 0.0;

        double sum_mapq = 0.0;
        double sum_softlcip = 0.0;
        double cost_inverted_readpair = 2.0;
        double cost_one_end_anchored = 4.0;

        int ploidy = 2;
        double ploidy_score = 0.0 ;

        for (auto a : alns){
            sum_mapq += a.first.mapping_quality();
            sum_mapq += a.second.mapping_quality();
            if (a.first.path().mapping_size() == 0){

            }
            else{

            }
            if (a.second.path().mapping_size() == 0){

            }
            else{

            }
        }

        return (score / MAX_SCORE);
    };

    std::function<double(vector<Alignment>)> score_single_alignments = [](vector<Alignment> alns){
        double MAX_MAPQ = 684;
        double MAX_SCORE = MAX_MAPQ * alns.size();
        double score = 0.0;

        double sum_mapq = 0.0;
        double sum_softlcip = 0.0;

        int ploidy = 2;
        double ploidy_score = 0.0 ;

        for (auto a : alns){
            sum_mapq += a.mapping_quality();
            sum_mapq += a.mapping_quality();
            if (a.path().mapping_size() == 0){

            }
            else{

            }
        }

        return (score / MAX_SCORE);

    };



    vector<Path> paths_to_add;
    std::function<void(vector<Locus>)> homogenize_loci = [&paths_to_add](vector<Locus> loci){

    };

    std::function<void(int64_t, double&)> get_local_depth_at_node = [](int64_t node_id, double& avg_d){

    };

    //std::function<void(int64_t, int64_t, double&) frac_homozygous = [](int64_t start, int64_t end, double& score{
    //
    //};

    std::function<void(int64_t, int64_t, double&)> depth_in_range = [](int64_t front, int64_t back, double& avg_d){};

    double best_score = 0;
    for (auto ll : sigs){
        // Add that sig
        paths_to_add.push_back(ll.allele(0));
        //graph->edit(paths_to_add);
        ///remap_subgraph();
        // Score that sig
        //score = score_alns_paired();
        // Is it the best sig?
        // if (score > best_score){
        //  // Pop the old sig
        //
        //  // Push the new sig
        //  // best_score = score
        // }
        // else if (score == best_score){
        //   I guess include both?
        // }
        // else{
        //  continue;
        // } 
    }
>>>>>>> 18273bf1

    graph->edit(paths_to_add);

    graph->serialize_to_ostream(cout);
    delete graph;


    /**
     * We'll need to homogenize nearby records.
     * Homogenization process:
     *  1. for all variation w/in <WINDOW> bp:
     *      - Get subgraph
     *      - Remove all other variation in this window.
     *      - Map reads over nodes in thei region (and unmapped reads!)
     *      - Score it
     *  Take the variant(s) with the highest score; no idea how to decide this.
     *  Maybe just take the top N within some limit of each other.
     */



    // TODO CHECK SIGS; if two within 10bp of start and 10 bp of end, homogenize them.


    /**
     * At this point we can emit preliminary calls,
     * or we can:
     *  1. Modify the graph by calling vg::edit on our newly created loci
     *  2. Remap reads around these modifications
     *  3. Re-call our loci
     *  4. Add in new variation / remove variation with low scores.
     */ 

    //for (auto x : sigs){
    //cerr << x.name() << endl;
    //}

}<|MERGE_RESOLUTION|>--- conflicted
+++ resolved
@@ -15,12 +15,7 @@
 void help_srpe(char** argv){
     cerr << "Usage: " << argv[0] << " srpe [options] <data.gam> <data.gam.index> <graph.vg>" << endl
         << "Options: " << endl
-<<<<<<< HEAD
-        << "-m / --max-iter <MaximumIterations> max number of iterations for homogenization." << endl
-        
-=======
->>>>>>> 18273bf1
-        << endl;
+       << endl;
         //<< "-S / --SV-TYPE comma separated list of SV types to detect (default: all)." << endl
         
 
@@ -66,22 +61,15 @@
     while (true) {
         static struct option long_options[] =
         {
-<<<<<<< HEAD
             {"max-iter", required_argument, 0, 'm'},
-=======
             {"xg-index", required_argument, 0, 'x'},
             {"help", no_argument, 0, 'h'},
 
->>>>>>> 18273bf1
             {0, 0, 0, 0}
 
         };
         int option_index = 0;
-<<<<<<< HEAD
-        c = getopt_long (argc, argv, "m:",
-=======
-        c = getopt_long (argc, argv, "hx:",
->>>>>>> 18273bf1
+        c = getopt_long (argc, argv, "m:x:",
                 long_options, &option_index);
 
         // Detect the end of the options.
@@ -90,13 +78,10 @@
 
         switch (c)
         {
-<<<<<<< HEAD
             case 'm':
                 max_iter = atoi(optarg);
-=======
             case 'x':
                 xg_name = optarg;
->>>>>>> 18273bf1
                 break;
             case 'h':
             case '?':
@@ -109,18 +94,6 @@
 
 
     SRPE srpe;
-<<<<<<< HEAD
-    Filter ff;
-    vector<Alignment> alns;
-    vector<string> sigtypes;
-    vector<string> searches = {"DEL"};
-    std::function<void(Alignment&, Alignment&)> flag_signature_read_support = [&ff, &alns, &sigtypes, &buffer](Alignment& aln_first, Alignment& aln_second){
-        
-        //srpe.apply(aln, alns);
-        //srpe.apply(aln, positions);
-=======
-
-
 
     /*
      * now that we've been through every read, check for erroneous depth signals
@@ -197,12 +170,10 @@
         }
 
         srpe.ff.set_inverse(false);
->>>>>>> 18273bf1
 
         
     };
 
-<<<<<<< HEAD
 
     gam_name = argv[optind];
     gam_index_name = argv[++optind];
@@ -221,9 +192,6 @@
     // Repeat this process until convergence, or after max-iter iterations
 
     // Can now emit refined variant calls.
-
-=======
-
 
     for (int i = 0; i < clippies.size(); i++){
         Alignment a = clippies[i].first;
@@ -504,7 +472,6 @@
         //  continue;
         // } 
     }
->>>>>>> 18273bf1
 
     graph->edit(paths_to_add);
 

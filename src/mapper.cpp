#include <unordered_set>
#include "mapper.hpp"

//#define debug_mapper

namespace vg {

BaseMapper::BaseMapper(xg::XG* xidex,
                       gcsa::GCSA* g,
                       gcsa::LCPArray* a) :
      xindex(xidex)
    , gcsa(g)
    , lcp(a)
    , min_mem_length(0)
    , mem_reseed_length(0)
    , fast_reseed(true)
    , fast_reseed_length_diff(4)
    , hit_max(0)
    , cache_size(128)
<<<<<<< HEAD
    , alignment_threads(1)
    , qual_adj_aligner(nullptr)
    , regular_aligner(nullptr)
    , adjust_alignments_for_base_quality(false)
    , mapping_quality_method(Approx)
=======
    , mate_rescues(0)
    , alignment_match(1)
    , alignment_mismatch(4)
    , alignment_gap_open(6)
    , alignment_gap_extension(1)
    , full_length_alignment_bonus(5)
    , maybe_mq_threshold(10)
    , min_banded_mq(0)
    , max_band_jump(0)
    , identity_weight(1)
>>>>>>> c18dbaf8
{
    init_aligner(default_match, default_mismatch, default_gap_open,
                 default_gap_extension, default_full_length_bonus);
    init_node_cache();
    init_node_start_cache();
    init_node_pos_cache();
    init_edge_cache();
    
    // TODO: removing these consistency checks because we seem to have violated them pretty wontonly in
    // the code base already by changing the members directly when they were still public
    
//    // allow a default constructor with no indexes
//    if (xidex || g || a) {
//        if(xidex == nullptr) {
//            // We need an XG graph.
//            cerr << "error:[vg::Mapper] cannot create an xg-based Mapper with null xg index" << endl;
//            exit(1);
//        }
//        
//        if (g == nullptr) {
//            // We need a GCSA2 index too.
//            cerr << "error:[vg::Mapper] cannot create an xg-based Mapper with null GCSA2 index" << endl;
//            exit(1);
//        }
//        
//        if (a == nullptr) {
//            // And an LCP array
//            cerr << "error:[vg::Mapper] cannot create an xg-based Mapper with null LCP index" << endl;
//            exit(1);
//        }
//    }
}
   
BaseMapper::BaseMapper(void) : BaseMapper(nullptr, nullptr, nullptr) {
    // Nothing to do. Default constructed and can't really do anything.
}

BaseMapper::~BaseMapper(void) {
    
    clear_aligners();
    
    for (auto& nc : node_cache) {
        delete nc;
    }
    for (auto& npc : node_pos_cache) {
        delete npc;
    }
    for (auto& nsc : node_start_cache) {
        delete nsc;
    }
    for (auto& ec : edge_cache) {
        delete ec;
    }
}
    
// Use the GCSA2 index to find super-maximal exact matches.
vector<MaximalExactMatch>
BaseMapper::find_mems_simple(string::const_iterator seq_begin,
                             string::const_iterator seq_end,
                             int max_mem_length,
                             int min_mem_length,
                             int reseed_length) {
    
    if (!gcsa) {
        cerr << "error:[vg::Mapper] a GCSA2 index is required to query MEMs" << endl;
        exit(1);
    }
    
    string::const_iterator cursor = seq_end;
    vector<MaximalExactMatch> mems;
    
    // an empty sequence matches the entire bwt
    if (seq_begin == seq_end) {
        mems.emplace_back(MaximalExactMatch(seq_begin, seq_end,
                                            gcsa::range_type(0, gcsa->size() - 1)));
        return mems;
    }
    
    // find SMEMs using GCSA+LCP array
    // algorithm sketch:
    // set up a cursor pointing to the last position in the sequence
    // set up a structure to track our MEMs, and set it == "" and full range match
    // while our cursor is >= the beginning of the string
    //   try a step of backwards searching using LF mapping
    //   if our range goes to 0
    //       go back to the last non-empty range
    //       emit the MEM corresponding to this range
    //       start a new mem
    //           use the LCP array's parent function to cut off the end of the match
    //           (effectively, this steps up the suffix tree)
    //           and calculate the new end point using the LCP of the parent node
    // emit the final MEM, if we finished in a matching state
    
    // the temporary MEM we'll build up in this process
    auto full_range = gcsa::range_type(0, gcsa->size() - 1);
    MaximalExactMatch match(cursor, cursor, full_range);
    gcsa::range_type last_range = match.range;
    --cursor; // start off looking at the last character in the query
    while (cursor >= seq_begin) {
        // hold onto our previous range
        last_range = match.range;
        // execute one step of LF mapping
        match.range = gcsa->LF(match.range, gcsa->alpha.char2comp[*cursor]);
        if (gcsa::Range::empty(match.range)
            || max_mem_length && match.end-cursor > max_mem_length
            || match.end-cursor > gcsa->order()) {
            // break on N; which for DNA we assume is non-informative
            // this *will* match many places in assemblies; this isn't helpful
            if (*cursor == 'N' || last_range == full_range) {
                // we mismatched in a single character
                // there is no MEM here
                match.begin = cursor+1;
                match.range = last_range;
                mems.push_back(match);
                match.end = cursor;
                match.range = full_range;
                --cursor;
            } else {
                // we've exhausted our BWT range, so the last match range was maximal
                // or: we have exceeded the order of the graph (FPs if we go further)
                //     we have run over our parameter-defined MEM limit
                // record the last MEM
                match.begin = cursor+1;
                match.range = last_range;
                mems.push_back(match);
                // set up the next MEM using the parent node range
                // length of last MEM, which we use to update our end pointer for the next MEM
                size_t last_mem_length = match.end - match.begin;
                // get the parent suffix tree node corresponding to the parent of the last MEM's STNode
                gcsa::STNode parent = lcp->parent(last_range);
                // change the end for the next mem to reflect our step size
                size_t step_size = last_mem_length - parent.lcp();
                match.end = mems.back().end-step_size;
                // and set up the next MEM using the parent node range
                match.range = parent.range();
            }
        } else {
            // we are matching
            match.begin = cursor;
            // just step to the next position
            --cursor;
        }
    }
    // if we have a non-empty MEM at the end, record it
    if (match.end - match.begin > 0) mems.push_back(match);
    
    // find the SMEMs from the mostly-SMEM and some MEM list we've built
    // FIXME: un-hack this (it shouldn't be needed!)
    // the algorithm sometimes generates MEMs contained in SMEMs
    // with the pattern that they have the same beginning position
    map<string::const_iterator, string::const_iterator> smems_begin;
    for (auto& mem : mems) {
        auto x = smems_begin.find(mem.begin);
        if (x == smems_begin.end()) {
            smems_begin[mem.begin] = mem.end;
        } else {
            if (x->second < mem.end) {
                x->second = mem.end;
            }
        }
    }
    
    // remove zero-length entries and MEMs that aren't SMEMs
    // the zero-length ones are associated with single-base MEMs that tend to
    // match the entire index (typically Ns)
    // minor TODO: fix the above algorithm so they aren't introduced at all
    mems.erase(std::remove_if(mems.begin(), mems.end(),
                              [&smems_begin,
                               &min_mem_length](const MaximalExactMatch& m) {
                                  return ( m.end-m.begin == 0
                                          || m.length() < min_mem_length
                                          || smems_begin[m.begin] != m.end
                                          || m.count_Ns() > 0
                                          );
                              }),
               mems.end());
    // return the matches in natural order
    std::reverse(mems.begin(), mems.end());
    
    // fill the counts before deciding what to do
    for (auto& mem : mems) {
        if (mem.length() >= min_mem_length) {
            mem.match_count = gcsa->count(mem.range);
            if (mem.match_count > 0 && (!hit_max || mem.match_count <= hit_max)) {
                gcsa->locate(mem.range, mem.nodes);
            }
        }
    }
    
    // reseed the long smems with shorter mems
    if (reseed_length) {
        // find if there are any mems that should be reseeded
        // iterate through MEMs
        vector<MaximalExactMatch> reseeded;
        for (auto& mem : mems) {
            // reseed if we have a long singular match
            if (mem.length() >= reseed_length
                && mem.match_count == 1
                // or if we only have one mem for the entire read (even if it may have many matches)
                || mems.size() == 1) {
                // reseed at midway between here and the min mem length and at the min mem length
                int reseed_to = mem.length() / 2;
                int reseeds = 0;
                while (reseeds == 0 && reseed_to >= min_mem_length) {
#ifdef debug_mapper
#pragma omp critical
                    if (debug) cerr << "reseeding " << mem.sequence() << " with " << reseed_to << endl;
#endif
                    vector<MaximalExactMatch> remems = find_mems_simple(mem.begin,
                                                                        mem.end,
                                                                        reseed_to,
                                                                        min_mem_length,
                                                                        0);
                    reseed_to /= 2;
                    for (auto& rmem : remems) {
                        // keep if we have more than the match count of the parent
                        if (rmem.length() >= min_mem_length
                            && rmem.match_count > mem.match_count) {
                            ++reseeds;
                            reseeded.push_back(rmem);
                        }
                    }
                }
                // at least keep the original mem if needed
                if (reseeds == 0) {
                    reseeded.push_back(mem);
                }
            } else {
                reseeded.push_back(mem);
            }
        }
        mems = reseeded;
        // re-sort the MEMs by their start position
        std::sort(mems.begin(), mems.end(), [](const MaximalExactMatch& m1, const MaximalExactMatch& m2) { return m1.begin < m2.begin; });
    }
    // print the matches
    /*
     for (auto& mem : mems) {
     cerr << mem << endl;
     }
     */
    // verify the matches (super costly at scale)
    /*
     #ifdef debug_mapper
     if (debug) { check_mems(mems); }
     #endif
     */
    return mems;
}

<<<<<<< HEAD
// Use the GCSA2 index to find super-maximal exact matches (and optionally sub-MEMs).
vector<MaximalExactMatch> BaseMapper::find_mems_deep(string::const_iterator seq_begin,
                                                     string::const_iterator seq_end,
                                                     double& longest_lcp,
                                                     int max_mem_length,
                                                     int min_mem_length,
                                                     int reseed_length) {
    
#ifdef debug_mapper
=======
bool Mapper::pair_rescue(Alignment& mate1, Alignment& mate2) {
    // bail out if we can't figure out how far to go
    if (!fragment_size) return false;
    //auto aligner = (mate1.quality().empty() ? get_regular_aligner() : get_qual_adj_aligner());
    double hang_threshold = 0.9;
    double retry_threshold = 0.7;
    //double hang_threshold = mate1.sequence().size() * aligner->match * 0.9;
    //double retry_threshold = mate1.sequence().size() * aligner->match * 0.3;
    //cerr << "hang " << hang_threshold << " retry " << retry_threshold << endl;
    //cerr << mate1.score() << " " << mate2.score() << endl;
    // based on our statistics about the alignments
    // get the subgraph overlapping the likely candidate position of the second alignment
    bool rescue_off_first = false;
    bool rescue_off_second = false;
    pos_t mate_pos;
    if (mate1.identity() > mate2.identity()
        && mate1.identity() >= hang_threshold
        && mate2.identity() < retry_threshold) {
        // retry off mate1
#ifdef debueg_mapper
>>>>>>> c18dbaf8
#pragma omp critical
    {
        cerr << "find_mems: sequence ";
        for (auto iter = seq_begin; iter != seq_end; iter++) {
            cerr << *iter;
        }
        cerr << ", max mem length " << max_mem_length << ", min mem length " <<
        min_mem_length << ", reseed length " << reseed_length << endl;
    }
#endif
    
    
    if (!gcsa) {
        cerr << "error:[vg::Mapper] a GCSA2 index is required to query MEMs" << endl;
        exit(1);
    }
    
    if (min_mem_length > reseed_length && reseed_length) {
        cerr << "error:[vg::Mapper] minimimum reseed length for MEMs cannot be less than minimum MEM length" << endl;
        exit(1);
    }
    vector<MaximalExactMatch> mems;
    vector<pair<MaximalExactMatch, vector<size_t> > > sub_mems;
    
    gcsa::range_type full_range = gcsa::range_type(0, gcsa->size() - 1);
    
    // an empty sequence matches the entire bwt
    if (seq_begin == seq_end) {
        mems.push_back(MaximalExactMatch(seq_begin, seq_end, full_range));
    }
    
    // find SMEMs using GCSA+LCP array
    // algorithm sketch:
    // set up a cursor pointing to the last position in the sequence
    // set up a structure to track our MEMs, and set it == "" and full range match
    // while our cursor is >= the beginning of the string
    //   try a step of backwards searching using LF mapping
    //   if our range goes to 0
    //       go back to the last non-empty range
    //       emit the MEM corresponding to this range
    //       start a new mem
    //           use the LCP array's parent function to cut off the end of the match
    //           (effectively, this steps up the suffix tree)
    //           and calculate the new end point using the LCP of the parent node
    // emit the final MEM, if we finished in a matching state
    
    // next position we will extend matches to
    string::const_iterator cursor = seq_end - 1;
    
    // range of the last iteration
    gcsa::range_type last_range = full_range;
    
    // the temporary MEM we'll build up in this process
    MaximalExactMatch match(cursor, seq_end, full_range);
    
    // did we move the cursor or the end of the match last iteration?
    bool prev_iter_jumped_lcp = false;
    
    int max_lcp = 0;
    size_t mem_length = 0;
    vector<int> lcp_maxima;
    
    bool reseed_mem = false;
    
    auto should_reseed = [&]() {
        return (reseed_length
                && mem_length >= min_mem_length
                && max_lcp >= reseed_length);
    };
    
    auto do_reseed = [&]() {
        if (fast_reseed) {
            find_sub_mems_fast(mems,
                               match.begin,
                               min_mem_length,
                               sub_mems);
        } else {
            find_sub_mems(mems,
                          match.begin,
                          min_mem_length,
                          sub_mems);
        }
    };
    
    // loop maintains invariant that match.range contains the hits for seq[cursor+1:match.end]
    while (cursor >= seq_begin) {
        
        // break the MEM on N; which for DNA we assume is non-informative
        // this *will* match many places in assemblies, but it isn't helpful
        if (*cursor == 'N') {
            match.begin = cursor + 1;
            
            mem_length = match.length();
            
            if (mem_length >= min_mem_length) {
                mems.push_back(match);
                
#ifdef debug_mapper
#pragma omp critical
                {
                    vector<gcsa::node_type> locations;
                    gcsa->locate(match.range, locations);
                    cerr << "adding MEM " << match.sequence() << " at positions ";
                    for (auto nt : locations) {
                        cerr << make_pos_t(nt) << " ";
                    }
                    cerr << endl;
                }
#endif
            }
            
            match.end = cursor;
            match.range = full_range;
            --cursor;
            
            // are we reseeding?
            if (should_reseed()) do_reseed();
            
            prev_iter_jumped_lcp = false;
            lcp_maxima.push_back(max_lcp);
            max_lcp = 0;
            // skip looking for matches since they are non-informative
            continue;
        }
        
        // hold onto our previous range
        last_range = match.range;
        
        // execute one step of LF mapping
        match.range = gcsa->LF(match.range, gcsa->alpha.char2comp[*cursor]);
        
        if (gcsa::Range::empty(match.range)
            || (max_mem_length && match.end - cursor > max_mem_length)
            || match.end - cursor > gcsa->order()) {
            
            // we've exhausted our BWT range, so the last match range was maximal
            // or: we have exceeded the order of the graph (FPs if we go further)
            // or: we have run over our parameter-defined MEM limit
            
            if (cursor + 1 == match.end) {
                // avoid getting caught in infinite loop when a single character mismatches
                // entire index (b/c then advancing the LCP doesn't move the search forward
                // at all, need to move the cursor instead)
                match.begin = cursor + 1;
                match.range = last_range;
                
                if (match.end - match.begin >= min_mem_length) {
                    mems.push_back(match);
                }
                
                match.end = cursor;
                match.range = full_range;
                --cursor;
                
                // don't reseed in empty MEMs
                prev_iter_jumped_lcp = false;
                lcp_maxima.push_back(max_lcp);
                max_lcp = 0;
            }
            else {
                match.begin = cursor + 1;
                match.range = last_range;
                mem_length = match.end - match.begin;
                
                // record the last MEM, but check to make sure were not actually still searching
                // for the end of the next MEM
                if (mem_length >= min_mem_length && !prev_iter_jumped_lcp) {
                    mems.push_back(match);
                    
#ifdef debug_mapper
#pragma omp critical
                    {
                        vector<gcsa::node_type> locations;
                        gcsa->locate(match.range, locations);
                        cerr << "adding MEM " << match.sequence() << " at positions ";
                        for (auto nt : locations) {
                            cerr << make_pos_t(nt) << " ";
                        }
                        cerr << endl;
                    }
#endif
                }
                
                // get the parent suffix tree node corresponding to the parent of the last MEM's STNode
                gcsa::STNode parent = lcp->parent(last_range);
                // set the MEM to be the longest prefix that is shared with another MEM
                match.end = match.begin + parent.lcp();
                // and set up the next MEM using the parent node range
                match.range = parent.range();
                // record our max lcp
                //max_lcp = max(max_lcp, (int)parent.lcp());
                max_lcp = (int)parent.lcp();
                
                // are we reseeding?
                if (reseed_mem || should_reseed()) do_reseed();
                reseed_mem = false;
                prev_iter_jumped_lcp = true;
                lcp_maxima.push_back(max_lcp);
                max_lcp = 0;
            }
        }
        else {
            prev_iter_jumped_lcp = false;
            max_lcp = (int)lcp->parent(match.range).lcp();
            ++mem_length;
            if (should_reseed()) reseed_mem = true;
            lcp_maxima.push_back(max_lcp);
            // just step to the next position
            --cursor;
        }
    }
    // TODO: is this where the bug with the duplicated MEMs is occurring? (when the prefix of a read
    // contains multiple non SMEM hits so that the iteration will loop through the LCP routine multiple
    // times before escaping out of the loop?
    
    // if we have a MEM at the beginning of the read, record it
    match.begin = seq_begin;
    mem_length = match.end - match.begin;
    if (mem_length >= min_mem_length) {
        //max_lcp = max((int)lcp->parent(match.range).lcp(), max_lcp);
        max_lcp = (int)lcp->parent(match.range).lcp();
        mems.push_back(match);
        
#ifdef debug_mapper
#pragma omp critical
        {
            vector<gcsa::node_type> locations;
            gcsa->locate(match.range, locations);
            cerr << "adding MEM " << match.sequence() << " at positions ";
            for (auto nt : locations) {
                cerr << make_pos_t(nt) << " ";
            }
            cerr << endl;
        }
#endif
        
        // are we reseeding?
        if (should_reseed()) do_reseed();
        
    }
    if (mems.size() == 1) {
        match = mems.back();
        do_reseed();
    }
    lcp_maxima.push_back(max_lcp);
    longest_lcp = *max_element(lcp_maxima.begin(), lcp_maxima.end());
    
    // fill the MEMs' node lists and indicate they are primary MEMs
    for (MaximalExactMatch& mem : mems) {
        mem.match_count = gcsa->count(mem.range);
        mem.primary = true;
        // if we aren't filtering on hit count, or if we have up to the max allowed hits
        if (mem.match_count > 0 && (!hit_max || mem.match_count <= hit_max)) {
            // extract the graph positions matching the range
            gcsa->locate(mem.range, mem.nodes);
            // it may be necessary to impose the cap on mem hits
            if (hit_max > 0 && mem.nodes.size() > hit_max) mem.nodes.clear();
        }
    }
    
    if (reseed_length) {
        // determine counts of matches
        for (pair<MaximalExactMatch, vector<size_t> >& sub_mem_and_parents : sub_mems) {
            // count in entire range, including parents
            sub_mem_and_parents.first.match_count = gcsa->count(sub_mem_and_parents.first.range);
            // remove parents from count
            for (size_t parent_idx : sub_mem_and_parents.second) {
                sub_mem_and_parents.first.match_count -= mems[parent_idx].match_count;
            }
        }
        
        // fill MEMs with positions and set flag indicating they are submems
        for (auto& m : sub_mems) {
            auto& mem = m.first;
            mem.primary = false;
            if (mem.match_count > 0 && (!hit_max || mem.match_count <= hit_max)) {
                gcsa->locate(mem.range, mem.nodes);
                // it may be necessary to impose the cap on mem hits
                // todo: should we downsample?
                if (hit_max > 0 && mem.nodes.size() > hit_max) mem.nodes.clear();
            }
        }
        
        // combine the MEM and sub-MEM lists
        for (auto iter = sub_mems.begin(); iter != sub_mems.end(); iter++) {
            mems.push_back(std::move((*iter).first));
        }
        
    }
    
    // return the MEMs in order along the read
    // TODO: there should actually be a linear time method to merge and order the sub-MEMs, since
    // they are ordered by the parent MEMs
    std::sort(mems.begin(), mems.end(), [](const MaximalExactMatch& m1, const MaximalExactMatch& m2) {
        return m1.begin < m2.begin ? true : (m1.begin == m2.begin ? m1.end < m2.end : false);
    });
    
    // remove non-unique MEMs
    mems.erase(unique(mems.begin(), mems.end()), mems.end());
    // remove MEMs that are overlapping positionally (they may be redundant)
    return mems;
}

void BaseMapper::find_sub_mems(vector<MaximalExactMatch>& mems,
                               string::const_iterator next_mem_end,
                               int min_mem_length,
                               vector<pair<MaximalExactMatch, vector<size_t>>>& sub_mems_out) {
    
    // get the most recently added MEM
    MaximalExactMatch& mem = mems.back();
    
#ifdef debug_mapper
#pragma omp critical
    {
        cerr << "find_sub_mems: sequence ";
        for (auto iter = mem.begin; iter != mem.end; iter++) {
            cerr << *iter;
        }
        cerr << ", min mem length " << min_mem_length << endl;
    }
#endif
    
    // how many times does the parent MEM occur in the index?
    size_t parent_count = gcsa->count(mem.range);
    
    // next position where we will look for a match
    string::const_iterator cursor = mem.end - 1;
    
    // the righthand end of the sub-MEM we are building
    string::const_iterator sub_mem_end = mem.end;
    
    // the range that matches search_start:sub_mem_end
    gcsa::range_type range = gcsa::range_type(0, gcsa->size() - 1);
    
    // did we move the cursor or the end of the match last iteration?
    bool prev_iter_jumped_lcp = false;
    
    // look for matches that are contained in this MEM and not contained in the next MEM
    while (cursor >= mem.begin && sub_mem_end > next_mem_end) {
        // Note: there should be no need to handle N's or whole-index mismatches in this
        // routine (unlike the SMEM routine) since they should never make it into a parent
        // SMEM in the first place
        
        // hold onto our previous range
        gcsa::range_type last_range = range;
        // execute one step of LF mapping
        range = gcsa->LF(range, gcsa->alpha.char2comp[*cursor]);
        
        if (gcsa->count(range) <= parent_count) {
            // there are no more hits outside of parent MEM hits, record the previous
            // interval as a sub MEM
            string::const_iterator sub_mem_begin = cursor + 1;
            
            if (sub_mem_end - sub_mem_begin >= min_mem_length && !prev_iter_jumped_lcp) {
                sub_mems_out.push_back(make_pair(MaximalExactMatch(sub_mem_begin, sub_mem_end, last_range),
                                                 vector<size_t>{mems.size() - 1}));
#ifdef debug_mapper
#pragma omp critical
                {
                    vector<gcsa::node_type> locations;
                    gcsa->locate(last_range, locations);
                    cerr << "adding sub-MEM ";
                    for (auto iter = sub_mem_begin; iter != sub_mem_end; iter++) {
                        cerr << *iter;
                    }
                    cerr << " at positions ";
                    for (auto nt : locations) {
                        cerr << make_pos_t(nt) << " ";
                    }
                    cerr << endl;
                    
                }
#endif
                // identify all previous MEMs that also contain this sub-MEM
                for (int64_t i = ((int64_t) mems.size()) - 2; i >= 0; i--) {
                    if (sub_mem_begin >= mems[i].begin) {
                        // contined in next MEM, add its index to sub MEM's list of parents
                        sub_mems_out.back().second.push_back(i);
                    }
                    else {
                        // not contained in the next MEM, cannot be contained in earlier ones
                        break;
                    }
                }
            }
#ifdef debug_mapper
            else {
#pragma omp critical
                {
                    cerr << "minimally more frequent MEM is too short ";
                    for (auto iter = sub_mem_begin; iter != sub_mem_end; iter++) {
                        cerr << *iter;
                    }
                    cerr << endl;
                }
            }
#endif
            
            // get the parent suffix tree node corresponding to the parent of the last MEM's STNode
            gcsa::STNode parent = lcp->parent(last_range);
            // set the MEM to be the longest prefix that is shared with another MEM
            sub_mem_end = sub_mem_begin + parent.lcp();
            // and get the next range as parent node range
            range = parent.range();
            
            prev_iter_jumped_lcp = true;
        }
        else {
            cursor--;
            prev_iter_jumped_lcp = false;
        }
    }
    
    // add a final sub MEM if there is one and it is not contained in the next parent MEM
    if (sub_mem_end > next_mem_end && sub_mem_end - mem.begin >= min_mem_length && !prev_iter_jumped_lcp) {
        sub_mems_out.push_back(make_pair(MaximalExactMatch(mem.begin, sub_mem_end, range),
                                         vector<size_t>{mems.size() - 1}));
#ifdef debug_mapper
#pragma omp critical
        {
            cerr << "adding sub-MEM ";
            for (auto iter = mem.begin; iter != sub_mem_end; iter++) {
                cerr << *iter;
            }
            cerr << endl;
        }
#endif
        // note: this sub MEM is at the far left side of the parent MEM, so we don't need to
        // check whether earlier MEMs contain it as well
    }
#ifdef debug_mapper
    else {
#pragma omp critical
        {
            cerr << "minimally more frequent MEM is too short ";
            for (auto iter = mem.begin; iter != sub_mem_end; iter++) {
                cerr << *iter;
            }
            cerr << endl;
        }
    }
#endif
}

<<<<<<< HEAD
void BaseMapper::find_sub_mems_fast(vector<MaximalExactMatch>& mems,
                                    string::const_iterator next_mem_end,
                                    int min_sub_mem_length,
                                    vector<pair<MaximalExactMatch, vector<size_t>>>& sub_mems_out) {
    
=======
pair<vector<Alignment>, vector<Alignment>> Mapper::align_paired_multi(
    const Alignment& read1,
    const Alignment& read2,
    bool& queued_resolve_later,
    int max_mem_length,
    bool only_top_scoring_pair,
    bool retrying) {

    double avg_node_len = average_node_length();
    int8_t match;
    int8_t gap_extension;
    int8_t gap_open;
    if (read1.quality().empty() || !adjust_alignments_for_base_quality) {
        auto aligner =  get_regular_aligner();
        match = aligner->match;
        gap_extension = aligner->gap_extension;
        gap_open = aligner->gap_open;
    }
    else {
        auto aligner =  get_qual_adj_aligner();
        match = aligner->match;
        gap_extension = aligner->gap_extension;
        gap_open = aligner->gap_open;
    }
    int total_multimaps = max(max_multimaps, extra_multimaps);
    double cluster_mq = 0;

    if(debug) {
        cerr << "align_paired_multi_simul "
             << "with " << read1.name() << " and "
             << read2.name() << endl
            //<< "read 1 " << read1.sequence() << endl
            //<< "read 2 " << read2.sequence() << endl
            //<< "read 1 " << pb2json(read1) << endl
            //<< "read 2 " << pb2json(read2) << endl
             << "fragment model " << fragment_max << ", "
             << fragment_size << ", "
             << cached_fragment_length_mean << ", "
             << cached_fragment_length_stdev << ", "
             << cached_fragment_orientation << ", "
             << cached_fragment_direction << ", "
             << since_last_fragment_length_estimate << ", " << endl;
    }

    pair<vector<Alignment>, vector<Alignment>> results;
    double longest_lcp1, longest_lcp2;
    // find the MEMs for the alignments
    vector<MaximalExactMatch> mems1 = find_mems_deep(read1.sequence().begin(),
                                                     read1.sequence().end(),
                                                     longest_lcp1,
                                                     max_mem_length,
                                                     min_mem_length,
                                                     mem_reseed_length);
    vector<MaximalExactMatch> mems2 = find_mems_deep(read2.sequence().begin(),
                                                     read2.sequence().end(),
                                                     longest_lcp2,
                                                     max_mem_length,
                                                     min_mem_length,
                                                     mem_reseed_length);

    double mq_cap1, mq_cap2;
    mq_cap1 = mq_cap2 = max_mapping_quality;

    {
        int mem_max_length1 = 0;
        for (auto& mem : mems1) if (mem.primary && mem.match_count) mem_max_length1 = max(mem_max_length1, (int)mem.length());
        double maybe_max1 = estimate_max_possible_mapping_quality(read1.sequence().size(),
                                                                  read1.sequence().size()/max(1.0, (double)mem_max_length1),
                                                                  read1.sequence().size()/longest_lcp1);
        int mem_max_length2 = 0;
        for (auto& mem : mems2) if (mem.primary && mem.match_count) mem_max_length2 = max(mem_max_length2, (int)mem.length());
        double maybe_max2 = estimate_max_possible_mapping_quality(read2.sequence().size(),
                                                                  read2.sequence().size()/max(1.0, (double)mem_max_length2),
                                                                  read2.sequence().size()/longest_lcp2);
        // use the estimated mapping quality to avoid hard work when the results are likely noninformative
        double maybe_min = min(maybe_max1, maybe_max2);
        if (maybe_min < maybe_mq_threshold) {
            mq_cap1 = maybe_min;
            mq_cap2 = maybe_min;
        }
        total_multimaps = max(min_multimaps, (int)round(total_multimaps/min(maybe_max1,maybe_max2)));
        if (debug) cerr << "maybe_mq1 " << read1.name() << " " << maybe_max1 << " " << total_multimaps << " " << mem_max_length1 << " " << longest_lcp1 << endl;
        if (debug) cerr << "maybe_mq2 " << read2.name() << " " << maybe_max2 << " " << total_multimaps << " " << mem_max_length2 << " " << longest_lcp2 << endl;
    }

//#ifdef debug_mapper
#pragma omp critical
    {
        if (debug) cerr << "mems for read 1 " << mems_to_json(mems1) << endl;
    }
//#endif
//#ifdef debug_mapper
#pragma omp critical
    {
        if (debug) cerr << "mems for read 2 " << mems_to_json(mems2) << endl;
    }
//#endif


    auto transition_weight = [&](const MaximalExactMatch& m1, const MaximalExactMatch& m2) {

        // set up positions for distance query
        pos_t m1_pos = make_pos_t(m1.nodes.front());
        pos_t m2_pos = make_pos_t(m2.nodes.front());
        //double uniqueness = 2.0 / (m1.match_count + m2.match_count);

        // approximate distance by node lengths
        int approx_dist = approx_distance(m1_pos, m2_pos);

        // are the two mems in a different fragment?
        // we handle the distance metric differently in these cases
        if (m1.fragment < m2.fragment) {
            int max_length = fragment_max;
            int dist = abs(approx_dist);
            int unique_coverage = m1.length() + m2.length();
>>>>>>> c18dbaf8
#ifdef debug_mapper
#pragma omp critical
    cerr << "find_sub_mems_fast: mem ";
    for (auto iter = mems.back().begin; iter != mems.back().end; iter++) {
        cerr << *iter;
    }
    cerr << ", min_sub_mem_length " << min_sub_mem_length << endl;
#endif
    
    // get the most recently added MEM
    MaximalExactMatch& mem = mems.back();
    
    // how many times does the parent MEM occur in the index?
    size_t parent_count = gcsa->count(mem.range);
    
    // the end of the leftmost substring that is at least the minimum length and not contained
    // in the next SMEM
    string::const_iterator probe_string_end = mem.begin + min_sub_mem_length;
    if (probe_string_end <= next_mem_end) {
        probe_string_end = next_mem_end + 1;
    }
    
    while (probe_string_end <= mem.end) {
        
        // locate the probe substring of length equal to the minimum length for a sub-MEM
        // that we are going to test to see if it's inside any sub-MEM
        string::const_iterator probe_string_begin = probe_string_end - min_sub_mem_length;
        
#ifdef debug_mapper
#pragma omp critical
        cerr << "probe string is mem[" << probe_string_begin - mem.begin << ":" << probe_string_end - mem.begin << "] ";
        for (auto iter = probe_string_begin; iter != probe_string_end; iter++) {
            cerr << *iter;
        }
        cerr << endl;
#endif
        
        // set up LF searching
        string::const_iterator cursor = probe_string_end - 1;
        gcsa::range_type range = gcsa::range_type(0, gcsa->size() - 1);
        
        // check if the probe substring is more frequent than the SMEM its contained in
        bool probe_string_more_frequent = true;
        while (cursor >= probe_string_begin) {
            
            range = gcsa->LF(range, gcsa->alpha.char2comp[*cursor]);
            
            if (gcsa->count(range) <= parent_count) {
                probe_string_more_frequent = false;
                break;
            }
            
            cursor--;
        }
        
        if (probe_string_more_frequent) {
            // this is the prefix of a sub-MEM of length >= the minimum, now we need to
            // find its end using binary search
            
            if (probe_string_end == next_mem_end + 1) {
                // edge case: we arbitrarily moved the probe string to the right to avoid finding
                // sub-MEMs that are contained in the next SMEM, so we don't have the normal guarantee
                // that this match cannot be extended to the left
                // to re-establish this guarantee, we need to walk it out as far as possible before
                // looking for the right end of the sub-MEM
                
                // extend match until beginning of SMEM or until the end of the independent hit
                while (cursor >= mem.begin) {
                    gcsa::range_type last_range = range;
                    range = gcsa->LF(range, gcsa->alpha.char2comp[*cursor]);
                    
                    if (gcsa->count(range) <= parent_count) {
                        range = last_range;
                        break;
                    }
                    
                    cursor--;
                }
                
                // mark this position as the beginning of the probe substring
                probe_string_begin = cursor + 1;
            }
            
            // inclusive interval that contains the past-the-last index of the sub-MEM
            string::const_iterator left_search_bound = probe_string_end;
            string::const_iterator right_search_bound = mem.end;
            
            // the match range of the longest prefix of the sub-MEM we've found so far (if we initialize
            // it here, the binary search is guaranteed to LF along the full sub-MEM in some iteration)
            gcsa::range_type sub_mem_range = range;
            
            // iterate until inteveral contains only one index
            while (right_search_bound > left_search_bound) {
                
                string::const_iterator middle = left_search_bound + (right_search_bound - left_search_bound + 1) / 2;
                
#ifdef debug_mapper
#pragma omp critical
                cerr << "checking extension mem[" << probe_string_begin - mem.begin << ":" << middle - mem.begin << "] ";
                for (auto iter = probe_string_begin; iter != middle; iter++) {
                    cerr << *iter;
                }
                cerr << endl;
#endif
                
                // set up LF searching
                cursor = middle - 1;
                range = gcsa::range_type(0, gcsa->size() - 1);
                
                // check if there is an independent occurrence of this substring outside of the SMEM
                // TODO: potential optimization: if the range of matches at some index is equal to the
                // range of matches in an already confirmed independent match at the same index, then
                // it will still be so for the rest of the LF queries, so we can bail out of the loop
                // early as a match
                bool contained_in_independent_match = true;
                while (cursor >= probe_string_begin) {
                    
                    range = gcsa->LF(range, gcsa->alpha.char2comp[*cursor]);
                    
                    if (gcsa->count(range) <= parent_count) {
                        contained_in_independent_match = false;
                        break;
                    }
                    
                    cursor--;
                }
                
                if (contained_in_independent_match) {
                    // the end of the sub-MEM must be here or to the right
                    left_search_bound = middle;
                    // update the range of matches (this is the longest match we've verified so far)
                    sub_mem_range = range;
                }
                else {
                    // the end of the sub-MEM must be to the left
                    right_search_bound = middle - 1;
                }
            }
            
#ifdef debug_mapper
#pragma omp critical
            cerr << "final sub-MEM is mem[" << probe_string_begin - mem.begin << ":" << right_search_bound - mem.begin << "] ";
            for (auto iter = probe_string_begin; iter != right_search_bound; iter++) {
                cerr << *iter;
            }
            cerr << endl;
#endif
            
            // record the sub-MEM
            sub_mems_out.push_back(make_pair(MaximalExactMatch(probe_string_begin, right_search_bound, sub_mem_range),
                                             vector<size_t>{mems.size() - 1}));
            
            // identify all previous MEMs that also contain this sub-MEM
            for (int64_t i = ((int64_t) mems.size()) - 2; i >= 0; i--) {
                if (probe_string_begin >= mems[i].begin) {
                    // contined in next MEM, add its index to sub MEM's list of parents
                    sub_mems_out.back().second.push_back(i);
                }
                else {
                    // not contained in the next MEM, cannot be contained in earlier ones
                    break;
                }
            }
            
            // the closest possible independent probe string will now occur one position
            // to the right of this sub-MEM
            probe_string_end = right_search_bound + 1;
            
        }
        else {
            // we've found a suffix of the probe substring that is only contained inside the
            // parent SMEM, so we can move far enough to the right that the next probe substring
            // will not contain it
            
            probe_string_end = cursor + min_sub_mem_length + 1;
        }
    }
}

void BaseMapper::first_hit_positions_by_index(MaximalExactMatch& mem,
                                              vector<set<pos_t>>& positions_by_index_out) {
    // find the hit to the first index in the parent MEM's range
    vector<gcsa::node_type> all_first_hits;
    gcsa->locate(mem.range.first, all_first_hits, true, false);
    
    // find where in the graph the first hit of the parent MEM is at each index
    mem_positions_by_index(mem, make_pos_t(all_first_hits[0]), positions_by_index_out);
    
    // in case the first hit occurs in more than one place, accumulate all the hits
    if (all_first_hits.size() > 1) {
        for (size_t i = 1; i < all_first_hits.size(); i++) {
            vector<set<pos_t>> temp_positions_by_index;
            mem_positions_by_index(mem, make_pos_t(all_first_hits[i]),
                                   temp_positions_by_index);
            
            for (size_t i = 0; i < positions_by_index_out.size(); i++) {
                for (const pos_t& pos : temp_positions_by_index[i]) {
                    positions_by_index_out[i].insert(pos);
                }
            }
<<<<<<< HEAD
=======
            cerr << endl;
        }
    };

#pragma omp critical
    {
        if (debug) {
            cerr << "### clusters before filtering:" << endl;
            show_clusters();
>>>>>>> c18dbaf8
        }
    }
}

<<<<<<< HEAD
void BaseMapper::fill_nonredundant_sub_mem_nodes(vector<MaximalExactMatch>& parent_mems,
                                                 vector<pair<MaximalExactMatch, vector<size_t> > >::iterator sub_mem_records_begin,
                                                 vector<pair<MaximalExactMatch, vector<size_t> > >::iterator sub_mem_records_end) {
    
    
    // for each MEM, a vector of the positions that it touches at each index along the MEM
    vector<vector<set<pos_t>>> positions_by_index(parent_mems.size());
    
    for (auto iter = sub_mem_records_begin; iter != sub_mem_records_end; iter++) {
        
        pair<MaximalExactMatch, vector<size_t> >& sub_mem_and_parents = *iter;
        
        MaximalExactMatch& sub_mem = sub_mem_and_parents.first;
        vector<size_t>& parent_idxs = sub_mem_and_parents.second;
        
        // how many total hits does each parent MEM have?
        vector<size_t> num_parent_hits;
        // positions their first hits of the parent MEM takes at the start position of the sub-MEM
        vector<set<pos_t>*> first_parent_mem_hit_positions;
        for (size_t parent_idx : parent_idxs) {
            // get the parent MEM
            MaximalExactMatch& parent_mem = parent_mems[parent_idx];
            num_parent_hits.push_back(gcsa->count(parent_mem.range));
            
            if (positions_by_index[parent_idx].empty()) {
                // the parent MEM's positions by index haven't been calculated yet, so do it
                
                first_hit_positions_by_index(parent_mem, positions_by_index[parent_idx]);
                
=======
    vector<vector<MaximalExactMatch> > clusters1;
    vector<vector<MaximalExactMatch> > clusters2;
    for (auto& cluster : clusters) {
        // break the clusters into their fragments
        clusters1.emplace_back();
        auto& cluster1 = clusters1.back();
        clusters2.emplace_back();
        auto& cluster2 = clusters2.back();
        bool seen1=false, seen2=false;
        for (auto& mem : cluster) {
            if (!seen2 && mem.fragment == 1) {
                cluster1.push_back(mem);
                seen1 = true;
            } else if (mem.fragment == 2) {
                cluster2.push_back(mem);
                seen2 = true;
            } else {
                cerr << "vg map error misordered fragments in cluster" << endl;
                assert(false);
>>>>>>> c18dbaf8
            }
            // the index along the parent MEM that sub MEM starts
            size_t offset = sub_mem.begin - parent_mem.begin;
            first_parent_mem_hit_positions.push_back(&(positions_by_index[parent_idx][offset]));
        }
<<<<<<< HEAD
        
        for (gcsa::size_type i = sub_mem.range.first; i <= sub_mem.range.second; i++) {
            
            // add the locations of the hits, but do not remove duplicates yet
            vector<gcsa::node_type> hits;
            gcsa->locate(i, hits, true, false);
            
            // the number of subsequent hits (including these) that are inside a parent MEM
            size_t parent_hit_jump = 0;
            for (gcsa::node_type node : hits) {
                // look for the hit in each parent MEM
                for (size_t j = 0; j < first_parent_mem_hit_positions.size(); j++) {
                    if (first_parent_mem_hit_positions[j]->count(make_pos_t(node))) {
                        // this hit is also a node on a path of the first occurrence of the parent MEM
                        // that means that this is the first index of the sub-range that corresponds
                        // to the parent MEM's hits
                        
                        // calculate how many more positions to jump
                        parent_hit_jump = num_parent_hits[j];
                        break;
                    }
                }
            }
            
            if (parent_hit_jump > 0) {
                // we're at the start of an interval of parent hits, skip the rest of it
                i += (parent_hit_jump - 1);
            }
            else {
                // these are nonredundant sub MEM hits, add them
                for (gcsa::node_type node : hits) {
                    sub_mem.nodes.push_back(node);
                }
            }
        }
        
        // remove duplicates (copied this functionality from the gcsa locate function, but
        // I don't actually know what it's purpose is)
        gcsa::removeDuplicates(sub_mem.nodes, false);
=======
    }
    
    auto to_drop1 = clusters_to_drop(clusters1);
    auto to_drop2 = clusters_to_drop(clusters2);
    vector<pair<Alignment, Alignment> > alns;
    vector<pair<vector<MaximalExactMatch>*, vector<MaximalExactMatch>*> > cluster_ptrs;
    for (int i = 0; i < clusters1.size(); ++i) {
        auto& cluster1 = clusters1[i];
        auto& cluster2 = clusters2[i];
        if ((to_drop1.count(&cluster1) || to_drop2.count(&cluster2)) && cluster_ptrs.size() >= min_multimaps) {
            continue;
        }
        cluster_ptrs.push_back(make_pair(&cluster1, &cluster2));
    }

    auto show_paired_clusters = [&](void) {
        cerr << "clusters: " << endl;
        for (auto& cluster_ptr : cluster_ptrs) {
            auto& cluster1 = *cluster_ptr.first;
            auto& cluster2 = *cluster_ptr.second;
            cerr << cluster1.size() << " " << cluster2.size() << " MEMs covering " << cluster_coverage(cluster1) << " " << cluster_coverage(cluster2) << " @ ";
            cerr << " cluster1: ";
            for (auto& mem : cluster1) {
                size_t len = mem.begin - mem.end;
                for (auto& node : mem.nodes) {
                    id_t id = gcsa::Node::id(node);
                    size_t offset = gcsa::Node::offset(node);
                    bool is_rev = gcsa::Node::rc(node);
                    cerr << "|" << id << (is_rev ? "-" : "+") << ":" << offset << "," << mem.fragment << ",";
                }
                cerr << mem.sequence() << " ";
            }
            cerr << " cluster2: ";
            for (auto& mem : cluster2) {
                size_t len = mem.begin - mem.end;
                for (auto& node : mem.nodes) {
                    id_t id = gcsa::Node::id(node);
                    size_t offset = gcsa::Node::offset(node);
                    bool is_rev = gcsa::Node::rc(node);
                    cerr << "|" << id << (is_rev ? "-" : "+") << ":" << offset << "," << mem.fragment << ",";
                }
                cerr << mem.sequence() << " ";
            }
            cerr << endl;
        }
    };

#pragma omp critical
    {
        if (debug) {
            cerr << "### clusters after filtering:" << endl;
            show_paired_clusters();
        }
    }

    set<pair<string, string> > seen_alignments;
    int multimaps = 0;
    for (auto& cluster_ptr : cluster_ptrs) {
        if (multimaps > total_multimaps) { break; }
        // break the cluster into two pieces
        auto& cluster1 = *cluster_ptr.first;
        auto& cluster2 = *cluster_ptr.second;
        alns.emplace_back();
        auto& p = alns.back();
        if (cluster1.size()) {
            p.first = align_cluster(read1, cluster1);
        } else {
            p.first = read1;
            p.first.clear_score();
            p.first.clear_identity();
            p.first.clear_path();
        }
        if (cluster2.size()) {
            p.second = align_cluster(read2, cluster2);
        } else {
            p.second = read2;
            p.second.clear_score();
            p.second.clear_identity();
            p.second.clear_path();
        }
>>>>>>> c18dbaf8
    }
}

<<<<<<< HEAD
void BaseMapper::mem_positions_by_index(MaximalExactMatch& mem, pos_t hit_pos,
                                        vector<set<pos_t>>& positions_by_index_out) {
    
    // this is a specialized DFS that keeps track of both the distance along the MEM
    // and the position(s) in the graph in the stack by adding all of the next reachable
    // positions in a layer (i.e. vector) in the stack at the end of each iteration.
    // it also keeps track of whether a position in the graph matched to a position along
    // the MEM can potentially be extended to the full MEM to avoid combinatorially checking
    // all paths through bubbles
    
    size_t mem_length = std::distance(mem.begin, mem.end);
    
    // indicates a pairing of this graph position and this MEM index could be extended to a full match
    positions_by_index_out.clear();
    positions_by_index_out.resize(mem_length);
    
    // indicates a pairing of this graph position and this MEM index could not be extended to a full match
    vector<set<pos_t>> false_pos_by_mem_index(mem_length);
    
    // each record indicates the next edge index to traverse, the number of edges that
    // cannot reach a MEM end, and the positions along each edge out
    vector<pair<pair<size_t, size_t>, vector<pos_t> > > pos_stack;
    pos_stack.push_back(make_pair(make_pair((size_t) 0 , (size_t) 0), vector<pos_t>{hit_pos}));
    
    while (!pos_stack.empty()) {
        size_t mem_idx = pos_stack.size() - 1;
        
        // which edge are we going to search out of this node next?
        size_t next_idx = pos_stack.back().first.first;
        
        if (next_idx >= pos_stack.back().second.size()) {
            // we have traversed all of the edges out of this position
            
            size_t num_misses = pos_stack.back().first.second;
            bool no_full_matches_possible = (num_misses == pos_stack.back().second.size());
            
            // backtrack to previous node
            pos_stack.pop_back();
            
            // if necessary, mark the edge into this node as a miss
            if (no_full_matches_possible && !pos_stack.empty()) {
                // all of the edges out failed to reach the end of a MEM, this position is a dead end
                
                // get the position that traversed into the layer we just popped off
                pos_t prev_graph_pos = pos_stack.back().second[pos_stack.back().first.first - 1];
                
                // unlabel this node as a potential hit and instead mark it as a miss
                positions_by_index_out[mem_idx].erase(prev_graph_pos);
                false_pos_by_mem_index[mem_idx].insert(prev_graph_pos);
                
                // increase the count of misses in this layer
                pos_stack.back().first.second++;
            }
            
            // skip the forward search on this iteration
            continue;
        }
        
        // increment to the next edge
        pos_stack.back().first.first++;
        
        pos_t graph_pos = pos_stack.back().second[next_idx];
        
        
        // did we already find a MEM through this position?
        if (positions_by_index_out[mem_idx].count(graph_pos)) {
            // we don't need to check the same MEM suffix again
            continue;
        }
        
        // did we already determine that you can't reach a MEM through this position?
        if (false_pos_by_mem_index[mem_idx].count(graph_pos)) {
            // increase the count of misses in this layer
            pos_stack.back().first.second++;
            
            // we don't need to check the same MEM suffix again
            continue;
        }
        
        // does this graph position match the MEM?
        if (*(mem.begin + mem_idx) != xg_cached_pos_char(graph_pos, xindex, get_node_cache())) {
            // mark this node as a miss
            false_pos_by_mem_index[mem_idx].insert(graph_pos);
            
            // increase the count of misses in this layer
            pos_stack.back().first.second++;
        }
        else {
            // mark this node as a potential hit
            positions_by_index_out[mem_idx].insert(graph_pos);
            
            // are we finished with the MEM?
            if (mem_idx < mem_length - 1) {
                
                // add a layer onto the stack for all of the edges out
                pos_stack.push_back(make_pair(make_pair((size_t) 0 , (size_t) 0),
                                              vector<pos_t>()));
                
                // fill the layer with the next positions
                vector<pos_t>& nexts = pos_stack.back().second;
                for (const pos_t& next_graph_pos : positions_bp_from(graph_pos, 1, false)) {
                    nexts.push_back(next_graph_pos);
                }
            }
        }
    }
}
    
    
set<pos_t> BaseMapper::positions_bp_from(pos_t pos, int distance, bool rev) {
    return xg_cached_positions_bp_from(pos, distance, rev, xindex, get_node_cache(), get_edge_cache());
}
=======
    auto show_alignments = [&](const string& arg) {
        if (debug) {
            for (auto& p : alns) {
                cerr << arg << " ";
                auto& aln1 = p.first;
                cerr << "1:" << aln1.score();
                if (aln1.score()) cerr << "@" << aln1.path().mapping(0).position().node_id() << " ";
                //cerr << endl;
                //cerr << "cluster aln 1 ------- " << pb2json(aln1) << endl;
                if (!check_alignment(aln1)) {
                    cerr << "alignment failure " << pb2json(aln1) << endl;
                    assert(false);
                }
                auto& aln2 = p.second;
                cerr << " 2:" << aln2.score();
                if (aln2.score()) cerr << "@" << aln2.path().mapping(0).position().node_id() << " ";
                //cerr << endl;
                //cerr << "cluster aln 2 ------- " << pb2json(aln2) << endl;
                if (!check_alignment(aln2)) {
                    cerr << "alignment failure " << pb2json(aln2) << endl;
                    assert(false);
                }
                cerr << endl;
            }
        }
    };

    auto sort_and_dedup = [&](void) {
        // sort the aligned pairs by score
        std::sort(alns.begin(), alns.end(),
                  [&](const pair<Alignment, Alignment>& pair1,
                      const pair<Alignment, Alignment>& pair2) {
                      double bonus1=0, bonus2=0;
                      if (fragment_size) {
                          int dist1 = approx_fragment_length(pair1.first, pair1.second);
                          int dist2 = approx_fragment_length(pair2.first, pair2.second);
                          if (dist1 >= 0 && pair_consistent(pair1.first, pair1.second)) {
                              bonus1 = fragment_length_pdf(dist1) * cached_fragment_length_mean;
                          }
                          if (dist2 >= 0 && pair_consistent(pair2.first, pair2.second)) {
                              bonus2 = fragment_length_pdf(dist2) * cached_fragment_length_mean;
                          }
                      }
                      return ((pair1.first.score() + pair1.second.score()) + bonus1
                              > (pair2.first.score() + pair2.second.score()) + bonus2);
                  });
        seen_alignments.clear();
        // remove duplicates (same score and same start position of both pairs)
        alns.erase(
            std::remove_if(alns.begin(), alns.end(),
                           [&](const pair<Alignment, Alignment>& p) {
                               auto pair_sig = signature(p.first, p.second);
                               if (seen_alignments.count(pair_sig)) {
                                   return true;
                               } else {
                                   seen_alignments.insert(pair_sig);
                                   return false;
                               }
                           }),
            alns.end());
    };
    #pragma omp critical
    show_alignments("raw");
    
    sort_and_dedup();
    if (mate_rescues && fragment_size) {
        // go through the pairs and see if we need to rescue one side off the other
        bool rescued = false;
        int j = 0;
        for (auto& p : alns) {
            if (++j > mate_rescues) break;
            if (pair_rescue(p.first, p.second)) {
                rescued = true;
            }
        }
        show_alignments("rescue");
        if (rescued) sort_and_dedup();
    }

    #pragma omp critical
    show_alignments("dedup");
>>>>>>> c18dbaf8

void BaseMapper::check_mems(const vector<MaximalExactMatch>& mems) {
    for (auto mem : mems) {
#ifdef debug_mapper
#pragma omp critical
        cerr << "checking MEM: " << mem.sequence() << endl;
#endif
        // TODO: fix this for sub-MEMs
        if (sequence_positions(mem.sequence()) != gcsa_nodes_to_positions(mem.nodes)) {
            cerr << "SMEM failed! " << mem.sequence()
            << " expected " << sequence_positions(mem.sequence()).size() << " hits "
            << "but found " << gcsa_nodes_to_positions(mem.nodes).size()
            << "(aside: this consistency check is broken for sub-MEMs, oops)" << endl;
        }
    }
}
    
char BaseMapper::pos_char(pos_t pos) {
    return xg_cached_pos_char(pos, xindex, get_node_cache());
}

map<pos_t, char> BaseMapper::next_pos_chars(pos_t pos) {
    return xg_cached_next_pos_chars(pos, xindex, get_node_cache(), get_edge_cache());
}
    
set<pos_t> BaseMapper::sequence_positions(const string& seq) {
    gcsa::range_type gcsa_range = gcsa->find(seq);
    std::vector<gcsa::node_type> gcsa_nodes;
    gcsa->locate(gcsa_range, gcsa_nodes);
    return gcsa_nodes_to_positions(gcsa_nodes);
}
    
void BaseMapper::set_alignment_threads(int new_thread_count) {
    alignment_threads = new_thread_count;
    init_node_cache();
    init_node_start_cache();
    init_node_pos_cache();
    init_edge_cache();
}

void BaseMapper::init_node_cache(void) {
    for (auto& nc : node_cache) {
        delete nc;
    }
    node_cache.clear();
    for (int i = 0; i < alignment_threads; ++i) {
        node_cache.push_back(new LRUCache<id_t, Node>(cache_size));
    }
}

void BaseMapper::init_node_start_cache(void) {
    for (auto& nc : node_start_cache) {
        delete nc;
    }
    node_start_cache.clear();
    for (int i = 0; i < alignment_threads; ++i) {
        node_start_cache.push_back(new LRUCache<id_t, size_t>(cache_size));
    }
}

void BaseMapper::init_node_pos_cache(void) {
    for (auto& nc : node_pos_cache) {
        delete nc;
    }
    node_pos_cache.clear();
    for (int i = 0; i < alignment_threads; ++i) {
        node_pos_cache.push_back(new LRUCache<gcsa::node_type, map<string, vector<size_t> > >(cache_size));
    }
}

void BaseMapper::init_edge_cache(void) {
    for (auto& ec : edge_cache) {
        delete ec;
    }
    edge_cache.clear();
    for (int i = 0; i < alignment_threads; ++i) {
        edge_cache.push_back(new LRUCache<id_t, vector<Edge> >(cache_size));
    }
}

void BaseMapper::set_cache_size(int cache_size) {
    cache_size = cache_size;
    init_edge_cache();
    init_node_cache();
    init_node_pos_cache();
    init_node_start_cache();
}
    
LRUCache<id_t, Node>& BaseMapper::get_node_cache(void) {
    int tid = node_cache.size() > 1 ? omp_get_thread_num() : 0;
    return *node_cache[tid];
}

LRUCache<id_t, size_t>& BaseMapper::get_node_start_cache(void) {
    int tid = node_start_cache.size() > 1 ? omp_get_thread_num() : 0;
    return *node_start_cache[tid];
}

LRUCache<gcsa::node_type, map<string, vector<size_t> > >& BaseMapper::get_node_pos_cache(void) {
    int tid = node_pos_cache.size() > 1 ? omp_get_thread_num() : 0;
    return *node_pos_cache[tid];
}

LRUCache<id_t, vector<Edge> >& BaseMapper::get_edge_cache(void) {
    int tid = edge_cache.size() > 1 ? omp_get_thread_num() : 0;
    return *edge_cache[tid];
}

void BaseMapper::clear_aligners(void) {
    delete qual_adj_aligner;
    delete regular_aligner;
    qual_adj_aligner = nullptr;
    regular_aligner = nullptr;
}

void BaseMapper::init_aligner(int8_t match, int8_t mismatch, int8_t gap_open, int8_t gap_extend, int8_t full_length_bonus) {
    // hacky, find max score so that scaling doesn't change score
    int8_t max_score = match;
    if (mismatch > max_score) max_score = mismatch;
    if (gap_open > max_score) max_score = gap_open;
    if (gap_extend > max_score) max_score = gap_extend;
    
    double gc_content = estimate_gc_content();
    
    qual_adj_aligner = new QualAdjAligner(match, mismatch, gap_open, gap_extend, full_length_bonus,
                                          max_score, 255, gc_content);
    regular_aligner = new Aligner(match, mismatch, gap_open, gap_extend, full_length_bonus);
}
    
double BaseMapper::estimate_gc_content(void) {
    
    uint64_t at = 0, gc = 0;
    
    if (gcsa) {
        at = gcsa::Range::length(gcsa->find(string("A"))) + gcsa::Range::length(gcsa->find(string("T")));
        gc = gcsa::Range::length(gcsa->find(string("G"))) + gcsa::Range::length(gcsa->find(string("C")));
    }
    
    if (at == 0 || gc == 0) {
        return default_gc_content;
    }
    
    return ((double) gc) / (at + gc);
}

int BaseMapper::random_match_length(double chance_random) {
    if (xindex) {
        size_t length = xindex->seq_length;
        return ceil(- (log(1.0 - pow(pow(1.0-chance_random, -1), (-1.0/length))) / log(4.0)));
    } else {
        return 0;
    }
}
    
void BaseMapper::set_alignment_scores(int8_t match, int8_t mismatch, int8_t gap_open, int8_t gap_extend, int8_t full_length_bonus) {
    // clear the existing aligners and recreate them
    if (regular_aligner || qual_adj_aligner) {
        clear_aligners();
    }
    init_aligner(match, mismatch, gap_open, gap_extend, full_length_bonus);
}
    
void BaseMapper::set_fragment_length_distr_params(size_t maximum_sample_size, size_t reestimation_frequency,
                                                  double robust_estimation_fraction, bool deterministic) {
    
    if (fragment_length_distr.is_finalized()) {
        cerr << "warning:[vg::Mapper] overwriting a fragment length distribution that has already been estimated" << endl;
    }
    
    fragment_length_distr = FragmentLengthDistribution(maximum_sample_size, reestimation_frequency,
                                                       robust_estimation_fraction);
    if (deterministic) {
        fragment_length_distr.determinize_estimation();
    }
}
    
Mapper::Mapper(xg::XG* xidex,
               gcsa::GCSA* g,
               gcsa::LCPArray* a) :
    BaseMapper(xidex, g, a)
    , thread_extension(10)
    , context_depth(1)
    , max_multimaps(1)
    , min_multimaps(1)
    , max_attempts(0)
    , softclip_threshold(0)
    , max_softclip_iterations(10)
    , min_identity(0)
    , debug(false)
    , mem_chaining(false)
    , max_target_factor(128)
    , max_query_graph_ratio(128)
    , extra_multimaps(512)
    , band_multimaps(4)
    , always_rescue(false)
    , fragment_size(0)
    , fragment_max(1e4)
    , fragment_sigma(10)
    , fragment_length_cache_size(1000)
    , cached_fragment_length_mean(0)
    , cached_fragment_length_stdev(0)
    , cached_fragment_orientation(0)
    , cached_fragment_direction(1)
    , fixed_fragment_model(true)
    , since_last_fragment_length_estimate(0)
    , fragment_model_update_interval(10)
    , perfect_pair_identity_threshold(0.95)
    , max_mapping_quality(60)
    , max_cluster_mapping_quality(1024)
    , use_cluster_mq(false)
    , simultaneous_pair_alignment(true)
    , drop_chain(0.2)
    , mq_overlap(0.2)
    , mate_rescues(0)
    , maybe_mq_threshold(10)
    , min_banded_mq(0)
    , max_band_jump(0)
    , identity_weight(1)
{
    
}

Mapper::Mapper(void) : BaseMapper() {
    // Nothing to do. Default constructed and can't really do anything.
}

Mapper::~Mapper(void) {
    //  Nothing to do, all managed memory handled in parent class
}

double Mapper::graph_entropy(void) {
    const size_t seq_bytes = xindex->sequence_bit_size() / 8;
    char* seq = (char*) xindex->sequence_data();
    return entropy(seq, seq_bytes);
}

// todo add options for aligned global and pinned
Alignment Mapper::align_to_graph(const Alignment& aln,
                                 VG& vg,
                                 size_t max_query_graph_ratio,
                                 bool pinned_alignment,
                                 bool pin_left,
                                 bool banded_global) {
    // check if we have a cached aligner for this thread
    if (aln.quality().empty() || !adjust_alignments_for_base_quality) {
        //aligner.align_global_banded(aln, graph.graph, band_padding);
        return vg.align(aln,
                        regular_aligner,
                        max_query_graph_ratio,
                        pinned_alignment,
                        pin_left,
                        banded_global,
                        0, // band padding override
                        aln.sequence().size());
    } else {
        return vg.align_qual_adjusted(aln,
                                      qual_adj_aligner,
                                      max_query_graph_ratio,
                                      pinned_alignment,
                                      pin_left,
                                      banded_global,
                                      0, // band padding override
                                      aln.sequence().size());
    }
}

<<<<<<< HEAD
Alignment Mapper::align(const string& seq, int kmer_size, int stride, int max_mem_length, int band_width) {
    Alignment aln;
    aln.set_sequence(seq);
    return align(aln, kmer_size, stride, max_mem_length, band_width);
}

// align read2 near read1's mapping location
void Mapper::align_mate_in_window(const Alignment& read1, Alignment& read2, int pair_window) {
    if (read1.score() == 0) return; // bail out if we haven't aligned the first
    // try to recover in region
    auto& path = read1.path();
    int64_t idf = path.mapping(0).position().node_id();
    int64_t idl = path.mapping(path.mapping_size()-1).position().node_id();
    if(idf > idl) {
        swap(idf, idl);
=======
bool clusters_overlap_in_read(const vector<MaximalExactMatch>& cluster1,
                              const vector<MaximalExactMatch>& cluster2) {
    for (auto& mem1 : cluster1) {
        for (auto& mem2 : cluster2) {
            if (mems_overlap(mem1, mem2)) {
                return true;
            }
        }
    }
    return false;
}

vector<pos_t> cluster_nodes(const vector<MaximalExactMatch>& cluster) {
    vector<pos_t> nodes;
    for (auto& mem : cluster) {
        for (auto& node : mem.nodes) {
            nodes.push_back(make_pos_t(node));
            auto& pos = nodes.back();
            get_offset(pos) = 0;
        }
    }
    sort(nodes.begin(), nodes.end());
    return nodes;
}

bool clusters_overlap_in_graph(const vector<MaximalExactMatch>& cluster1,
                               const vector<MaximalExactMatch>& cluster2) {
    vector<pos_t> pos1 = cluster_nodes(cluster1);
    vector<pos_t> pos2 = cluster_nodes(cluster2);
    vector<pos_t> comm;
    set_intersection(pos1.begin(), pos1.end(),
                     pos2.begin(), pos2.end(),
                     std::back_inserter(comm));
    return comm.size() > 0;
}

int sub_overlaps_of_first_aln(const vector<Alignment>& alns, float overlap_fraction) {
    // take the first
    // now look at the rest and measure overlap
    if (alns.empty()) return 0;
    auto& aln1 = alns.front();
    int seq_len = aln1.sequence().size();
    int overlaps = 0;
    for (int i = 1; i < alns.size(); ++i) {
        auto& aln2 = alns[i];
        // where the overlap is greater than overlap_fraction
        if ((double)query_overlap(aln1, aln2)/seq_len >= overlap_fraction) {
            ++overlaps;
        }
>>>>>>> c18dbaf8
    }
    // but which way should we expand? this will make things much easier.
    
    // We'll look near the leftmost and rightmost nodes, but we won't try and
    // bridge the whole area of the read, because there may be an ID
    // discontinuity.
    int64_t first = max((int64_t)0, idf - pair_window);
    int64_t last = idl + (int64_t) pair_window;
    
    // Now make sure the ranges don't overlap, because if they do we'll
    // duplicate nodes.
    
    // They can only overlap as idf on top of idl, since we swapped them above.
    // TODO: account at all for orientation? Maybe our left end is in higher
    // numbers but really does need to look left and not right.
    if(idf >= idl) {
        idf--;
    }
    
    VG* graph = new VG;

    if(debug) {
        cerr << "Rescuing in " << first << "-" << idf << " and " << idl << "-" << last << endl;
    }
<<<<<<< HEAD
    
    // TODO: how do we account for orientation when using ID ranges?

    // Now we need to get the neighborhood by ID and expand outward by actual
    // edges. How we do this depends on what indexing structures we have.
    if(xindex) {
        // should have callback here
        xindex->get_id_range(first, idf, graph->graph);
        xindex->get_id_range(idl, last, graph->graph);
        
        // don't get the paths (this isn't yet threadsafe in sdsl-lite)
        xindex->expand_context(graph->graph, context_depth, false);
        graph->rebuild_indexes();
    } else {
        cerr << "error:[vg::Mapper] cannot align mate with no graph data" << endl;
        exit(1);
=======
    for (int i = 0; i < clusters.size(); ++i) {
        // establish overlaps with longer clusters for all clusters
        auto& this_cluster = clusters[i];
        int t = cluster_cov[&this_cluster];
        int b = -1;
        int l = t;
        for (int j = i; j >= 0; --j) {
            if (j == i) continue;
            // are we overlapping?
            auto& other_cluster = clusters[j];
            //if (to_drop.count(&other_cluster)) continue;
            if (clusters_overlap_in_graph(this_cluster, other_cluster)) {
                to_drop.insert(&this_cluster);
                break;
            }
            if (clusters_overlap_in_read(this_cluster, other_cluster)) {
                int c = cluster_cov[&other_cluster];
                if (c > l) {
                    l = c;
                    b = j;
                }
                if (b >= 0 && (float) t / (float) l < drop_chain) {
                    to_drop.insert(&this_cluster);
                    break;
                }
            }
        }
        if (b >= 0 && (float) t / (float) l < drop_chain) {
            to_drop.insert(&this_cluster);
        }
>>>>>>> c18dbaf8
    }


    graph->remove_orphan_edges();
    
    if(debug) {
        cerr << "Rescue graph size: " << graph->size() << endl;
    }
    
    read2.clear_path();
    read2.set_score(0);

    read2 = align_to_graph(read2, *graph, max_query_graph_ratio);
    delete graph;
}

map<string, double> Mapper::alignment_mean_path_positions(const Alignment& aln, bool first_hit_only) {
    map<string, double> mean_pos;
    // Alignments are consistent if their median node id positions are within the fragment_size
    
    // We need the sets of nodes visited by each alignment
    set<id_t> ids;
    
    for(size_t i = 0; i < aln.path().mapping_size(); i++) {
        // Collect all the unique nodes visited by the first algnment
        ids.insert(aln.path().mapping(i).position().node_id());
    }
    map<string, map<int, vector<id_t> > > node_positions;
    for(auto id : ids) {
        for (auto& ref : node_positions_in_paths(gcsa::Node::encode(id, 0))) {
            auto& name = ref.first;
            for (auto pos : ref.second) {
                node_positions[name][pos].push_back(id);
            }
        }
<<<<<<< HEAD
        // just get the first one
        if (first_hit_only && node_positions.size()) break;
    }
    // get median mapping positions
    int idscount = 0;
    double idssum = 0;
    for (auto& ref : node_positions) {
        for (auto& p : ref.second) {
            for (auto& n : p.second) {
                auto pos = p.first + get_node_length(n)/2;
                if (ids.count(n)) {
                    idscount++;
                    idssum += pos;
                }
            }
        }
        mean_pos[ref.first] = idssum/idscount;
=======
        total_multimaps = max(min_multimaps, (int)round(total_multimaps/maybe_max));
        if (debug) cerr << "maybe_mq " << aln.name() << " " << maybe_max << " " << total_multimaps << " " << mem_max_length << " " << longest_lcp << endl;
>>>>>>> c18dbaf8
    }
    return mean_pos;
}

pos_t Mapper::likely_mate_position(const Alignment& aln, bool is_first_mate) {
    bool aln_is_rev = aln.path().mapping(0).position().is_reverse();
    int aln_pos = approx_alignment_position(aln);
    bool same_orientation = cached_fragment_orientation;
    bool forward_direction = cached_fragment_direction;
    int delta = cached_fragment_length_mean;
    // which way is our delta?
    // we are on the forward strand
    id_t target;
    if (forward_direction) {
        if (is_first_mate) {
            if (!aln_is_rev) {
                target = node_approximately_at(aln_pos + delta);
            } else {
                target = node_approximately_at(aln_pos - delta);
            }
        } else {
            if (!aln_is_rev) {
                target = node_approximately_at(aln_pos + delta);
            } else {
                target = node_approximately_at(aln_pos - delta);
            }
        }
    } else {
        if (is_first_mate) {
            if (!aln_is_rev) {
                target = node_approximately_at(aln_pos - delta);
            } else {
                target = node_approximately_at(aln_pos + delta);
            }
        } else {
            if (!aln_is_rev) {
                target = node_approximately_at(aln_pos - delta);
            } else {
                target = node_approximately_at(aln_pos + delta);
            }
        }
    }
    if (same_orientation) {
        return make_pos_t(target, aln_is_rev, 0);
    } else {
        return make_pos_t(target, !aln_is_rev, 0);
    }
    /*
        && !aln_is_rev) {
    } else if (!same_direction && aln_is_rev) {
        target = (is_first_mate ? node_approximately_at(aln_pos + delta)
                  : node_approximately_at(aln_pos - delta));
    } else if (same_direction && aln_is_rev
               || !same_direction && !aln_is_rev) {
        target = (is_first_mate ? node_approximately_at(aln_pos - delta)
                  : node_approximately_at(aln_pos + delta));
    }
    */
    //bool target_is_rev = (same_orientation ? aln_is_rev : !aln_is_rev);
    //return make_pos_t(target, target_is_rev, 0);
}

<<<<<<< HEAD
bool Mapper::pair_rescue(Alignment& mate1, Alignment& mate2) {
    // bail out if we can't figure out how far to go
    if (!fragment_size) return false;
    double hang_threshold = 0.9;
    double retry_threshold = 0.7;
    //double hang_threshold = mate1.sequence().size() * aligner->match * 0.9;
    //double retry_threshold = mate1.sequence().size() * aligner->match * 0.3;
    //cerr << "hang " << hang_threshold << " retry " << retry_threshold << endl;
    //cerr << mate1.score() << " " << mate2.score() << endl;
    // based on our statistics about the alignments
    // get the subgraph overlapping the likely candidate position of the second alignment
    bool rescue_off_first = false;
    bool rescue_off_second = false;
    pos_t mate_pos;
    if (mate1.identity() > mate2.identity()
        && mate1.identity() >= hang_threshold
        && mate2.identity() < retry_threshold) {
        // retry off mate1
#ifdef debug_mapper
#pragma omp critical
        {
            if (debug) cerr << "Rescue read 2 off of read 1" << endl;
=======
    /*
    map<const vector<MaximalExactMatch>*, int> cluster_cov;
    for (auto& cluster : clusters) {
        cluster_cov[&cluster] = cluster_coverage(cluster);
    }
    */

    // don't attempt to align if we reach the maximum number of multimaps
    //if (clusters.size() == total_multimaps) clusters.clear();

    auto show_clusters = [&](void) {
        cerr << "clusters: " << endl;
        for (auto& cluster : clusters) {
            cerr << cluster.size() << " MEMs covering " << cluster_coverage(cluster) << " @ ";
            for (auto& mem : cluster) {
                size_t len = mem.begin - mem.end;
                for (auto& node : mem.nodes) {
                    id_t id = gcsa::Node::id(node);
                    size_t offset = gcsa::Node::offset(node);
                    bool is_rev = gcsa::Node::rc(node);
                    cerr << "|" << id << (is_rev ? "-" : "+") << ":" << offset << "," << mem.fragment << ",";
                    /*
                    for (auto& ref : node_positions_in_paths(gcsa::Node::encode(id, 0, is_rev))) {
                        auto& name = ref.first;
                        for (auto pos : ref.second) {
                            //cerr << name << (is_rev?"-":"+") << pos + offset;
                            cerr << "|" << id << (is_rev ? "-" : "+") << ":" << offset << ",";
                        }
                    }
                    */
                }
                cerr << mem.sequence() << " ";
            }
            cerr << endl;
>>>>>>> c18dbaf8
        }
#endif
        rescue_off_first = true;
        // record id and direction to second mate
        mate_pos = likely_mate_position(mate1, true);
    } else if (mate2.identity() > mate1.identity()
               && mate2.identity() >= hang_threshold
               && mate1.identity() < retry_threshold) {
        // retry off mate2
#ifdef debug_mapper
#pragma omp critical
        {
            if (debug) cerr << "Rescue read 1 off of read 2" << endl;
        }
#endif
        rescue_off_second = true;
        // record id and direction to second mate
        mate_pos = likely_mate_position(mate2, false);
    } else {
        return false;
    }
#ifdef debug_mapper
#pragma omp critical
    {
        if (debug) cerr << "aiming for " << mate_pos << endl;
    }
#endif
<<<<<<< HEAD
    auto& node_cache = get_node_cache();
    auto& edge_cache = get_edge_cache();
    VG graph;
    int get_at_least = (!cached_fragment_length_mean ? fragment_max
                        : max((int)cached_fragment_length_stdev * 6 + mate1.sequence().size(),
                              mate1.sequence().size() * 4));
    cached_graph_context(graph, mate_pos, get_at_least/2, node_cache, edge_cache);
    cached_graph_context(graph, reverse(mate_pos, get_node_length(id(mate_pos))), get_at_least/2, node_cache, edge_cache);
    graph.remove_orphan_edges();
    //cerr << "got graph " << pb2json(graph.graph) << endl;
    // if we're reversed, align the reverse sequence and flip it back
    // align against it
    if (rescue_off_first) {
        Alignment aln2;
        bool flip = !mate1.path().mapping(0).position().is_reverse() && !cached_fragment_orientation
            || mate1.path().mapping(0).position().is_reverse() && cached_fragment_orientation;
        // do we expect the alignment to be on the reverse strand?
        if (flip) {
            aln2.set_sequence(reverse_complement(mate2.sequence()));
            if (!mate2.quality().empty()) {
                aln2.set_quality(mate2.quality());
                reverse(aln2.mutable_quality()->begin(),
                        aln2.mutable_quality()->end());
            }
        } else {
            aln2.set_sequence(mate2.sequence());
            if (!mate2.quality().empty()) {
                aln2.set_quality(mate2.quality());
            }
=======
    auto to_drop = clusters_to_drop(clusters);

    // for up to our required number of multimaps
    // make the perfect-match alignment for the SMEM cluster
    // then fix it up with DP on the little bits between the alignments
    vector<Alignment> alns;
    vector<vector<MaximalExactMatch>*> cluster_ptrs;
    map<vector<MaximalExactMatch>*, int> cluster_cov;
    int multimaps = 0;
    for (auto& cluster : clusters) {
        if (multimaps > total_multimaps) { break; }
        // skip if we've filtered the cluster
        if (to_drop.count(&cluster) && multimaps >= min_multimaps) continue;
        // skip if we've got enough multimaps to get MQ and we're under the min cluster length
        int coverage = cluster_coverage(cluster);
        if (min_cluster_length && coverage < min_cluster_length && alns.size() > 1) continue;
        cluster_cov[&cluster] = coverage;
        cluster_ptrs.push_back(&cluster);
        ++multimaps;
    }
    /*
    sort(cluster_ptrs.begin(), cluster_ptrs.end(),
         [&](vector<MaximalExactMatch>* c1, vector<MaximalExactMatch>* c2) {
             return cluster_cov[c1] > cluster_cov[c2]; });
    */
    for (auto& cluster_ptr : cluster_ptrs) {
        auto& cluster = *cluster_ptr;
        // get the candidate graph
        // align to it
        Alignment candidate = align_cluster(aln, cluster);
        if (candidate.identity() > min_identity) {
            alns.emplace_back(candidate);
>>>>>>> c18dbaf8
        }
        bool banded_global = false;
        bool pinned_alignment = false;
        bool pinned_reverse = false;
        aln2 = align_to_graph(aln2,
                              graph,
                              max_query_graph_ratio,
                              pinned_alignment,
                              pinned_reverse,
                              banded_global);
        aln2.set_score(score_alignment(aln2));
        if (flip) {
            aln2 = reverse_complement_alignment(
                aln2,
                (function<int64_t(int64_t)>) ([&](int64_t id) {
                        return (int64_t)graph.get_node(id)->sequence().size();
                    }));
        }
#ifdef debug_mapper
#pragma omp critical
        {
            if (debug) cerr << "aln2 score/ident vs " << aln2.score() << "/" << aln2.identity()
                            << " vs " << mate2.score() << "/" << mate2.identity() << endl;
        }
#endif
        if (aln2.score() > mate2.score()) {
            mate2 = aln2;
        } else {
            return false;
        }
    } else if (rescue_off_second) {
        Alignment aln1;
        bool flip = !mate2.path().mapping(0).position().is_reverse() && !cached_fragment_orientation
            || mate2.path().mapping(0).position().is_reverse() && cached_fragment_orientation;
        if (flip) {
            aln1.set_sequence(reverse_complement(mate1.sequence()));
            if (!mate1.quality().empty()) {
                aln1.set_quality(mate1.quality());
                reverse(aln1.mutable_quality()->begin(),
                        aln1.mutable_quality()->end());
            }
        } else {
            aln1.set_sequence(mate1.sequence());
            if (!mate1.quality().empty()) {
                aln1.set_quality(mate1.quality());
            }
        }
        bool banded_global = false;
        bool pinned_alignment = false;
        bool pinned_reverse = false;
        aln1 = align_to_graph(aln1,
                              graph,
                              max_query_graph_ratio,
                              pinned_alignment,
                              pinned_reverse,
                              banded_global);
        //cerr << "score was " << aln1.score() << endl;
        aln1.set_score(score_alignment(aln1));
        //cerr << "score became " << aln1.score() << endl;
        if (flip) {
            aln1 = reverse_complement_alignment(
                aln1,
                (function<int64_t(int64_t)>) ([&](int64_t id) {
                        return (int64_t)graph.get_node(id)->sequence().size();
                    }));
        }
#ifdef debug_mapper
#pragma omp critical
        {
            if (debug) cerr << "aln1 score/ident vs " << aln1.score() << "/" << aln1.identity()
                            << " vs " << mate1.score() << "/" << mate1.identity() << endl;
        }
#endif
        if (aln1.score() > mate1.score()) {
            mate1 = aln1;
        } else {
            return false;
        }
    }
    // if the new alignment is better
    // set the old alignment to it
    return true;
}

bool Mapper::alignments_consistent(const map<string, double>& pos1,
                                   const map<string, double>& pos2,
                                   int fragment_size_bound) {
    set<string> comm_refs;
    for (auto& p : pos1) {
        auto& name = p.first;
        if (pos2.find(name) != pos2.end()) {
            comm_refs.insert(name);
        }
    }
    // Alignments are consistent if their median node id positions are within the fragment_size
    
    // get median mapping positions
    for (auto& ref : comm_refs) {
        // this is unsafe looking, but we know they have the same keys for these values
        auto mean1 = pos1.find(ref)->second;
        auto mean2 = pos2.find(ref)->second;
        if (abs(mean1 - mean2) < fragment_size_bound) {
            return true;
        }
    }
    return false;
}

bool Mapper::pair_consistent(const Alignment& aln1,
                             const Alignment& aln2) {
    if (!(aln1.score() && aln2.score())) return false;
    bool length_ok = false;
    if (aln1.fragment_size() == 0) {
        // use the approximate distance
        int len = approx_fragment_length(aln1, aln2);
        if (len > 0 && len < fragment_size
            || !fragment_size && len > 0 && len < fragment_max) {
            length_ok = true;
        }
    } else {
        // use the distance induced by the graph paths
        assert(aln1.fragment_size() == aln2.fragment_size());
        for (size_t i = 0; i < aln1.fragment_size(); ++i) {
            int len = abs(aln1.fragment(i).length());
            if (len > 0 && len < fragment_size
                || !fragment_size && len > 0 && len < fragment_max) {
                length_ok = true;
                break;
            }
        }
    }
    bool aln1_is_rev = aln1.path().mapping(0).position().is_reverse();
    bool aln2_is_rev = aln1.path().mapping(0).position().is_reverse();
    bool same_orientation = cached_fragment_orientation;
    bool orientation_ok = same_orientation && aln1_is_rev == aln2_is_rev
        || !same_orientation && aln1_is_rev != aln2_is_rev;
    return length_ok && orientation_ok;
}

<<<<<<< HEAD
pair<vector<Alignment>, vector<Alignment>> Mapper::align_paired_multi(
    const Alignment& read1,
    const Alignment& read2,
    bool& queued_resolve_later,
    int max_mem_length,
    bool only_top_scoring_pair,
    bool retrying) {

    double avg_node_len = average_node_length();
    int8_t match;
    int8_t gap_extension;
    int8_t gap_open;
    if (read1.quality().empty() || !adjust_alignments_for_base_quality) {
        match = regular_aligner->match;
        gap_extension = regular_aligner->gap_extension;
        gap_open = regular_aligner->gap_open;
    }
    else {
        match = qual_adj_aligner->match;
        gap_extension = qual_adj_aligner->gap_extension;
        gap_open = qual_adj_aligner->gap_open;
=======
VG Mapper::cluster_subgraph(const Alignment& aln, const vector<MaximalExactMatch>& mems) {
    auto& node_cache = get_node_cache();
    auto& edge_cache = get_edge_cache();
    assert(mems.size());
    auto& start_mem = mems.front();
    auto start_pos = make_pos_t(start_mem.nodes.front());
    auto rev_start_pos = reverse(start_pos, get_node_length(id(start_pos)));
    float expansion = 1.61803;
    int get_before = max((int)(aln.sequence().size()/2), (int)(expansion * (int)(start_mem.begin - aln.sequence().begin())));
    VG graph;
    if (get_before) {
        //if (debug) cerr << "Getting " << get_before << " before " << start_mem << endl;
        cached_graph_context(graph, rev_start_pos, get_before, node_cache, edge_cache);
    }
    for (int i = 0; i < mems.size(); ++i) {
        auto& mem = mems[i];
        auto pos = make_pos_t(mem.nodes.front());
        int get_after = (i+1 == mems.size() ?
                         max((int)(aln.sequence().size()/2), (int)(expansion * (int)(aln.sequence().end() - mem.begin)))
                         : expansion * max(mem.length(), (int)(mems[i+1].end - mem.begin)));
        //if (debug) cerr << pos << " " << mem << " getting after " << get_after << endl;
        cached_graph_context(graph, pos, get_after, node_cache, edge_cache);
>>>>>>> c18dbaf8
    }
    int total_multimaps = max(max_multimaps, extra_multimaps);
    double cluster_mq = 0;

    if(debug) {
        cerr << "align_paired_multi_simul "
             << "with " << read1.name() << " and "
             << read2.name() << endl
            //<< "read 1 " << read1.sequence() << endl
            //<< "read 2 " << read2.sequence() << endl
            //<< "read 1 " << pb2json(read1) << endl
            //<< "read 2 " << pb2json(read2) << endl
             << "fragment model " << fragment_max << ", "
             << fragment_size << ", "
             << cached_fragment_length_mean << ", "
             << cached_fragment_length_stdev << ", "
             << cached_fragment_orientation << ", "
             << cached_fragment_direction << ", "
             << since_last_fragment_length_estimate << ", " << endl;
    }

    pair<vector<Alignment>, vector<Alignment>> results;
    double longest_lcp1, longest_lcp2;
    // find the MEMs for the alignments
    vector<MaximalExactMatch> mems1 = find_mems_deep(read1.sequence().begin(),
                                                     read1.sequence().end(),
                                                     longest_lcp1,
                                                     max_mem_length,
                                                     min_mem_length,
                                                     mem_reseed_length);
    vector<MaximalExactMatch> mems2 = find_mems_deep(read2.sequence().begin(),
                                                     read2.sequence().end(),
                                                     longest_lcp2,
                                                     max_mem_length,
                                                     min_mem_length,
                                                     mem_reseed_length);

    double mq_cap1, mq_cap2;
    mq_cap1 = mq_cap2 = max_mapping_quality;

    {
        int mem_max_length1 = 0;
        for (auto& mem : mems1) if (mem.primary && mem.match_count) mem_max_length1 = max(mem_max_length1, (int)mem.length());
        double maybe_max1 = estimate_max_possible_mapping_quality(read1.sequence().size(),
                                                                  read1.sequence().size()/max(1.0, (double)mem_max_length1),
                                                                  read1.sequence().size()/longest_lcp1);
        int mem_max_length2 = 0;
        for (auto& mem : mems2) if (mem.primary && mem.match_count) mem_max_length2 = max(mem_max_length2, (int)mem.length());
        double maybe_max2 = estimate_max_possible_mapping_quality(read2.sequence().size(),
                                                                  read2.sequence().size()/max(1.0, (double)mem_max_length2),
                                                                  read2.sequence().size()/longest_lcp2);
        // use the estimated mapping quality to avoid hard work when the results are likely noninformative
        double maybe_min = min(maybe_max1, maybe_max2);
        if (maybe_min < maybe_mq_threshold) {
            mq_cap1 = maybe_min;
            mq_cap2 = maybe_min;
        }
        total_multimaps = max(min_multimaps, (int)round(total_multimaps/min(maybe_max1,maybe_max2)));
        if (debug) cerr << "maybe_mq1 " << read1.name() << " " << maybe_max1 << " " << total_multimaps << " " << mem_max_length1 << " " << longest_lcp1 << endl;
        if (debug) cerr << "maybe_mq2 " << read2.name() << " " << maybe_max2 << " " << total_multimaps << " " << mem_max_length2 << " " << longest_lcp2 << endl;
    }

//#ifdef debug_mapper
#pragma omp critical
    {
        if (debug) cerr << "mems for read 1 " << mems_to_json(mems1) << endl;
    }
//#endif
//#ifdef debug_mapper
#pragma omp critical
    {
        if (debug) cerr << "mems for read 2 " << mems_to_json(mems2) << endl;
    }
//#endif


    auto transition_weight = [&](const MaximalExactMatch& m1, const MaximalExactMatch& m2) {

        // set up positions for distance query
        pos_t m1_pos = make_pos_t(m1.nodes.front());
        pos_t m2_pos = make_pos_t(m2.nodes.front());
        //double uniqueness = 2.0 / (m1.match_count + m2.match_count);

        // approximate distance by node lengths
        int approx_dist = approx_distance(m1_pos, m2_pos);

        // are the two mems in a different fragment?
        // we handle the distance metric differently in these cases
        if (m1.fragment < m2.fragment) {
            int max_length = fragment_max;
            int dist = abs(approx_dist);
            int unique_coverage = m1.length() + m2.length();
#ifdef debug_mapper
#pragma omp critical
            {
                if (debug) cerr << "between fragment approx distance " << approx_dist << endl;
            }
#endif
            if (dist >= max_length) {
                return -std::numeric_limits<double>::max();
            } else {
                if (xindex->path_count) {
                    dist = xindex->min_approx_path_distance({}, id(m1_pos), id(m2_pos));
                }
#ifdef debug_mapper
#pragma omp critical
                {
                    if (debug) cerr << "---> true distance from " << m1_pos << " to " << m2_pos << " = "<< dist << endl;
                }
#endif
                if (dist >= max_length) {
                    return -std::numeric_limits<double>::max();
                } else if (fragment_size) {
                    // exclude cases that don't match our model
                    if (!cached_fragment_orientation
                        && is_rev(m1_pos) == is_rev(m2_pos)
                        || cached_fragment_orientation
                        && is_rev(m1_pos) != is_rev(m2_pos)
                        || dist > fragment_size) {
                        return -std::numeric_limits<double>::max();
                    } else {
                        return fragment_length_pdf(dist)/fragment_length_pdf(cached_fragment_length_mean);// * unique_coverage * uniqueness;
                    }
                } else {
                    return 1.0/dist;// * unique_coverage * uniqueness;
                }
            }
        } else if (m1.fragment > m2.fragment) {
            // don't allow going backwards in the threads
            return -std::numeric_limits<double>::max();
        } else {
            //int max_length = (m1.length() + m2.length());
            int max_length = max(read1.sequence().size(), read2.sequence().size());
            // find the difference in m1.end and m2.begin
            // find the positional difference in the graph between m1.end and m2.begin
            int unique_coverage = (m1.length() + m2.length()) - mems_overlap_length(m1, m2);
            approx_dist = abs(approx_dist);
#ifdef debug_mapper
#pragma omp critical
            {
                if (debug) cerr << "in fragment approx distance " << approx_dist << endl;
            }
#endif
            if (approx_dist > max_length) {
                // too far
                return -std::numeric_limits<double>::max();
            } else {
                // we may want to switch back to exact measurement, although the approximate metric is simpler and more reliable despite being less precise
                // int distance = graph_distance(m1_pos, m2_pos, max_length); // enable for exact distance calculation
                int distance = approx_dist;
#ifdef debug_mapper
#pragma omp critical
                {
                    if (debug) cerr << "---> true distance " << distance << endl;
                }
#endif
                if (distance == max_length) {
                    return -std::numeric_limits<double>::max();
                }
                if (is_rev(m1_pos) != is_rev(m2_pos)) {
                    // disable inversions
                    return -std::numeric_limits<double>::max();
                } else {
                    // accepted transition
                    double jump = abs((m2.begin - m1.begin) - distance);
                    if (jump) {
                        return (double) unique_coverage * match - (gap_open + jump * gap_extension);
                    } else {
                        return (double) unique_coverage * match;
                    }
                }
            }
        }
    };

    // build the paired-read MEM markov model
    vector<vector<MaximalExactMatch> > clusters;
    if (total_multimaps) {
        MEMChainModel chainer({ read1.sequence().size(), read2.sequence().size() },
                              { mems1, mems2 }, this,
                              transition_weight,
                              max((int)(read1.sequence().size() + read2.sequence().size()),
                                  (int)(fragment_size ? fragment_size : fragment_max)));
        clusters = chainer.traceback(total_multimaps, true, debug);
    }

    // don't attempt to align if we reach the maximum number of multimaps
    //if (clusters.size() == total_multimaps) clusters.clear();
    // disabled as this seems to cause serious problems at low cluster sizes

    auto show_clusters = [&](void) {
        cerr << "clusters: " << endl;
        for (auto& cluster : clusters) {
            cerr << cluster.size() << " MEMs covering " << cluster_coverage(cluster) << " @ ";
            for (auto& mem : cluster) {
                size_t len = mem.begin - mem.end;
                for (auto& node : mem.nodes) {
                    id_t id = gcsa::Node::id(node);
                    size_t offset = gcsa::Node::offset(node);
                    bool is_rev = gcsa::Node::rc(node);
                    cerr << "|" << id << (is_rev ? "-" : "+") << ":" << offset << "," << mem.fragment << ",";
                }
                cerr << mem.sequence() << " ";
            }
            cerr << endl;
        }
    };

#pragma omp critical
    {
        if (debug) {
            cerr << "### clusters before filtering:" << endl;
            show_clusters();
        }
    }

    vector<vector<MaximalExactMatch> > clusters1;
    vector<vector<MaximalExactMatch> > clusters2;
    for (auto& cluster : clusters) {
        // break the clusters into their fragments
        clusters1.emplace_back();
        auto& cluster1 = clusters1.back();
        clusters2.emplace_back();
        auto& cluster2 = clusters2.back();
        bool seen1=false, seen2=false;
        for (auto& mem : cluster) {
            if (!seen2 && mem.fragment == 1) {
                cluster1.push_back(mem);
                seen1 = true;
            } else if (mem.fragment == 2) {
                cluster2.push_back(mem);
                seen2 = true;
            } else {
                cerr << "vg map error misordered fragments in cluster" << endl;
                assert(false);
            }
        }
    }
    
    auto to_drop1 = clusters_to_drop(clusters1);
    auto to_drop2 = clusters_to_drop(clusters2);
    vector<pair<Alignment, Alignment> > alns;
    vector<pair<vector<MaximalExactMatch>*, vector<MaximalExactMatch>*> > cluster_ptrs;
    for (int i = 0; i < clusters1.size(); ++i) {
        auto& cluster1 = clusters1[i];
        auto& cluster2 = clusters2[i];
        if ((to_drop1.count(&cluster1) || to_drop2.count(&cluster2)) && cluster_ptrs.size() >= min_multimaps) {
            continue;
        }
        cluster_ptrs.push_back(make_pair(&cluster1, &cluster2));
    }
    
    auto show_paired_clusters = [&](void) {
        cerr << "clusters: " << endl;
        for (auto& cluster_ptr : cluster_ptrs) {
            auto& cluster1 = *cluster_ptr.first;
            auto& cluster2 = *cluster_ptr.second;
            cerr << cluster1.size() << " " << cluster2.size() << " MEMs covering " << cluster_coverage(cluster1) << " " << cluster_coverage(cluster2) << " @ ";
            cerr << " cluster1: ";
            for (auto& mem : cluster1) {
                size_t len = mem.begin - mem.end;
                for (auto& node : mem.nodes) {
                    id_t id = gcsa::Node::id(node);
                    size_t offset = gcsa::Node::offset(node);
                    bool is_rev = gcsa::Node::rc(node);
                    cerr << "|" << id << (is_rev ? "-" : "+") << ":" << offset << "," << mem.fragment << ",";
                }
                cerr << mem.sequence() << " ";
            }
            cerr << " cluster2: ";
            for (auto& mem : cluster2) {
                size_t len = mem.begin - mem.end;
                for (auto& node : mem.nodes) {
                    id_t id = gcsa::Node::id(node);
                    size_t offset = gcsa::Node::offset(node);
                    bool is_rev = gcsa::Node::rc(node);
                    cerr << "|" << id << (is_rev ? "-" : "+") << ":" << offset << "," << mem.fragment << ",";
                }
                cerr << mem.sequence() << " ";
            }
            cerr << endl;
        }
    };
        
#pragma omp critical
    {
        if (debug) {
            cerr << "### clusters after filtering:" << endl;
            show_paired_clusters();
        }
    }
    
    set<pair<string, string> > seen_alignments;
    int multimaps = 0;
    for (auto& cluster_ptr : cluster_ptrs) {
        if (multimaps > total_multimaps) { break; }
        // break the cluster into two pieces
        auto& cluster1 = *cluster_ptr.first;
        auto& cluster2 = *cluster_ptr.second;
        alns.emplace_back();
        auto& p = alns.back();
        if (cluster1.size()) {
            p.first = align_cluster(read1, cluster1);
        } else {
            p.first = read1;
            p.first.clear_score();
            p.first.clear_identity();
            p.first.clear_path();
        }
        if (cluster2.size()) {
            p.second = align_cluster(read2, cluster2);
        } else {
            p.second = read2;
            p.second.clear_score();
            p.second.clear_identity();
            p.second.clear_path();
        }
    }
    
    auto show_alignments = [&](const string& arg) {
        if (debug) {
            for (auto& p : alns) {
                cerr << arg << " ";
                auto& aln1 = p.first;
                cerr << "1:" << aln1.score();
                if (aln1.score()) cerr << "@" << aln1.path().mapping(0).position().node_id() << " ";
                //cerr << endl;
                //cerr << "cluster aln 1 ------- " << pb2json(aln1) << endl;
                if (!check_alignment(aln1)) {
                    cerr << "alignment failure " << pb2json(aln1) << endl;
                    assert(false);
                }
                auto& aln2 = p.second;
                cerr << " 2:" << aln2.score();
                if (aln2.score()) cerr << "@" << aln2.path().mapping(0).position().node_id() << " ";
                //cerr << endl;
                //cerr << "cluster aln 2 ------- " << pb2json(aln2) << endl;
                if (!check_alignment(aln2)) {
                    cerr << "alignment failure " << pb2json(aln2) << endl;
                    assert(false);
                }
                cerr << endl;
            }
        }
    };

    auto sort_and_dedup = [&](void) {
        // sort the aligned pairs by score
        std::sort(alns.begin(), alns.end(),
                  [&](const pair<Alignment, Alignment>& pair1,
                      const pair<Alignment, Alignment>& pair2) {
                      double bonus1=0, bonus2=0;
                      if (fragment_size) {
                          int dist1 = approx_fragment_length(pair1.first, pair1.second);
                          int dist2 = approx_fragment_length(pair2.first, pair2.second);
                          if (dist1 >= 0 && pair_consistent(pair1.first, pair1.second)) {
                              bonus1 = fragment_length_pdf(dist1) * cached_fragment_length_mean;
                          }
                          if (dist2 >= 0 && pair_consistent(pair2.first, pair2.second)) {
                              bonus2 = fragment_length_pdf(dist2) * cached_fragment_length_mean;
                          }
                      }
                      return ((pair1.first.score() + pair1.second.score()) + bonus1
                              > (pair2.first.score() + pair2.second.score()) + bonus2);
                  });
        seen_alignments.clear();
        // remove duplicates (same score and same start position of both pairs)
        alns.erase(
            std::remove_if(alns.begin(), alns.end(),
                           [&](const pair<Alignment, Alignment>& p) {
                               auto pair_sig = signature(p.first, p.second);
                               if (seen_alignments.count(pair_sig)) {
                                   return true;
                               } else {
                                   seen_alignments.insert(pair_sig);
                                   return false;
                               }
                           }),
            alns.end());
    };
#pragma omp critical
    show_alignments("raw");
    
    sort_and_dedup();
    if (mate_rescues && fragment_size) {
        // go through the pairs and see if we need to rescue one side off the other
        bool rescued = false;
        int j = 0;
        for (auto& p : alns) {
            if (++j > mate_rescues) break;
            if (pair_rescue(p.first, p.second)) {
                rescued = true;
            }
        }
        show_alignments("rescue");
        if (rescued) sort_and_dedup();
    }

#pragma omp critical
    show_alignments("dedup");
    // calculate cluster mapping quality
    if (use_cluster_mq) {
        cluster_mq = compute_cluster_mapping_quality(clusters, read1.sequence().size() + read2.sequence().size());
#ifdef debug_mapper
#pragma omp critical
        {
            if (debug) cerr << "cluster mq == " << cluster_mq << endl;
        }
#endif
    }

    // rebuild the thing we'll return
    int read1_max_score = 0;
    int read2_max_score = 0;
    for (auto& p : alns) {
        read1_max_score = max(p.first.score(), read1_max_score);
        read2_max_score = max(p.second.score(), read2_max_score);
        results.first.push_back(p.first);
        results.second.push_back(p.second);
    }
    compute_mapping_qualities(results, cluster_mq, mq_cap1, mq_cap2, max_mapping_quality, max_mapping_quality);

    // remove the extra pair used to compute mapping quality if necessary
    if (results.first.size() > max_multimaps) {
        results.first.resize(max_multimaps);
        results.second.resize(max_multimaps);
    }

    // mark primary and secondary
    for (int i = 0; i < results.first.size(); i++) {
        results.first[i].mutable_fragment_next()->set_name(read2.name());
        results.first[i].set_is_secondary(i > 0);
        results.second[i].mutable_fragment_prev()->set_name(read1.name());
        results.second[i].set_is_secondary(i > 0);
    }

    // optionally zap everything unless the primary alignments are individually top-scoring
    if (only_top_scoring_pair && results.first.size() &&
        (results.first[0].score() < read1_max_score ||
         results.second[0].score() < read2_max_score)) {
        results.first.clear();
        results.second.clear();
    }
    
    // we tried to align
    // if we don't have a fragment_size yet determined
    // and we didn't get a perfect, unambiguous hit on both reads
    // we'll need to try it again later when we do have a fragment_size
    // so store it in a buffer local to this mapper

    // tag the results with their fragment lengths
    // record the lengths in a deque that we use to keep a running estimate of the fragment length distribution
    // we then set the fragment_size cutoff using the moments of the estimated distribution
    bool imperfect_pair = false;
    for (int i = 0; i < min(results.first.size(), results.second.size()); ++i) {
        if (retrying) break;
        auto& aln1 = results.first.at(i);
        auto& aln2 = results.second.at(i);
        auto approx_frag_lengths = approx_pair_fragment_length(aln1, aln2);
        for (auto& j : approx_frag_lengths) {
            Path fragment;
            fragment.set_name(j.first);
            fragment.set_length(j.second);
            *aln1.add_fragment() = fragment;
            *aln2.add_fragment() = fragment;
            // if we have a perfect mapping, and we're under our hard fragment length cutoff
            // push the result into our deque of fragment lengths
            if (results.first.size() == 1
                && results.second.size() == 1
                && results.first.front().identity() > perfect_pair_identity_threshold
                && results.second.front().identity() > perfect_pair_identity_threshold
                && (fragment_size && abs(j.second) < fragment_size
                    || !fragment_size && abs(j.second) < fragment_max)) { // hard cutoff
                //cerr << "aln\tperfect alignments" << endl;
                record_fragment_configuration(j.second, aln1, aln2);
            } else if (!fragment_size) {
                imperfect_pair = true;
                break;
            }
        }
    }

    if (!retrying && imperfect_pair && fragment_max) {
        imperfect_pairs_to_retry.push_back(make_pair(read1, read2));
        results.first.clear();
        results.second.clear();
        // we signal the fact that this isn't a perfect pair, so we don't write it out externally?
        queued_resolve_later = true;
    }

    if(results.first.empty()) {
        results.first.push_back(read1);
        auto& aln = results.first.back();
        aln.clear_path();
        aln.clear_score();
        aln.clear_identity();
    }
    if(results.second.empty()) {
        results.second.push_back(read2);
        auto& aln = results.second.back();
        aln.clear_path();
        aln.clear_score();
        aln.clear_identity();
    }

    // Make sure to link up alignments even if they aren't mapped.
    for (auto& aln : results.first) {
        aln.set_name(read1.name());
        aln.mutable_fragment_next()->set_name(read2.name());
        aln.set_sequence(read1.sequence());
        aln.set_quality(read1.quality());
    }

    for (auto& aln : results.second) {
        aln.set_name(read2.name());
        aln.mutable_fragment_prev()->set_name(read1.name());
        aln.set_sequence(read2.sequence());
        aln.set_quality(read2.quality());
    }

    return results;

}

// rank the clusters by the number of unique read bases they cover
int cluster_coverage(const vector<MaximalExactMatch>& cluster) {
    set<string::const_iterator> seen;
    for (auto& mem : cluster) {
        string::const_iterator c = mem.begin;
        while (c != mem.end) seen.insert(c++);
    }
    return seen.size();
}

double Mapper::compute_cluster_mapping_quality(const vector<vector<MaximalExactMatch> >& clusters,
                                               int read_length) {
    if (clusters.size() == 0) {
        return 0;
    }
    if (clusters.size() == 1) {
        return { (double)max_cluster_mapping_quality };
    }
    vector<double> weights;
    for (auto& cluster : clusters) {
        weights.emplace_back();
        double& weight = weights.back();
        for (int i = 0; i < cluster.size(); ++i) {
            // for each mem, count half of its coverage with its neighbors towards this metric
            auto& mem = cluster[i];
            int shared_coverage = 0;
            if (i > 0) {
                auto& prev = cluster[i-1];
                if (prev.fragment == mem.fragment) {
                    shared_coverage += (prev.end <= mem.begin ? 0 : prev.end - mem.begin);
                }
            }
            if (i < cluster.size()-1) {
                auto& next = cluster[i+1];
                if (next.fragment == mem.fragment) {
                    shared_coverage += (mem.end <= next.begin ? 0 : mem.end - next.begin);
                }
            }
            weight +=
                (((double)mem.length() - (double)shared_coverage/2)
                 / read_length)
                / mem.match_count;
        }
        //cerr << "weight " << weight << endl;
    }
    // return the ratio between best and second best as quality
    std::sort(weights.begin(), weights.end(), std::greater<double>());
    // find how many maxes we have
    double max_weight = weights.front();
    int max_count = 0;
    while (max_weight == weights[max_count]) ++max_count;
    double best_chance = max_count > 1 ? prob_to_phred(1.0-(1.0/max_count)) : 0;
    if (weights[0] == 0) return 0;
    return min((double)max_cluster_mapping_quality,
               max(best_chance, prob_to_phred(weights[1]/weights[0])));
}

double
Mapper::average_node_length(void) {
    return (double) xindex->seq_length / (double) xindex->node_count;
}

bool mems_overlap(const MaximalExactMatch& mem1,
                  const MaximalExactMatch& mem2) {
    // we overlap if we are not completely separated
    return mem1.fragment == mem2.fragment
        && !(mem1.end <= mem2.begin
             || mem2.end <= mem1.begin);
}

int mems_overlap_length(const MaximalExactMatch& mem1,
                        const MaximalExactMatch& mem2) {
    if (!mems_overlap(mem1, mem2)) {
        return 0;
    } else {
        if (mem1.begin < mem2.begin) {
            if (mem1.end < mem2.end) {
                return mem1.end - mem2.begin;
            } else {
                return mem1.end - mem1.begin;
            }
        } else {
            if (mem2.end < mem1.end) {
                return mem2.end - mem1.begin;
            } else {
                return mem2.end - mem2.begin;
            }
        }
    }
}

<<<<<<< HEAD
bool clusters_overlap_in_read(const vector<MaximalExactMatch>& cluster1,
                              const vector<MaximalExactMatch>& cluster2) {
    for (auto& mem1 : cluster1) {
        for (auto& mem2 : cluster2) {
            if (mems_overlap(mem1, mem2)) {
                return true;
            }
        }
=======
void Mapper::compute_mapping_qualities(vector<Alignment>& alns, double cluster_mq, double mq_estimate, double mq_cap) {
    if (alns.empty()) return;
    double max_mq = min(mq_cap, (double)max_mapping_quality);
    auto aligner = (alns.front().quality().empty() ? (BaseAligner*) get_regular_aligner() : (BaseAligner*) get_qual_adj_aligner());
    int sub_overlaps = sub_overlaps_of_first_aln(alns, mq_overlap);
    switch (mapping_quality_method) {
        case Approx:
            aligner->compute_mapping_quality(alns, max_mq, true, cluster_mq, use_cluster_mq, sub_overlaps, mq_estimate, identity_weight);
            break;
        case Exact:
            aligner->compute_mapping_quality(alns, max_mq, false, cluster_mq, use_cluster_mq, sub_overlaps, mq_estimate, identity_weight);
            break;
        default: // None
            break;
>>>>>>> c18dbaf8
    }
    return false;
}
<<<<<<< HEAD

vector<pos_t> cluster_nodes(const vector<MaximalExactMatch>& cluster) {
    vector<pos_t> nodes;
    for (auto& mem : cluster) {
        for (auto& node : mem.nodes) {
            nodes.push_back(make_pos_t(node));
            auto& pos = nodes.back();
            get_offset(pos) = 0;
        }
=======
    
void Mapper::compute_mapping_qualities(pair<vector<Alignment>, vector<Alignment>>& pair_alns, double cluster_mq, double mq_estimate1, double mq_estimate2, double mq_cap1, double mq_cap2) {
    if (pair_alns.first.empty() || pair_alns.second.empty()) return;
    double max_mq1 = min(mq_cap1, (double)max_mapping_quality);
    double max_mq2 = min(mq_cap2, (double)max_mapping_quality);
    auto aligner = (pair_alns.first.front().quality().empty() ? (BaseAligner*) get_regular_aligner() : (BaseAligner*) get_qual_adj_aligner());
    int sub_overlaps1 = sub_overlaps_of_first_aln(pair_alns.first, mq_overlap);
    int sub_overlaps2 = sub_overlaps_of_first_aln(pair_alns.second, mq_overlap);
    switch (mapping_quality_method) {
        case Approx:
            aligner->compute_paired_mapping_quality(pair_alns, max_mq1, max_mq2, true, cluster_mq, use_cluster_mq, sub_overlaps1, sub_overlaps2, mq_estimate1, mq_estimate2, identity_weight);
            break;
        case Exact:
            aligner->compute_paired_mapping_quality(pair_alns, max_mq1, max_mq2, false, cluster_mq, use_cluster_mq, sub_overlaps1, sub_overlaps2, mq_estimate1, mq_estimate2, identity_weight);
            break;
        default: // None
            break;
>>>>>>> c18dbaf8
    }
    sort(nodes.begin(), nodes.end());
    return nodes;
}

bool clusters_overlap_in_graph(const vector<MaximalExactMatch>& cluster1,
                               const vector<MaximalExactMatch>& cluster2) {
    vector<pos_t> pos1 = cluster_nodes(cluster1);
    vector<pos_t> pos2 = cluster_nodes(cluster2);
    vector<pos_t> comm;
    set_intersection(pos1.begin(), pos1.end(),
                     pos2.begin(), pos2.end(),
                     std::back_inserter(comm));
    return comm.size() > 0;
}

int sub_overlaps_of_first_aln(const vector<Alignment>& alns, float overlap_fraction) {
    // take the first
    // now look at the rest and measure overlap
    if (alns.empty()) return 0;
    auto& aln1 = alns.front();
    int seq_len = aln1.sequence().size();
    int overlaps = 0;
    for (int i = 1; i < alns.size(); ++i) {
        auto& aln2 = alns[i];
        // where the overlap is greater than overlap_fraction
        if ((double)query_overlap(aln1, aln2)/seq_len >= overlap_fraction) {
            ++overlaps;
        }
    }
    return overlaps;
}

set<const vector<MaximalExactMatch>* > Mapper::clusters_to_drop(const vector<vector<MaximalExactMatch> >& clusters) {
    set<const vector<MaximalExactMatch>* > to_drop;
    map<const vector<MaximalExactMatch>*, int> cluster_cov;
    for (auto& cluster : clusters) {
        cluster_cov[&cluster] = cluster_coverage(cluster);
    }
    for (int i = 0; i < clusters.size(); ++i) {
        // establish overlaps with longer clusters for all clusters
        auto& this_cluster = clusters[i];
        int t = cluster_cov[&this_cluster];
        int b = -1;
        int l = t;
        for (int j = i; j >= 0; --j) {
            if (j == i) continue;
            // are we overlapping?
            auto& other_cluster = clusters[j];
            //if (to_drop.count(&other_cluster)) continue;
            if (clusters_overlap_in_graph(this_cluster, other_cluster)) {
                to_drop.insert(&this_cluster);
                break;
            }
            if (clusters_overlap_in_read(this_cluster, other_cluster)) {
                int c = cluster_cov[&other_cluster];
                if (c > l) {
                    l = c;
                    b = j;
                }
                if (b >= 0 && (float) t / (float) l < drop_chain) {
                    to_drop.insert(&this_cluster);
                    break;
                }
            }
        }
        if (b >= 0 && (float) t / (float) l < drop_chain) {
            to_drop.insert(&this_cluster);
        }
    }
    return to_drop;
}

vector<Alignment>
Mapper::align_mem_multi(const Alignment& aln,
                        vector<MaximalExactMatch>& mems,
                        double& cluster_mq,
                        double longest_lcp,
                        int max_mem_length,
                        int keep_multimaps,
                        int additional_multimaps) {

//#ifdef debug_mapper
#pragma omp critical
    {
        if (debug) cerr << "mems for read " << mems_to_json(mems) << endl;
    }
//#endif
    
    int match;
    int gap_extension;
    int gap_open;
    if (aln.quality().empty() || !adjust_alignments_for_base_quality) {
        match = regular_aligner->match;
        gap_extension = regular_aligner->gap_extension;
        gap_open = regular_aligner->gap_open;
    }
    else {
        match = qual_adj_aligner->match;
        gap_extension = qual_adj_aligner->gap_extension;
        gap_open = qual_adj_aligner->gap_open;
    }

    int total_multimaps = max(max_multimaps, additional_multimaps);
    double mq_cap = max_mapping_quality;

    {
        int mem_max_length = 0;
        for (auto& mem : mems) if (mem.primary && mem.match_count) mem_max_length = max(mem_max_length, (int)mem.length());
        double maybe_max = estimate_max_possible_mapping_quality(aln.sequence().size(),
                                                                 aln.sequence().size()/max(1.0, (double)mem_max_length),
                                                                 aln.sequence().size()/longest_lcp);
        // use the estimated mapping quality to avoid hard work when the outcome will be noninformative
        if (maybe_max < maybe_mq_threshold) {
            mq_cap = maybe_max;
        }
        total_multimaps = max(min_multimaps, (int)round(total_multimaps/maybe_max));
        if (debug) cerr << "maybe_mq " << aln.name() << " " << maybe_max << " " << total_multimaps << " " << mem_max_length << " " << longest_lcp << endl;
    }

    double avg_node_len = average_node_length();
    // go through the ordered single-hit MEMs
    // build the clustering model
    // find the alignments that are the best-scoring walks through it
    auto transition_weight = [&](const MaximalExactMatch& m1, const MaximalExactMatch& m2) {

        int unique_coverage = m1.length() + m2.length() - mems_overlap_length(m1, m2);
        pos_t m1_pos = make_pos_t(m1.nodes.front());
        pos_t m2_pos = make_pos_t(m2.nodes.front());
        int max_length = aln.sequence().size();
        int approx_dist = abs(approx_distance(m1_pos, m2_pos));
        
#ifdef debug_mapper
#pragma omp critical
        {
            if (debug) cerr << "mems " << &m1 << ":" << m1 << " -> " << &m2 << ":" << m2 << " approx_dist " << approx_dist << endl;
        }
#endif
        if (approx_dist > max_length) {
            // too far
            return -std::numeric_limits<double>::max();
        } else {
            if (is_rev(m1_pos) != is_rev(m2_pos)) {
                // disable inversions
                return -std::numeric_limits<double>::max();
            } else {
                // accepted transition
                double jump = abs((m2.begin - m1.begin) - approx_dist);
                if (jump) {
                    return (double) unique_coverage * match - (gap_open + jump * gap_extension);
                } else {
                    return (double) unique_coverage * match;
                }
            }
        }
    };

    // establish the chains
    vector<vector<MaximalExactMatch> > clusters;
    if (total_multimaps) {
        MEMChainModel chainer({ aln.sequence().size() }, { mems }, this, transition_weight, aln.sequence().size());
        clusters = chainer.traceback(total_multimaps, false, debug);
    }
    
    /*
    map<const vector<MaximalExactMatch>*, int> cluster_cov;
    for (auto& cluster : clusters) {
        cluster_cov[&cluster] = cluster_coverage(cluster);
    }
    */
    
    // don't attempt to align if we reach the maximum number of multimaps
    //if (clusters.size() == total_multimaps) clusters.clear();

    auto show_clusters = [&](void) {
        cerr << "clusters: " << endl;
        for (auto& cluster : clusters) {
            cerr << cluster.size() << " MEMs covering " << cluster_coverage(cluster) << " @ ";
            for (auto& mem : cluster) {
                size_t len = mem.begin - mem.end;
                for (auto& node : mem.nodes) {
                    id_t id = gcsa::Node::id(node);
                    size_t offset = gcsa::Node::offset(node);
                    bool is_rev = gcsa::Node::rc(node);
                    cerr << "|" << id << (is_rev ? "-" : "+") << ":" << offset << "," << mem.fragment << ",";
                    /*
                    for (auto& ref : node_positions_in_paths(gcsa::Node::encode(id, 0, is_rev))) {
                        auto& name = ref.first;
                        for (auto pos : ref.second) {
                            //cerr << name << (is_rev?"-":"+") << pos + offset;
                            cerr << "|" << id << (is_rev ? "-" : "+") << ":" << offset << ",";
                        }
                    }
                    */
                }
                cerr << mem.sequence() << " ";
            }
            cerr << endl;
        }
    };

//#ifdef debug_mapper
#pragma omp critical
    {
        if (debug) {
            cerr << "### clusters:" << endl;
            show_clusters();
        }
    }
//#endif

    if (use_cluster_mq) {
        cluster_mq = compute_cluster_mapping_quality(clusters, aln.sequence().size());
    }
#ifdef debug_mapper
#pragma omp critical
    {
        if (debug) {
            cerr << "cluster mapping quality " << cluster_mq << endl;
        }
    }
#endif
    auto to_drop = clusters_to_drop(clusters);

    // for up to our required number of multimaps
    // make the perfect-match alignment for the SMEM cluster
    // then fix it up with DP on the little bits between the alignments
    vector<Alignment> alns;
    vector<vector<MaximalExactMatch>*> cluster_ptrs;
    map<vector<MaximalExactMatch>*, int> cluster_cov;
    int multimaps = 0;
    for (auto& cluster : clusters) {
        if (multimaps > total_multimaps) { break; }
        // skip if we've filtered the cluster
        // skip if we've got enough multimaps to get MQ and we're under the min cluster length
        int coverage = cluster_coverage(cluster);
        if (min_cluster_length && coverage < min_cluster_length && alns.size() > 1) continue;
        cluster_cov[&cluster] = coverage;
        cluster_ptrs.push_back(&cluster);
        ++multimaps;
    }
    /*
    sort(cluster_ptrs.begin(), cluster_ptrs.end(),
          [&](vector<MaximalExactMatch>* c1, vector<MaximalExactMatch>* c2) {
              return cluster_cov[c1] > cluster_cov[c2]; });
    */
    for (auto& cluster_ptr : cluster_ptrs) {
        auto& cluster = *cluster_ptr;
        // get the candidate graph
        // align to it
        Alignment candidate = align_cluster(aln, cluster);
        if (candidate.identity() > min_identity) {
            alns.emplace_back(candidate);
        }
    }

#pragma omp critical
    if (debug) {
        cerr << "alignments" << endl;
        for (auto& aln : alns) {
            cerr << aln.score();
            if (aln.score()) cerr << " pos1 " << aln.path().mapping(0).position().node_id() << " ";
            cerr << endl;
        }
    }

#ifdef debug_mapper
#pragma omp critical
    {
        if (debug) {
            for (auto& aln : alns) {
                cerr << "cluster aln ------- " << pb2json(aln) << endl;
            }
            for (auto& aln : alns) {
                if (!check_alignment(aln)) {
                    cerr << "alignment failure " << pb2json(aln) << endl;
                    assert(false);
                }
            }
        }
    }
#endif
    // sort alignments by score
    // then by complexity (measured as number of edit operations)
    std::sort(alns.begin(), alns.end(),
              [&](const Alignment& a1, const Alignment& a2) {
                  return a1.score() > a2.score()
                      || a1.score() == a2.score()
                      && edit_count(a1) > edit_count(a2);
              });
    // remove likely perfect duplicates
    alns.erase(
        std::unique(
            alns.begin(), alns.end(),
            [&](const Alignment& aln1,
                const Alignment& aln2) {
                return
                    aln1.score() == aln2.score()
                    && (aln1.score() == 0
                        || make_pos_t(aln1.path().mapping(0).position())
                        == make_pos_t(aln2.path().mapping(0).position()));
            }),
        alns.end());
    // second round of sorting and deduplication
    alns = score_sort_and_deduplicate_alignments(alns, aln);
    // and finally, compute the mapping quality
    compute_mapping_qualities(alns, cluster_mq, mq_cap, max_mapping_quality);
    // prune to max_multimaps
    filter_and_process_multimaps(alns, keep_multimaps);

    return alns;
}

Alignment Mapper::align_maybe_flip(const Alignment& base, VG& graph, bool flip, bool banded_global) {
    Alignment aln = base;
    if (flip) {
        aln.set_sequence(reverse_complement(base.sequence()));
        if (!base.quality().empty()) {
            aln.set_quality(base.quality());
            reverse(aln.mutable_quality()->begin(),
                    aln.mutable_quality()->end());
        }
    } else {
        aln.set_sequence(base.sequence());
        if (!base.quality().empty()) {
            aln.set_quality(base.quality());
        }
    }
    bool pinned_alignment = false;
    bool pinned_reverse = false;
    aln = align_to_graph(aln,
                         graph,
                         max_query_graph_ratio,
                         pinned_alignment,
                         pinned_reverse,
                         banded_global);
    if (!banded_global) aln.set_score(rescore_without_full_length_bonus(aln));
    if (flip) {
        aln = reverse_complement_alignment(
            aln,
            (function<int64_t(int64_t)>) ([&](int64_t id) {
                    return (int64_t)graph.get_node(id)->sequence().size();
                }));
    }
    return aln;
}

double Mapper::compute_uniqueness(const Alignment& aln, const vector<MaximalExactMatch>& mems) {
    // compute the per-base copy number of the alignment based on the MEMs in the cluster
    vector<int> v; v.resize(aln.sequence().size());
    auto aln_begin = aln.sequence().begin();
    for (auto& mem : mems) {
        // from the beginning to the end of the mem in the read
        // add the count of hits to each position
        for (int i = mem.begin - aln_begin; i < mem.end - aln_begin; ++i) {
            v[i] += mem.match_count;
        }
    }
    // what is the fraction of the cluster that is in repetitive mems
    // we calculate the uniqueness metric as the average number of hits for bases in the read covered by any MEM
    double repeated = std::accumulate(v.begin(), v.end(), 0.0,
                                      [](const int& a, const int& b) { return b > 1 ? a + 1 : a; });
    return repeated / aln.sequence().length();
}

<<<<<<< HEAD
Alignment Mapper::align_cluster(const Alignment& aln, const vector<MaximalExactMatch>& mems) {
    // poll the mems to see if we should flip
    int count_fwd = 0, count_rev = 0;
    for (auto& mem : mems) {
        bool is_rev = gcsa::Node::rc(mem.nodes.front());
        if (is_rev) {
            ++count_rev;
        } else {
            ++count_fwd;
        }
    }
    // get the graph
    VG graph = cluster_subgraph(aln, mems);
    // and test each direction for which we have MEM hits
    Alignment aln_fwd;
    Alignment aln_rev;
    if (count_fwd) {
        aln_fwd = align_maybe_flip(aln, graph, false);
    }
    if (count_rev) {
        aln_rev = align_maybe_flip(aln, graph, true);
    }
    if (aln_fwd.score() + aln_rev.score() == 0) {
        // abject failure, nothing aligned with score > 0
        Alignment result = aln;
        result.clear_path();
        result.clear_score();
        return result;
    } else if (aln_rev.score() > aln_fwd.score()) {
        // reverse won
        return aln_rev;
    } else {
        // forward won
        return aln_fwd;
    }
}

void Mapper::cached_graph_context(VG& graph, const pos_t& pos, int length, LRUCache<id_t, Node>& node_cache, LRUCache<id_t, vector<Edge> >& edge_cache) {
    // walk the graph from this position forward
    // adding the nodes we run into to the graph
    set<pos_t> seen;
    set<pos_t> nexts;
    nexts.insert(pos);
    int distance = -offset(pos); // don't count what we won't traverse
    while (!nexts.empty()) {
        set<pos_t> todo;
        int nextd = 0;
        for (auto& next : nexts) {
            if (!seen.count(next)) {
                seen.insert(next);
                // add the node and its edges to the graph
                Node node = xg_cached_node(id(next), xindex, node_cache);
                nextd = nextd == 0 ? node.sequence().size() : min(nextd, (int)node.sequence().size());
                //distance += node.sequence().size();
                graph.add_node(node);
                for (auto& edge : xg_cached_edges_of(id(next), xindex, edge_cache)) {
                    graph.add_edge(edge);
                }
                // where to next
                for (auto& x : xg_cached_next_pos(next, true, xindex, node_cache, edge_cache)) {
                    todo.insert(x);
                }
            }
        }
        distance += nextd;
        if (distance > length) {
            break;
        }
        nexts = todo;
    }
    graph.remove_orphan_edges();
    return;
}
=======
    int max_lcp = 0;
    size_t mem_length = 0;
    vector<int> lcp_maxima;
    bool reseed_mem = false;

    auto should_reseed = [&]() {
        return (reseed_length
                && mem_length >= min_mem_length
                && max_lcp >= reseed_length);
    };
    
    auto do_reseed = [&]() {
        if (fast_reseed) {
            find_sub_mems_fast(mems,
                               match.begin,
                               min_mem_length,
                               sub_mems);
        } else {
            find_sub_mems(mems,
                          match.begin,
                          min_mem_length,
                          sub_mems);
        }
    };
    
    // loop maintains invariant that match.range contains the hits for seq[cursor+1:match.end]
    while (cursor >= seq_begin) {

        // break the MEM on N; which for DNA we assume is non-informative
        // this *will* match many places in assemblies, but it isn't helpful
        if (*cursor == 'N') {
            match.begin = cursor + 1;
            
            mem_length = match.length();
            
            if (mem_length >= min_mem_length) {
                mems.push_back(match);
                
#ifdef debug_mapper
#pragma omp critical
                {
                    vector<gcsa::node_type> locations;
                    gcsa->locate(match.range, locations);
                    cerr << "adding MEM " << match.sequence() << " at positions ";
                    for (auto nt : locations) {
                        cerr << make_pos_t(nt) << " ";
                    }
                    cerr << endl;
                }
#endif
            }
            
            match.end = cursor;
            match.range = full_range;
            --cursor;
            
            // are we reseeding?
            if (should_reseed()) do_reseed();
>>>>>>> c18dbaf8

VG Mapper::cluster_subgraph(const Alignment& aln, const vector<MaximalExactMatch>& mems) {
    auto& node_cache = get_node_cache();
    auto& edge_cache = get_edge_cache();
    assert(mems.size());
    auto& start_mem = mems.front();
    auto start_pos = make_pos_t(start_mem.nodes.front());
    auto rev_start_pos = reverse(start_pos, get_node_length(id(start_pos)));
    float expansion = 1.61803;
    int get_before = max((int)(aln.sequence().size()/2), (int)(expansion * (int)(start_mem.begin - aln.sequence().begin())));
    VG graph;
    if (get_before) {
        //if (debug) cerr << "Getting " << get_before << " before " << start_mem << endl;
        cached_graph_context(graph, rev_start_pos, get_before, node_cache, edge_cache);
    }
    for (int i = 0; i < mems.size(); ++i) {
        auto& mem = mems[i];
        auto pos = make_pos_t(mem.nodes.front());
        int get_after = (i+1 == mems.size() ?
                         max((int)(aln.sequence().size()/2), (int)(expansion * (int)(aln.sequence().end() - mem.begin)))
                         : expansion * max(mem.length(), (int)(mems[i+1].end - mem.begin)));
        //if (debug) cerr << pos << " " << mem << " getting after " << get_after << endl;
        cached_graph_context(graph, pos, get_after, node_cache, edge_cache);
    }
    graph.remove_orphan_edges();
    //if (debug) cerr << "graph " << pb2json(graph.graph) << endl;
    return graph;
}

VG Mapper::alignment_subgraph(const Alignment& aln, int context_size) {
    set<id_t> nodes;
    auto& path = aln.path();
    for (int i = 0; i < path.mapping_size(); ++i) {
        nodes.insert(path.mapping(i).position().node_id());
    }
    VG graph;
    for (auto& node : nodes) {
        *graph.graph.add_node() = xindex->node(node);
    }
    xindex->expand_context(graph.graph, max(1, context_size), false); // get connected edges
    graph.rebuild_indexes();
    return graph;
}

// estimate the fragment length as the difference in mean positions of both alignments
map<string, int> Mapper::approx_pair_fragment_length(const Alignment& aln1, const Alignment& aln2) {
    map<string, int> lengths;
    auto pos1 = alignment_mean_path_positions(aln1);
    auto pos2 = alignment_mean_path_positions(aln2);
    for (auto& p : pos1) {
        auto x = pos2.find(p.first);
        if (x != pos2.end()) {
            lengths[p.first] = x->second - p.second;
        }
    }
    return lengths;
}

string Mapper::fragment_model_str(void) {
    stringstream s;
    s << fragment_size << ":"
      << cached_fragment_length_mean << ":"
      << cached_fragment_length_stdev << ":"
      << cached_fragment_orientation << ":"
      << cached_fragment_direction;
    return s.str();
}

void Mapper::record_fragment_configuration(int length, const Alignment& aln1, const Alignment& aln2) {
    if (fixed_fragment_model) return;
    // record the relative orientations
    assert(aln1.path().mapping(0).has_position() && aln2.path().mapping(0).has_position());
    bool aln1_is_rev = aln1.path().mapping(0).position().is_reverse();
    bool aln2_is_rev = aln2.path().mapping(0).position().is_reverse();
    bool same_orientation = aln1_is_rev == aln2_is_rev;
    fragment_orientations.push_front(same_orientation);
    if (fragment_orientations.size() > fragment_length_cache_size) {
        fragment_orientations.pop_back();
    }
    // assuming a dag-like graph
    // which direction do we go relative to the orientation of our first mate to find the second?
    bool same_direction = true;
    if (aln1_is_rev && length <= 0) {
        same_direction = true;
    } else if (!aln1_is_rev && length >= 0) {
        same_direction = true;
    } else if (aln1_is_rev && length >= 0) {
        same_direction = false;
    } else if (!aln1_is_rev && length <= 0) {
        same_direction = false;
    } else {
        assert(false);
    }
    fragment_directions.push_front(same_direction);
    if (fragment_directions.size() > fragment_length_cache_size) {
        fragment_directions.pop_back();
    }
    // assume we can record the fragment length
    fragment_lengths.push_front(abs(length));
    if (fragment_lengths.size() > fragment_length_cache_size) {
        auto last = fragment_lengths.back();
        fragment_lengths.pop_back();
    }
    if (++since_last_fragment_length_estimate > fragment_model_update_interval) {
        cached_fragment_length_mean = fragment_length_mean();
        cached_fragment_length_stdev = fragment_length_stdev();
        cached_fragment_orientation = fragment_orientation();
        cached_fragment_direction = fragment_direction();
        // set our fragment size cap to the cached mean + 10x the standard deviation
        fragment_size = cached_fragment_length_mean + fragment_sigma * cached_fragment_length_stdev;
        since_last_fragment_length_estimate = 1;
    }
}

double Mapper::fragment_length_stdev(void) {
    return stdev(fragment_lengths);
}

double Mapper::fragment_length_mean(void) {
    double sum = std::accumulate(fragment_lengths.begin(), fragment_lengths.end(), 0.0);
    return sum / fragment_lengths.size();
}

double Mapper::fragment_length_pdf(double length) {
    return normal_pdf(length, cached_fragment_length_mean, cached_fragment_length_stdev);
}

bool Mapper::fragment_orientation(void) {
    int count_same = 0;
    int count_diff = 0;
    for (auto& same_strand : fragment_orientations) {
        if (same_strand) ++count_same;
        else ++count_diff;
    }
    return count_same > count_diff;
}

bool Mapper::fragment_direction(void) {
    int count_fwd = 0;
    int count_rev = 0;
    for (auto& go_forward : fragment_directions) {
        if (go_forward) ++count_fwd;
        else ++count_rev;
    }
    return count_fwd > count_rev;
}

set<MaximalExactMatch*> Mapper::resolve_paired_mems(vector<MaximalExactMatch>& mems1,
                                                    vector<MaximalExactMatch>& mems2) {
    // find the MEMs that are within estimated_fragment_size of each other

    set<MaximalExactMatch*> pairable;

    // do a wide clustering and then do all pairs within each cluster
    // we will use these to determine the alignment strand
    //map<id_t, StrandCounts> node_strands;
    // records a mapping of id->MEMs, for cluster ranking
    map<id_t, vector<MaximalExactMatch*> > id_to_mems;
    // for clustering
    set<id_t> ids1, ids2;
    vector<id_t> ids;

    // run through the mems
    for (auto& mem : mems1) {
        for (auto& node : mem.nodes) {
            id_t id = gcsa::Node::id(node);
            id_to_mems[id].push_back(&mem);
            ids1.insert(id);
            ids.push_back(id);
        }
<<<<<<< HEAD
    }
    for (auto& mem : mems2) {
        for (auto& node : mem.nodes) {
            id_t id = gcsa::Node::id(node);
            id_to_mems[id].push_back(&mem);
            ids2.insert(id);
            ids.push_back(id);
        }
    }
    // remove duplicates
    //std::sort(ids.begin(), ids.end());
    //ids.erase(std::unique(ids.begin(), ids.end()), ids.end());

    // get each hit's path-relative position
    map<string, map<int, vector<id_t> > > node_positions;
    for (auto& id : ids) {
        for (auto& ref : node_positions_in_paths(gcsa::Node::encode(id, 0))) {
            auto& name = ref.first;
            for (auto pos : ref.second) {
                node_positions[name][pos].push_back(id);
            }
        }
    }
=======
        
        // hold onto our previous range
        last_range = match.range;
        
        // execute one step of LF mapping
        match.range = gcsa->LF(match.range, gcsa->alpha.char2comp[*cursor]);
        
        if (gcsa::Range::empty(match.range)
            || (max_mem_length && match.end - cursor > max_mem_length)
            || match.end - cursor > gcsa->order()) {

            // we've exhausted our BWT range, so the last match range was maximal
            // or: we have exceeded the order of the graph (FPs if we go further)
            // or: we have run over our parameter-defined MEM limit
            
            if (cursor + 1 == match.end) {
                // avoid getting caught in infinite loop when a single character mismatches
                // entire index (b/c then advancing the LCP doesn't move the search forward
                // at all, need to move the cursor instead)
                match.begin = cursor + 1;
                match.range = last_range;
                
                if (match.end - match.begin >= min_mem_length) {
                    mems.push_back(match);
                }
                
                match.end = cursor;
                match.range = full_range;
                --cursor;
                
                // don't reseed in empty MEMs
                prev_iter_jumped_lcp = false;
                lcp_maxima.push_back(max_lcp);
                max_lcp = 0;
            }
            else {
                match.begin = cursor + 1;
                match.range = last_range;
                mem_length = match.end - match.begin;
                
                // record the last MEM, but check to make sure were not actually still searching
                // for the end of the next MEM
                if (mem_length >= min_mem_length && !prev_iter_jumped_lcp) {
                    mems.push_back(match);
>>>>>>> c18dbaf8

    vector<vector<id_t> > clusters;
    for (auto& g : node_positions) {
        //if (g.second.empty()) continue; // should be impossible
        //cerr << g.first << endl;
        clusters.emplace_back();
        int prev = -1;
        for (auto& x : g.second) {
            auto cluster = &clusters.back();
            //auto& prev = clusters.back().back();
            auto curr = x.first;
            if(debug) {
                cerr << "p/c " << prev << " " << curr << endl;
            }
            if (prev != -1) {
                if (curr - prev <= fragment_size) {
                    // in cluster
#ifdef debug_mapper
#pragma omp critical
                    {
                        if (debug) {
                            cerr << "in cluster" << endl;
                        }
                    }
#endif
                } else {
                    // It's a new cluster
                    clusters.emplace_back();
                    cluster = &clusters.back();
                }
<<<<<<< HEAD
            }
            //cerr << " " << x.first << endl;
            for (auto& y : x.second) {
                //cerr << "  " << y << endl;
                cluster->push_back(y);
            }
            prev = curr;
        }
    }

    for (auto& cluster : clusters) {
        // for each pair of ids in the cluster
        // which are not from the same read
        // estimate the distance between them
        // we're roughly in the expected range
        bool has_first = false;
        bool has_second = false;
        for (auto& id : cluster) {
            has_first |= ids1.count(id);
            has_second |= ids2.count(id);
        }
        if (!has_first || !has_second) continue;
        for (auto& id : cluster) {
            for (auto& memptr : id_to_mems[id]) {
                pairable.insert(memptr);
            }
        }
    }

    return pairable;
}

// We need a function to get the lengths of nodes, in case we need to
// reverse an Alignment, including all its Mappings and Positions.
int64_t Mapper::get_node_length(int64_t node_id) {
    // Grab the node sequence only from the XG index and get its size.
    // Make sure to use the cache
    return xg_cached_node_length(node_id, xindex, get_node_cache());
}

bool Mapper::check_alignment(const Alignment& aln) {
    // use the graph to extract the sequence
    // assert that this == the alignment
    if (aln.path().mapping_size()) {
        // get the graph corresponding to the alignment path
        Graph sub;
        for (int i = 0; i < aln.path().mapping_size(); ++ i) {
            auto& m = aln.path().mapping(i);
            if (m.has_position() && m.position().node_id()) {
                auto id = aln.path().mapping(i).position().node_id();
                // XXXXXX this is single-threaded!
                xindex->neighborhood(id, 2, sub);
            }
        }
        VG g; g.extend(sub);
        auto seq = g.path_string(aln.path());
        //if (aln.sequence().find('N') == string::npos && seq != aln.sequence()) {
        if (aln.quality().size() && aln.quality().size() != aln.sequence().size()) {
            cerr << "alignment quality is not the same length as its sequence" << endl
                 << pb2json(aln) << endl;
            return false;
        }
        if (seq != aln.sequence()) {
            cerr << "alignment does not match graph " << endl
                 << pb2json(aln) << endl
                 << "expect:\t" << aln.sequence() << endl
                 << "got:\t" << seq << endl;
            // save alignment
            write_alignment_to_file(aln, "fail-" + hash_alignment(aln) + ".gam");
            // save graph, bigger fragment
            xindex->expand_context(sub, 5, true);
            VG gn; gn.extend(sub);
            gn.serialize_to_file("fail-" + gn.hash() + ".vg");
            return false;
        }
    }
    return true;
}

vector<Alignment> Mapper::make_bands(const Alignment& read, int band_width, vector<pair<int, int>>& to_strip) {
    if (band_width % 4) {
        band_width -= band_width % 4; band_width += 4;
    }
    int div = 2;
    while (read.sequence().size()/div > band_width) {
        ++div;
    }
    int segment_size = read.sequence().size()/div;
    // use segment sizes divisible by 4, as this simplifies math
    // round up as well
    // we'll divide the overlap by 2 and 2 and again when stripping from the start
    // and end of sub-reads
    if (segment_size % 4) {
        segment_size -= segment_size % 4; segment_size += 4;
    }
#ifdef debug_mapper
    if (debug) {
        cerr << "Segment size be " << segment_size << "/" << read.sequence().size() << endl;
    }
#endif
    // and overlap them too
    //int to_align = div * 2 - 1; // number of alignments we'll do
    //vector<pair<size_t, size_t>> to_strip; to_strip.resize(to_align);
    //vector<Alignment> bands; bands.resize(to_align);

    int remainder = (int)read.sequence().size() % segment_size;
    //cerr << "remainder " << remainder << endl;
    if (remainder % 2) {
        remainder -= remainder % 2; remainder += 2; // make divisible by 2
=======
                
                // get the parent suffix tree node corresponding to the parent of the last MEM's STNode
                gcsa::STNode parent = lcp->parent(last_range);
                // set the MEM to be the longest prefix that is shared with another MEM
                match.end = match.begin + parent.lcp();
                // and set up the next MEM using the parent node range
                match.range = parent.range();
                // record our max lcp
                //max_lcp = max(max_lcp, (int)parent.lcp());
                max_lcp = (int)parent.lcp();
                
                // are we reseeding?
                if (reseed_mem || should_reseed()) do_reseed();
                reseed_mem = false;
                prev_iter_jumped_lcp = true;
                lcp_maxima.push_back(max_lcp);
                max_lcp = 0;
            }
        }
        else {
            prev_iter_jumped_lcp = false;
            max_lcp = (int)lcp->parent(match.range).lcp();
            ++mem_length;
            if (should_reseed()) reseed_mem = true;
            lcp_maxima.push_back(max_lcp);
            // just step to the next position
            --cursor;
        }
    }
    // TODO: is this where the bug with the duplicated MEMs is occurring? (when the prefix of a read
    // contains multiple non SMEM hits so that the iteration will loop through the LCP routine multiple
    // times before escaping out of the loop?
    
    // if we have a MEM at the beginning of the read, record it
    match.begin = seq_begin;
    mem_length = match.end - match.begin;
    if (mem_length >= min_mem_length) {
        //max_lcp = max((int)lcp->parent(match.range).lcp(), max_lcp);
        max_lcp = (int)lcp->parent(match.range).lcp();
        mems.push_back(match);
        
#ifdef debug_mapper
#pragma omp critical
        {
            vector<gcsa::node_type> locations;
            gcsa->locate(match.range, locations);
            cerr << "adding MEM " << match.sequence() << " at positions ";
            for (auto nt : locations) {
                cerr << make_pos_t(nt) << " ";
            }
            cerr << endl;
        }
#endif
        
        // are we reseeding?
        if (should_reseed()) do_reseed();

    }
    if (mems.size() == 1) {
        match = mems.back();
        do_reseed();
>>>>>>> c18dbaf8
    }
    //cerr << "remainder adj " << remainder << endl;

<<<<<<< HEAD
    vector<int> start_positions;

    // record the start positions
    int offset = 0;
    while (offset+segment_size < read.sequence().size()) {
        if (offset == 0) {
            start_positions.push_back(0);
            if (remainder) {
                offset += remainder/2;
            } else {
                offset += segment_size/2;
            }
        } else {
            start_positions.push_back(offset);
            offset += segment_size/2;
=======
    // fill the MEMs' node lists and indicate they are primary MEMs
    for (MaximalExactMatch& mem : mems) {
        mem.match_count = gcsa->count(mem.range);
        mem.primary = true;
        // if we aren't filtering on hit count, or if we have up to the max allowed hits
        if (mem.match_count > 0 && (!hit_max || mem.match_count <= hit_max)) {
            // extract the graph positions matching the range
            gcsa->locate(mem.range, mem.nodes);
            // it may be necessary to impose the cap on mem hits
            if (hit_max > 0 && mem.nodes.size() > hit_max) mem.nodes.clear();
>>>>>>> c18dbaf8
        }
    }
    // add in the last alignment
    start_positions.push_back(read.sequence().size()-segment_size);
    // set up the structures to hold onto the banded alignments
    int to_align = start_positions.size();
    to_strip.resize(to_align);
    vector<Alignment> bands; bands.resize(to_align);
    int i = 0;
    int q = segment_size/4;
    for (auto& p : start_positions) {
        // so that we tend to obtain the path component derived from the middle of alignments
        // with the exception of the first and last alignments
        // we will remove half the overlap length from each end
        // the overlap length is 1/2 the bandwidth, so we remove 1/4 length from each end
        if (&p == &start_positions.front()) {
            to_strip[i].second = segment_size - (start_positions[i+1] + q);
        } else if (&p == &start_positions.back()) {
            to_strip[i].first = start_positions[i-1]+segment_size-q - p;
            // if we only have two bands, handle the potential non-divisibility by 2
            if (start_positions.size() == 2) {
                to_strip[i].first -= (int)read.sequence().size() % 2;
            }
        } else {
            to_strip[i].first = q;
            to_strip[i].second = q;
        }
        //cerr << "position: " << p << " strip " << to_strip[i].first << " " << to_strip[i].second << endl;
        auto& aln = bands[i];
        aln.set_sequence(read.sequence().substr(p, segment_size));
        if (!read.quality().empty()) aln.set_quality(read.quality().substr(p, segment_size));
        ++i;
    }
    return bands;
}

<<<<<<< HEAD
vector<Alignment> Mapper::align_banded(const Alignment& read, int kmer_size, int stride, int max_mem_length, int band_width) {
=======
        // fill MEMs with positions and set flag indicating they are submems
        for (auto& m : sub_mems) {
            auto& mem = m.first;
            mem.primary = false;
            if (mem.match_count > 0 && (!hit_max || mem.match_count <= hit_max)) {
                gcsa->locate(mem.range, mem.nodes);
                // it may be necessary to impose the cap on mem hits
                // todo: should we downsample?
                if (hit_max > 0 && mem.nodes.size() > hit_max) mem.nodes.clear();
            }
        }
>>>>>>> c18dbaf8

    int match;
    int gap_extension;
    int gap_open;
    if (read.quality().empty() || !adjust_alignments_for_base_quality) {
        match = regular_aligner->match;
        gap_extension = regular_aligner->gap_extension;
        gap_open = regular_aligner->gap_open;
    }
<<<<<<< HEAD
    else {
        match = qual_adj_aligner->match;
        gap_extension = qual_adj_aligner->gap_extension;
        gap_open = qual_adj_aligner->gap_open;
    }

    int total_multimaps = max(max_multimaps, extra_multimaps);

    //cerr << "top of align_banded " << pb2json(read) << endl;
    // split the alignment up into overlapping chunks of band_width size
    // force used bandwidth to be divisible by 4
    // round up so we have > band_width
=======
    
    // return the MEMs in order along the read
    // TODO: there should actually be a linear time method to merge and order the sub-MEMs, since
    // they are ordered by the parent MEMs
    std::sort(mems.begin(), mems.end(), [](const MaximalExactMatch& m1, const MaximalExactMatch& m2) {
        return m1.begin < m2.begin ? true : (m1.begin == m2.begin ? m1.end < m2.end : false);
    });
    // remove non-unique MEMs
    mems.erase(unique(mems.begin(), mems.end()), mems.end());
    // remove MEMs that are overlapping positionally (they may be redundant)
    return mems;
}

void Mapper::find_sub_mems(vector<MaximalExactMatch>& mems,
                           string::const_iterator next_mem_end,
                           int min_mem_length,
                           vector<pair<MaximalExactMatch, vector<size_t>>>& sub_mems_out) {
    
    // get the most recently added MEM
    MaximalExactMatch& mem = mems.back();
    
>>>>>>> c18dbaf8
#ifdef debug_mapper
#pragma omp critical
    {
        if (debug) {
            cerr << "trying band width " << band_width << endl;
        }
    }
#endif

    // scan across the read choosing bands
    // these bands are hard coded to overlap by 50%
    // the second and next-to-last bands begin or end remander/2 into the read
    // the last band is guaranteed to be segment_size long
    // overlap scheme example
    // read: ----------------------
    //       --------
    //         --------
    //              --------
    //                   --------
    //                     --------
    // Afterwards, we align each fragment, trim the overlaps implied by the layout
    // and build up an AlignmentChain model to generate maximum likelihood chains through
    // the bands which define our best to Nth best alignment. Changes to the chain model cost
    // function can be used to enable direct detection of SVs and other large scale variations.
    vector<pair<int, int>> to_strip;
    vector<Alignment> bands = make_bands(read, band_width, to_strip);
    vector<vector<Alignment>> multi_alns;
    multi_alns.resize(bands.size());

    auto do_band = [&](int i) {
        //cerr << "aligning band " << i << endl;
        vector<Alignment>& malns = multi_alns[i];
        double cluster_mq = 0;
        malns = align_multi_internal(true, bands[i], kmer_size, stride, max_mem_length, band_width, cluster_mq, band_multimaps, extra_multimaps, nullptr);
        // always include an unaligned mapping
        malns.push_back(bands[i]);
        for (vector<Alignment>::iterator a = malns.begin(); a != malns.end(); ++a) {
            Alignment& aln = *a;
            bool above_threshold = aln.identity() >= min_identity && aln.mapping_quality() >= min_banded_mq;
            if (!above_threshold) {
                // treat as unmapped
                aln = bands[i];
            }
            // strip overlaps
            aln = strip_from_start(aln, to_strip[i].first);
            aln = strip_from_end(aln, to_strip[i].second);
        }
    };

    if (alignment_threads > 1) {
#pragma omp parallel for
        for (int i = 0; i < bands.size(); ++i) {
            do_band(i);
        }
    } else {
        for (int i = 0; i < bands.size(); ++i) {
            do_band(i);
        }
    }

    // cost function
    auto transition_weight = [&](const Alignment& aln1, const Alignment& aln2) {
        // scoring scheme for unaligned reads
        if (!aln1.has_path() && !aln2.has_path()) {
            return -std::numeric_limits<double>::max();
        } else if (!aln2.has_path()) {
            return (double) aln1.score();// - aln2.sequence().size() * gap_extension;
        } else {
            return (double) aln2.score();// - aln1.sequence().size() * gap_extension;
        }
        auto aln1_end = path_end(aln1.path());
        auto aln2_begin = path_start(aln2.path());
        int path_dist = xindex->min_approx_path_distance({}, aln1_end.node_id(), aln2_begin.node_id());
        int graph_dist = graph_distance(make_pos_t(aln1_end), make_pos_t(aln2_begin), max_band_jump);
        int dist = min(path_dist, graph_dist);
        if (dist >= max_band_jump) {
            return -std::numeric_limits<double>::max();
        } else {
            // try to get the precise distance
            //dist = graph_distance(make_pos_t(aln1_end), make_pos_t(aln2_begin), max_band_jump);
            /*
            if (dist >= max_band_jump) {
                // we discovered that it was too far
                return -std::numeric_limits<double>::max();
            }
            */
            double weight = aln1.sequence().size() + aln2.sequence().size() + aln1.score() + aln2.score() + aln1.mapping_quality() + aln2.mapping_quality();
            if (aln1_end.is_reverse() != aln2_begin.is_reverse()) {
                // make inversions cost twice as much as a full length insertion of the inverted sequences
                weight -= 2 * (gap_open + (aln1.sequence().size() + aln2.sequence().size()) * gap_extension);
            }
            dist = abs(dist);
            weight -= (gap_open + dist * gap_extension);
            return weight;
        }
    };

    AlignmentChainModel chainer(multi_alns, this, transition_weight, max_band_jump);
    if (debug) chainer.display(cerr);
    vector<Alignment> alignments = chainer.traceback(read, max_multimaps+1, false, debug);
    for (auto& aln : alignments) {
        // patch the alignment
        //cerr << "patching and simplifying " << pb2json(aln) << endl;
        //aln = simplify(aln);
        aln = patch_alignment(aln, band_width);
        aln.set_score(score_alignment(aln, true));
        //cerr << "done patching and simplin" << endl;
    }
    // sort the alignments by score
    std::sort(alignments.begin(), alignments.end(), [](const Alignment& aln1, const Alignment& aln2) { return aln1.score() > aln2.score(); });
    compute_mapping_qualities(alignments, 0, max_mapping_quality, max_mapping_quality);
    filter_and_process_multimaps(alignments, max_multimaps);
    return alignments;
}

vector<Alignment> Mapper::resolve_banded_multi(vector<vector<Alignment>>& multi_alns) {
    // use a basic dynamic programming to score the path through the multi mapping
    // we add the score as long as our alignments are within a bandwidth, subtracting the distance
    // otherwise we add nothing
    // alignments that are < the minimum alignment score threshold are dropped

    // a vector of
    // score, current alignment, parent alignment (direction)
    typedef tuple<int, Alignment*, size_t> score_t;
    vector<vector<score_t>> scores;
    scores.resize(multi_alns.size());
    // start with the scores for the first alignments
#ifdef debug_mapper
#pragma omp critical
    {
        if (debug) {
            cerr << "resolving banded multi over:" << endl;
            for (auto& alns : multi_alns) {
                for (auto& aln : alns) {
                    if (aln.has_path()) {
                        cerr << aln.score() << "@ " << make_pos_t(aln.path().mapping(0).position()) <<", ";
                    }
                }
                cerr << endl;
            }
        }
    }
#endif
    for (auto& aln : multi_alns[0]) {
        scores.front().push_back(make_tuple(aln.score(), &aln, 0));
    }
    for (size_t i = 1; i < multi_alns.size(); ++i) {
        auto& curr_alns = multi_alns[i];
        vector<score_t>& curr_scores = scores[i];
        auto& prev_scores = scores[i-1];
        // find the best previous score
        score_t best_prev = prev_scores.front();
        size_t best_idx = 0;
        score_t unmapped_prev = prev_scores.front();
        size_t unmapped_idx = 0;
        size_t j = 0;
        for (auto& t : prev_scores) {
            if (get<0>(t) > get<0>(best_prev)) {
                best_prev = t;
                best_idx = j;
            }
            if (get<0>(t) == 0) {
                unmapped_idx = j;
                unmapped_prev = t;
            }
            ++j;
        }
        // for each alignment
        for (auto& aln : curr_alns) {
            // if it's not mapped, take the best previous score
            if (!aln.score()) {
                //assert(aln.path().mapping_size() == 1);
                aln.clear_path();
                curr_scores.push_back(make_tuple(get<0>(best_prev), &aln, best_idx));
            } else {
                // determine our start
                auto& curr_start = aln.path().mapping(0).position();
                // accumulate candidate alignments, sort by score
                map<int, vector<pair<score_t, size_t>>> candidates;
                // for each previous alignment
                size_t k = 0;
                for (auto& score : prev_scores) {
                    auto old = get<1>(score);
                    if (!old->score()) continue; // unmapped
                    auto prev_end = path_end(old->path());
                    // save it as a candidate if the two are adjacent
                    // and in the same orientation
                    //int dist = approx_distance(make_pos_t(prev_end), make_pos_t(curr_start));
                    int dist = xindex->min_approx_path_distance({}, prev_end.node_id(), curr_start.node_id());
                    if (dist < max_band_jump || max_band_jump == 0) {
                        dist = graph_distance(make_pos_t(prev_end), make_pos_t(curr_start), max_band_jump);
                        if (dist < max_band_jump || max_band_jump == 0) {
                            auto adj = score;
                            get<0>(adj) -= dist;
                            candidates[get<0>(adj)].push_back(make_pair(adj, k));
                        }
                    }
                    ++k;
                }
                if (candidates.size()) {
                    // take the best one (at least the first best one we saw)
                    auto& opt = candidates.rbegin()->second.front();
                    // DP scoring step: add scores when we match head to tail
                    curr_scores.push_back(make_tuple(get<0>(opt.first) + aln.score(), &aln, opt.second));
                } else {
                    // if there are no alignments matching our start, set this alignment as unmapped
                    auto best_prev_aln = get<1>(prev_scores[best_idx]);
                    if (best_prev_aln->has_path()) {
                        curr_scores.push_back(make_tuple(get<0>(best_prev), &aln, best_idx));
                    } else {
                        curr_scores.push_back(make_tuple(get<0>(unmapped_prev), &aln, unmapped_idx));
                    }
                }
            }
        }
        std::sort(curr_scores.begin(), curr_scores.end());
        std::reverse(curr_scores.begin(), curr_scores.end());
    }
    // find the best score at the end
    score_t best_last = scores.back().front();
    size_t best_last_idx = 0;
    size_t j = 0;
    for (auto& s : scores.back()) {
        if (get<0>(s) > get<0>(best_last)) {
            best_last = s;
            best_last_idx = j;
        }
        ++j;
    }
    // accumulate the alignments in the optimal path
    vector<Alignment> alns; alns.resize(multi_alns.size());
    size_t prev_best_idx = best_last_idx;
    for (int i = scores.size()-1; i >= 0; --i) {
        assert(scores[i].size());
        auto& score = scores[i][prev_best_idx];
        alns[i] = *get<1>(score); // save the alignment
        prev_best_idx = get<2>(score); // and where we go next
    }
    cerr << "returning from align banded" << endl;
    return alns;
}

bool Mapper::adjacent_positions(const Position& pos1, const Position& pos2) {
    // are they the same id, with offset differing by 1?
    if (pos1.node_id() == pos2.node_id()
        && pos1.offset() == pos2.offset()-1) {
        return true;
    }
    // otherwise, we're going to need to check via the index
    VG graph;
    // pick up a graph that's just the neighborhood of the start and end positions
    int64_t id1 = pos1.node_id();
    int64_t id2 = pos2.node_id();
    if(xindex) {
        // Grab the node sequence only from the XG index and get its size.
        xindex->get_id_range(id1, id1, graph.graph);
        xindex->get_id_range(id2, id2, graph.graph);
        xindex->expand_context(graph.graph, 1, false);
        graph.rebuild_indexes();
    } else {
        throw runtime_error("No index to get nodes from.");
    }
    // now look in the graph to figure out if we are adjacent
    return graph.adjacent(pos1, pos2);
}

void Mapper::compute_mapping_qualities(vector<Alignment>& alns, double cluster_mq, double mq_estimate, double mq_cap) {
    if (alns.empty()) return;
    double max_mq = min(mq_cap, (double)max_mapping_quality);
    BaseAligner* aligner = (alns.front().quality().empty() ? (BaseAligner*) regular_aligner : (BaseAligner*) qual_adj_aligner);
    int sub_overlaps = sub_overlaps_of_first_aln(alns, mq_overlap);
    switch (mapping_quality_method) {
        case Approx:
            aligner->compute_mapping_quality(alns, max_mq, true, cluster_mq, use_cluster_mq, sub_overlaps, mq_estimate, identity_weight);
            break;
        case Exact:
            aligner->compute_mapping_quality(alns, max_mq, false, cluster_mq, use_cluster_mq, sub_overlaps, mq_estimate, identity_weight);
            break;
        default: // None
            break;
    }
}
    
void Mapper::compute_mapping_qualities(pair<vector<Alignment>, vector<Alignment>>& pair_alns, double cluster_mq, double mq_estimate1, double mq_estimate2, double mq_cap1, double mq_cap2) {
    if (pair_alns.first.empty() || pair_alns.second.empty()) return;
    double max_mq1 = min(mq_cap1, (double)max_mapping_quality);
    double max_mq2 = min(mq_cap2, (double)max_mapping_quality);
    BaseAligner* aligner = (pair_alns.first.front().quality().empty() ? (BaseAligner*) regular_aligner : (BaseAligner*) qual_adj_aligner);
    int sub_overlaps1 = sub_overlaps_of_first_aln(pair_alns.first, mq_overlap);
    int sub_overlaps2 = sub_overlaps_of_first_aln(pair_alns.second, mq_overlap);
    switch (mapping_quality_method) {
        case Approx:
            aligner->compute_paired_mapping_quality(pair_alns, max_mq1, max_mq2, true, cluster_mq, use_cluster_mq, sub_overlaps1, sub_overlaps2, mq_estimate1, mq_estimate2, identity_weight);
            break;
        case Exact:
            aligner->compute_paired_mapping_quality(pair_alns, max_mq1, max_mq2, false, cluster_mq, use_cluster_mq, sub_overlaps1, sub_overlaps2, mq_estimate1, mq_estimate2, identity_weight);
            break;
        default: // None
            break;
    }
}

double Mapper::estimate_max_possible_mapping_quality(int length, double min_diffs, double next_min_diffs) {
    return regular_aligner->estimate_max_possible_mapping_quality(length, min_diffs, next_min_diffs);
}

vector<Alignment> Mapper::score_sort_and_deduplicate_alignments(vector<Alignment>& all_alns, const Alignment& original_alignment) {
    if (all_alns.size() == 0) {
        all_alns.emplace_back();
        Alignment& aln = all_alns.back();
        aln = original_alignment;
        aln.clear_path();
        aln.set_score(0);
        return all_alns;
    }
    
    map<int, set<Alignment*> > alignment_by_score;
    for (auto& ta : all_alns) {
        Alignment* aln = &ta;
        alignment_by_score[aln->score()].insert(aln);
    }
    // TODO: Filter down subject to a minimum score per base or something?
    // Collect all the unique alignments (to compute mapping quality) and order by score
    vector<Alignment> sorted_unique_alignments;
    for(auto it = alignment_by_score.rbegin(); it != alignment_by_score.rend(); ++it) {
        // Copy over all the alignments in descending score order (following the pointers into the "alignments" vector)
        // Iterating through a set keyed on ints backward is in descending order.
        
        // This is going to let us deduplicate our alignments with this score, by storing them serialized to strings in this set.
        set<string> serializedAlignmentsUsed;
        
        for(Alignment* pointer : (*it).second) {
            // We serialize the alignment to a string
            string serialized;
            pointer->SerializeToString(&serialized);
            
            if(!serializedAlignmentsUsed.count(serialized)) {
                // This alignment hasn't been produced yet. Produce it. The
                // order in the alignment vector doesn't matter for things with
                // the same score.
                sorted_unique_alignments.push_back(*pointer);
                
                // Save it so we can avoid putting it in the vector again
                serializedAlignmentsUsed.insert(serialized);
            }
        }
    }
    return sorted_unique_alignments;
}

// filters down to requested number of alignments and marks
void Mapper::filter_and_process_multimaps(vector<Alignment>& sorted_unique_alignments, int total_multimaps) {
    if (sorted_unique_alignments.size() > total_multimaps){
        sorted_unique_alignments.resize(total_multimaps);
    }
    
    // TODO log best alignment score?
    for(size_t i = 0; i < sorted_unique_alignments.size(); i++) {
        // Mark all but the first, best alignment as secondary
        sorted_unique_alignments[i].set_is_secondary(i > 0);
    }
}
    
vector<Alignment> Mapper::align_multi(const Alignment& aln, int kmer_size, int stride, int max_mem_length, int band_width) {
    double cluster_mq = 0;
    return align_multi_internal(true, aln, kmer_size, stride, max_mem_length, band_width, cluster_mq, max_multimaps, extra_multimaps, nullptr);
}
    
vector<Alignment> Mapper::align_multi_internal(bool compute_unpaired_quality,
                                               const Alignment& aln,
                                               int kmer_size, int stride,
                                               int max_mem_length,
                                               int band_width,
                                               double& cluster_mq,
                                               int keep_multimaps,
                                               int additional_multimaps,
                                               vector<MaximalExactMatch>* restricted_mems) {
    
    if(debug) {
#pragma omp critical
        cerr << "align_multi_internal("
            << compute_unpaired_quality << ", " 
            << aln.sequence() << ", " 
            << kmer_size << ", " 
            << stride << ", " 
            << band_width << ", "
            << keep_multimaps << ", "
            << additional_multimaps << ", "
            << restricted_mems << ")" 
            << endl;
        if (aln.has_path()) {
            // if we're realigning, show in the debugging output what we start with
            cerr << pb2json(aln) << endl;
        }
    }
    // make sure to respect the max multimaps if we haven't been givne a keep multimap count
    if (keep_multimaps == 0) keep_multimaps = max_multimaps;

    // trigger a banded alignment if we need to
    // note that this will in turn call align_multi_internal on fragments of the read
    if (aln.sequence().size() > band_width) {
        // TODO: banded alignment currently doesn't support mapping qualities because it only produces one alignment
#ifdef debug_mapper
#pragma omp critical
        if (debug) cerr << "switching to banded alignment" << endl;
#endif
        return vector<Alignment>{align_banded(aln, kmer_size, stride, max_mem_length, band_width)};
    }
    
    // try to get at least 2 multimaps so that we can calculate mapping quality
    int additional_multimaps_for_quality;
    if (additional_multimaps == 0 && max_multimaps == 1 && mapping_quality_method != None) {
        additional_multimaps_for_quality = 1;
    }
    else {
        additional_multimaps_for_quality = additional_multimaps;
    }

    double longest_lcp;
    vector<Alignment> alignments;
    
    // use pre-restricted mems for paired mapping or find mems here
    if (restricted_mems != nullptr) {
        // mem hits will already have been queried
        alignments = align_mem_multi(aln, *restricted_mems, cluster_mq, longest_lcp, max_mem_length, keep_multimaps, additional_multimaps_for_quality);
    }
    else {
        vector<MaximalExactMatch> mems = find_mems_deep(aln.sequence().begin(),
                                                        aln.sequence().end(),
                                                        longest_lcp,
                                                        max_mem_length,
                                                        min_mem_length,
                                                        mem_reseed_length);
        // query mem hits
        alignments = align_mem_multi(aln, mems, cluster_mq, longest_lcp, max_mem_length, keep_multimaps, additional_multimaps_for_quality);
    }

    for (auto& aln : alignments) {
        // Make sure no alignments are wandering out of the graph
        for (size_t i = 0; i < aln.path().mapping_size(); i++) {
            // Look at each mapping
            auto& mapping = aln.path().mapping(i);
            
            if (mapping.position().node_id()) {
                // Get the size of its node from whatever index we have
                size_t node_size = get_node_length(mapping.position().node_id());
                
                // Make sure the mapping fits in the node
                assert(mapping.position().offset() + mapping_from_length(mapping) <= node_size);
            }
        }
    }
    
    return alignments;
}

Alignment Mapper::align(const Alignment& aln, int kmer_size, int stride, int max_mem_length, int band_width) {
    // TODO computing mapping quality could be inefficient depending on the method chosen
    
    // Do the multi-mapping
    vector<Alignment> best = align_multi(aln, kmer_size, stride, max_mem_length, band_width);

    if(best.size() == 0) {
        // Spit back an alignment that says we failed, but make sure it has the right sequence in it.
        Alignment failed = aln;
        failed.clear_path();
        failed.set_score(0);
        return failed;
    }

    // Otherwise, just report the best alignment, since we know one exists
    return best[0];
}

set<pos_t> gcsa_nodes_to_positions(const vector<gcsa::node_type>& nodes) {
    set<pos_t> positions;
    for(gcsa::node_type node : nodes) {
        positions.insert(make_pos_t(node));
    }
    return positions;    
}

const string mems_to_json(const vector<MaximalExactMatch>& mems) {
    stringstream s;
    s << "[";
    size_t j = 0;
    for (auto& mem : mems) {
        s << "[\"";
        s << mem.sequence();
        s << "\",[";
        size_t i = 0;
        for (auto& node : mem.nodes) {
            s << "\"" << gcsa::Node::decode(node) << "\"";
            if (++i < mem.nodes.size()) s << ",";
        }
        s << "]]";
        if (++j < mems.size()) s << ",";
    }
    s << "]";
    return s.str();
}

int Mapper::graph_distance(pos_t pos1, pos_t pos2, int maximum) {
    return xg_cached_distance(pos1, pos2, maximum, xindex, get_node_cache(), get_edge_cache());
}

int Mapper::approx_position(pos_t pos) {
    // get nodes on the forward strand
    if (is_rev(pos)) {
        pos = reverse(pos, xg_cached_node_length(id(pos), xindex, get_node_cache()));
    }
    return xg_cached_node_start(id(pos), xindex, get_node_start_cache()) + offset(pos);
}

int Mapper::approx_distance(pos_t pos1, pos_t pos2) {
    return approx_position(pos1) - approx_position(pos2);
}

/// returns approximate position of alignnment start in xindex
/// or -1.0 if alignment is unmapped
int Mapper::approx_alignment_position(const Alignment& aln) {
    if (aln.path().mapping_size()) {
        auto& mbeg = aln.path().mapping(0);
        if (mbeg.has_position()) {
            return approx_position(make_pos_t(mbeg.position()));
        } else {
            return -1.0;
        }
    } else {
        return -1.0;
    }
}

/// returns approximate distance between alignment starts
/// or -1.0 if not possible to determine
int Mapper::approx_fragment_length(const Alignment& aln1, const Alignment& aln2) {
    int pos1 = approx_alignment_position(aln1);
    int pos2 = approx_alignment_position(aln2);
    if (pos1 != -1 && pos2 != -1) {
        return abs(pos1 - pos2);
    } else {
        return -1;
    }
}

id_t Mapper::node_approximately_at(int approx_pos) {
    return xindex->node_at_seq_pos(
        min(xindex->seq_length,
            (size_t)max(approx_pos, 1)));
}

// use LRU caching to get the most-recent node positions
map<string, vector<size_t> > Mapper::node_positions_in_paths(gcsa::node_type node) {
    auto& pos_cache = get_node_pos_cache();
    auto cached = pos_cache.retrieve(node);
    if(!cached.second) {
        // todo use approximate estimate
        cached.first = xindex->position_in_paths(gcsa::Node::id(node), gcsa::Node::rc(node), gcsa::Node::offset(node));
        pos_cache.put(node, cached.first);
    }
    return cached.first;
}

Alignment Mapper::walk_match(const string& seq, pos_t pos) {
    //cerr << "in walk match with " << seq << " " << seq.size() << " " << pos << endl;
    Alignment aln;
    aln.set_sequence(seq);
    auto alns = walk_match(aln, seq, pos);
    if (!alns.size()) {
        //cerr << "no alignments returned from walk match with " << seq << " " << seq.size() << " " << pos << endl;
        //assert(false);
        return aln;
    }
    aln = alns.front(); // take the first one we found
    //assert(alignment_to_length(aln) == alignment_from_length(aln));
    if (alignment_to_length(aln) != alignment_from_length(aln)
        || alignment_to_length(aln) != seq.size()) {
        //cerr << alignment_to_length(aln) << " is not " << seq.size() << endl;
        //cerr << pb2json(aln) << endl;
        //assert(false);
        aln.clear_path();
    }
#ifdef debug_mapper
    if (debug) {
        cerr << "walk_match result " << pb2json(aln) << endl;
        if (!check_alignment(aln)) {
            cerr << "aln is invalid!" << endl;
            exit(1);
        }
    }
#endif
    return aln;
}

vector<Alignment> Mapper::walk_match(const Alignment& base, const string& seq, pos_t pos) {
    //cerr << "in walk_match " << seq << " from " << pos << " with base " << pb2json(base) << endl;
    // go to the position in the xg index
    // and step in the direction given
    // until we exhaust our sequence
    // or hit another node
    vector<Alignment> alns;
    Alignment aln = base;
    Path& path = *aln.mutable_path();
    Mapping* mapping = path.add_mapping();
    *mapping->mutable_position() = make_position(pos);
#ifdef debug_mapper
#pragma omp critical
    if (debug) cerr << "walking match for seq " << seq << " at position " << pb2json(*mapping) << endl;
#endif
    // get the first node we match
    int total = 0;
    size_t match_len = 0;
    for (size_t i = 0; i < seq.size(); ++i) {
        char c = seq[i];
        //cerr << string(base.path().mapping_size(), ' ') << pos << " @ " << i << " on " << c << endl;
        auto nexts = next_pos_chars(pos);
        // we can have a match on the current node
        if (nexts.size() == 1 && id(nexts.begin()->first) == id(pos)) {
            pos_t npos = nexts.begin()->first;
            // check that the next position would match
            if (i+1 < seq.size()) {
                // we can't step, so we break
                //cerr << "Checking if " << pos_char(npos) << " != " << seq[i+1] << endl;
                if (pos_char(npos) != seq[i+1]) {
#ifdef debug_mapper
#pragma omp critical
                    if (debug) cerr << "MEM does not match position, returning without creating alignment" << endl;
#endif
                    return alns;
                }
            }
            // otherwise we step our counters
            ++match_len;
            ++get_offset(pos);
        } else { // or we go into the next node
            // we must be going into another node
            // emit the mapping for this node
            //cerr << "we are going into a new node" << endl;
            // finish the last node
            {
                // we must have matched / we already checked
                ++match_len;
                Edit* edit = mapping->add_edit();
                edit->set_from_length(match_len);
                edit->set_to_length(match_len);
                // reset our counter
                match_len = 0;
            }
            // find the next node that matches our MEM
            bool got_match = false;
            if (i+1 < seq.size()) {
                //cerr << "nexts @ " << i << " " << nexts.size() << endl;
                for (auto& p : nexts) {
                    //cerr << " next : " << p.first << " " << p.second << " (looking for " << seq[i+1] << ")" << endl;
                    if (p.second == seq[i+1]) {
                        if (!got_match) {
                            pos = p.first;
                            got_match = true;
                        } else {
                            auto v = walk_match(aln, seq.substr(i+1), p.first);
                            if (v.size()) {
                                alns.reserve(alns.size() + distance(v.begin(), v.end()));
                                alns.insert(alns.end(), v.begin(), v.end());
                            }
                        }
                    }
                }
                if (!got_match) {
                    // this matching ends here
                    // and we haven't finished matching
                    // thus this path doesn't contain the match
                    //cerr << "got no match" << endl;
                    return alns;
                }

                // set up a new mapping
                mapping = path.add_mapping();
                *mapping->mutable_position() = make_position(pos);
            } else {
                //cerr << "done!" << endl;
            }
        }
    }
    if (match_len) {
        Edit* edit = mapping->add_edit();
        edit->set_from_length(match_len);
        edit->set_to_length(match_len);
    }
    alns.push_back(aln);
#ifdef debug_mapper
#pragma omp critical
    if (debug) {
        cerr << "walked alignment(s):" << endl;
        for (auto& aln : alns) {
            cerr << pb2json(aln) << endl;
        }
    }
#endif
    //cerr << "returning " << alns.size() << endl;
    return alns;
}

// convert one mem into a set of alignments, one for each exact match
vector<Alignment> Mapper::mem_to_alignments(MaximalExactMatch& mem) {
    vector<Alignment> alns;
    const string seq = mem.sequence();
    for (auto& node : mem.nodes) {
        pos_t pos = make_pos_t(node);
        alns.emplace_back(walk_match(seq, pos));
    }
    return alns;
}

Position Mapper::alignment_end_position(const Alignment& aln) {
    if (!aln.has_path()) { Position pos; return pos; }
    Alignment b;
    *b.mutable_path()->add_mapping() = aln.path().mapping(aln.path().mapping_size()-1);
    b = reverse_complement_alignment(b,
                                     (function<int64_t(int64_t)>) ([&](int64_t id) {
                                             return (int64_t)get_node_length(id);
                                         }));
    return reverse(b.path().mapping(0).position(),
                   get_node_length(b.path().mapping(0).position().node_id()));
}

Alignment Mapper::patch_alignment(const Alignment& aln, int max_patch_length) {
    //cerr << "top of patch_alignment" << endl;
    Alignment patched;
    // walk along the alignment and find the portions that are unaligned
    int read_pos = 0;
    auto& path = aln.path();
    auto& node_cache = get_node_cache();
    auto& edge_cache = get_edge_cache();
    for (int i = 0; i < path.mapping_size(); ++i) {
        auto& mapping = path.mapping(i);
        //cerr << "looking at mapping " << i << " " << pb2json(mapping) << endl;
        pos_t ref_pos = make_pos_t(mapping.position());
        for (int j = 0; j < mapping.edit_size(); ++j) {
            auto& edit = mapping.edit(j);
            //cerr << "looking at edit " << j << " " << pb2json(edit) << endl;
            if (edit_is_match(edit) || edit_is_sub(edit)) {
                patched.mutable_sequence()->append(aln.sequence().substr(read_pos, edit.to_length()));
                Mapping* new_mapping = patched.mutable_path()->add_mapping();
                *new_mapping->mutable_position() = make_position(ref_pos);
                *new_mapping->add_edit() = edit;
                get_offset(ref_pos) += edit.from_length();
            } else if (edit_is_deletion(edit)) {
                Mapping* new_mapping = patched.mutable_path()->add_mapping();
                *new_mapping->mutable_position() = make_position(ref_pos);
                *new_mapping->add_edit() = edit;
                get_offset(ref_pos) += edit.from_length();
            } else if (edit_is_insertion(edit)) {
                // let's try to patch this insertion into the gap between the neighboring bits
                //cerr << "patching " << pb2json(edit) << endl;
                Alignment patch;
                patch.set_sequence(edit.sequence());
                if (!aln.quality().empty()) {
                    patch.set_quality(aln.quality().substr(read_pos, edit.sequence().size()));
                }
                vector<Alignment> bands;
                vector<pair<int, int>> to_strip;
                if (edit.sequence().size() > max_patch_length) {
                    // do the banding thing
                    //cerr << "banding" << endl;
                    bands = make_bands(patch, max_patch_length, to_strip);
                } else {
                    //cerr << "not banding" << endl;
                    to_strip.push_back(make_pair(0,0));
                    bands.push_back(patch);
                }
                //cerr << "got " << bands.size() << " bands" << endl;
                //pos_t band_ref_pos = ref_pos;
                set<pos_t> band_ref_pos;
                band_ref_pos.insert(ref_pos);
                for (int k = 0; k < bands.size(); ++k) {
                    Alignment& band = bands[k];
                    //cerr << "on band " << k << " " << pb2json(band) << endl;
                    if (i == 0 && j == 0 && k == 0) {
                        //cerr << "soft clip at start " << band.sequence() << endl;
                        //cerr << "ref pos " << band_ref_pos << endl;
                        // reverse the position, we're going backwards to get the graph off the end of where we are
                        int max_score = -std::numeric_limits<int>::max();
                        for (auto& pos : band_ref_pos) {
                            VG graph;
                            pos_t pos_rev = reverse(pos, xg_cached_node_length(id(pos), xindex, get_node_cache()));
                            cached_graph_context(graph, pos_rev, band.sequence().size(), node_cache, edge_cache);
                            auto proposed_band = align_maybe_flip(band, graph, is_rev(pos), false);
                            if (proposed_band.score() > max_score) { band = proposed_band; max_score = band.score(); }
                        }
                        // TODO
                        // ideal: edit it with the path fragment after this, to get the breakpoints right
                        // and trim off the part matching that bit
                    } else if (i == path.mapping_size()-1
                               && j == mapping.edit_size()-1
                               && k == bands.size()-1) {
                        //cerr << "soft clip at end " << band.sequence() << endl;
                        int max_score = -std::numeric_limits<int>::max();
                        for (auto& pos : band_ref_pos) {
                            VG graph;
                            cached_graph_context(graph, pos, band.sequence().size(), node_cache, edge_cache);
                            auto proposed_band = align_maybe_flip(band, graph, is_rev(pos), false);
                            if (proposed_band.score() > max_score) { band = proposed_band; max_score = band.score(); }
                        }
                    } else {
                        //cerr << "internal addition" << endl;
                        int max_score = -std::numeric_limits<int>::max();
                        for (auto& pos : band_ref_pos) {
                            VG graph;
                            cached_graph_context(graph, pos, band.sequence().size(), node_cache, edge_cache);
                            auto proposed_band = align_maybe_flip(band, graph, is_rev(pos), false);
                            if (proposed_band.score() > max_score) { band = proposed_band; max_score = band.score(); }
                        }
                    }
#ifdef debug_mapper
                    if (debug && !check_alignment(band)) {
                        cerr << "patching failure " << pb2json(band) << endl;
                        assert(false);
                    }
#endif
                    //cerr << "band before strip " << pb2json(band) << endl;
                    //cerr << "stripping " << to_strip[k].first << "," << to_strip[k].second << endl;
                    assert(band.sequence().size() > to_strip[k].first + to_strip[k].second);
                    band = strip_from_start(band, to_strip[k].first);
                    band = strip_from_end(band, to_strip[k].second);
                    band = simplify(band);
                    band.set_identity(identity(band.path()));
                    //cerr << "band simplified " << pb2json(band) << endl;
                    // update the reference end position
                    if (band.has_path()) {
                        //cerr << "we have an alignment" << endl;
                        if (alignment_from_length(band) >= min_mem_length
                            && band.identity() >= min_identity
                            && band.sequence().size() >= min_cluster_length) {
                            //cerr << "new ref pos " << band_ref_pos << endl;
                            band_ref_pos.clear();
                            // todo... step our position back just a little to match the banding
                            // right now we're relying on the chunkiness of the graph to get this for us
                            // strip back a little
                            if (to_strip.size() > k+1 && to_strip[k+1].first && band.sequence().size() > to_strip[k+1].first) {
                                auto band_chew = strip_from_end(band, to_strip[k+1].first);
                                band_ref_pos.insert(make_pos_t(alignment_end_position(band_chew)));
                            } else {
                                band_ref_pos.insert(make_pos_t(alignment_end_position(band)));
                            }
#ifdef debug_mapper
                            if (debug && !check_alignment(band)) {
                                cerr << "failed band " << pb2json(band) << endl;
                                assert(false);
                            }
#endif
                        } else {
                            //cerr << "clearing the path" << endl;
                            band.clear_path();
                            // TODO try to align over a bigger chunk after this
                        }
                    }
                    if (band.path().mapping_size() == 0) {
                        //cerr << "the hack" << endl;
                        // hack to make merging work when we are unaligned
                        band.set_score(0);
                        band.clear_path();
                        Mapping* m = band.mutable_path()->add_mapping();
                        Edit* e = m->add_edit();
                        e->set_sequence(band.sequence());
                        e->set_to_length(band.sequence().size());
                        if (!band_ref_pos.empty()) {
                            *m->mutable_position() = make_position(*band_ref_pos.begin());
                        } // should we alternatively set ourselves back to the ref_pos?
                        // walk graph to estimate next position based on assumption we are ~ homologous to the graph
                        set<pos_t> next_pos;
                        for (auto& pos : band_ref_pos) {
                            for (auto& next : positions_bp_from(pos, band.sequence().size(), false)) {
                                next_pos.insert(next);
                            }
                        }
                        band_ref_pos = next_pos;
                    }
                }
                /*
                cerr << "done bands" << endl;
                for (auto& band : bands) {
                    cerr << "band: " << pb2json(band) << endl;
                }
                */
                patch = merge_alignments(bands);
                if (patch.sequence() != edit.sequence()) {
                    cerr << "sequence mismatch" << endl;
                    cerr << "seq_expect: " << edit.sequence() << endl;
                    cerr << "seq_got:    " << patch.sequence() << endl;
                    assert(false);
                }
#ifdef debug_mapper
                if (debug && !check_alignment(patch)) {
                    cerr << "failed patch merge " << pb2json(patch) << endl;
                    assert(false);
                }
#endif
                //cerr << "adding " << pb2json(patch) << endl;
                if (patched.path().mapping_size()) {
                    extend_alignment(patched, patch);
                } else {
                    patched = patch;
                }
                /*
                if (!check_alignment(patched)) {
                    cerr << "failed patched extend " << pb2json(patched) << endl;
                    assert(false);
                }
                */
            }
            read_pos += edit.to_length();
        }
    }
    // finally, fix up the alignment score
    patched.set_sequence(aln.sequence());
    if (!aln.quality().empty()) {
        patched.set_quality(aln.quality());
    }
#ifdef debug_mapper
    if (debug && !check_alignment(patched)) {
        cerr << "failed final alignment " << pb2json(patched) << endl;
        assert(false);
    }
#endif
    // simplify the mapping representation
    patched = simplify(patched);
    // set the identity
    patched.set_identity(identity(patched.path()));
    // recompute the score
    patched.set_score(score_alignment(patched, true));
    return patched;
}

// generate a score from the alignment without realigning
// handles split alignments, where gaps of unknown length are
// by estimating length using the positional paths embedded in the graph
int32_t Mapper::score_alignment(const Alignment& aln, bool use_approx_distance) {
    int score = 0;
    int read_offset = 0;
    auto& path = aln.path();
    for (int i = 0; i < path.mapping_size(); ++i) {
        auto& mapping = path.mapping(i);
        //cerr << "looking at mapping " << pb2json(mapping) << endl;
        for (int j = 0; j < mapping.edit_size(); ++j) {
            auto& edit = mapping.edit(j);
            //cerr << "looking at edit " << pb2json(edit) << endl;
            if (edit_is_match(edit)) {
                if (!aln.quality().empty() && adjust_alignments_for_base_quality) {
                    score += qual_adj_aligner->score_exact_match(
                        aln.sequence().substr(read_offset, edit.to_length()),
                        aln.quality().substr(read_offset, edit.to_length()));
                } else {
                    score += edit.from_length()*regular_aligner->match;
                }
            } else if (edit_is_sub(edit)) {
                score -= regular_aligner->mismatch * edit.sequence().size();
            } else if (edit_is_deletion(edit)) {
                score -= regular_aligner->gap_open + edit.from_length()*regular_aligner->gap_extension;
            } else if (edit_is_insertion(edit)
                       && !((i == 0 && j == 0)
                            || (i == path.mapping_size()-1
                                && j == mapping.edit_size()-1))) {
                // todo how do we score this qual adjusted?
                score -= regular_aligner->gap_open + edit.to_length()*regular_aligner->gap_extension;
            }
            read_offset += edit.to_length();
        }
        // score any intervening gaps in mappings using approximate distances
        if (i+1 < path.mapping_size()) {
            // what is the distance between the last position of this mapping
            // and the first of the next
            Position last_pos = mapping.position();
            last_pos.set_offset(last_pos.offset() + mapping_from_length(mapping));
            Position next_pos = path.mapping(i+1).position();
#ifdef debug_mapper
#pragma omp critical
            {
                if (debug) cerr << "gap: " << make_pos_t(last_pos) << " to " << make_pos_t(next_pos) << endl;
            }
#endif
            int dist =
                (use_approx_distance ?
                 approx_distance(make_pos_t(last_pos), make_pos_t(next_pos))
                 :
                 graph_distance(make_pos_t(last_pos), make_pos_t(next_pos), aln.sequence().size()));
            if (dist == aln.sequence().size()) {
#ifdef debug_mapper
#pragma omp critical
                {
                    if (debug) cerr << "could not find distance to next target, using approximation" << endl;
                }
#endif
                dist = abs(approx_distance(make_pos_t(last_pos), make_pos_t(next_pos)));
            }
#ifdef debug_mapper
#pragma omp critical
            {
                if (debug) cerr << "distance from " << pb2json(last_pos) << " to " << pb2json(next_pos) << " is " << dist << endl;
            }
#endif
            if (dist > 0) {
                score -= regular_aligner->gap_open + dist * regular_aligner->gap_extension;
            }
        }
    }
#ifdef debug_mapper
#pragma omp critical
    {
        if (debug) cerr << "score from score_alignment " << score << endl;
    }
#endif
    return max(0, score);
}

int32_t Mapper::rescore_without_full_length_bonus(const Alignment& aln) {
    int32_t score = aln.score();
    if (softclip_start(aln) == 0) {
        score -= (adjust_alignments_for_base_quality ? qual_adj_aligner->full_length_bonus : regular_aligner->full_length_bonus);
    }
    if (softclip_end(aln) == 0) {
        score -= (adjust_alignments_for_base_quality ? qual_adj_aligner->full_length_bonus : regular_aligner->full_length_bonus);
    }
    return score;
}

// make a perfect-match alignment out of a vector of MEMs which each have only one recorded hit
// use the base alignment sequence (which the SMEMs relate to) to fill in the gaps
Alignment Mapper::mems_to_alignment(const Alignment& aln, vector<MaximalExactMatch>& mems) {
    // base case--- empty alignment
    if (mems.empty()) {
        Alignment aln; return aln;
    }
    vector<Alignment> alns;
    // get reference to the start and end of the sequences
    string::const_iterator seq_begin = aln.sequence().begin();
    string::const_iterator seq_end = aln.sequence().end();
    // we use this to track where we need to add sequence
    string::const_iterator last_end = seq_begin;
    for (int i = 0; i < mems.size(); ++i) {
        auto& mem = mems.at(i);
        //cerr << "looking at " << mem.sequence() << endl;
        // this mem is contained in the last
        if (mem.end <= last_end) {
            continue;
        }
        // handle unaligned portion between here and the last SMEM or start of read
        if (mem.begin > last_end) {
            alns.emplace_back();
            alns.back().set_sequence(aln.sequence().substr(last_end - seq_begin, mem.begin - last_end));
        }
        Alignment aln = mem_to_alignment(mem);
        // find and trim overlap with previous
        if (i > 0) {
            // use the end of the last mem we touched (we may have skipped several)
            int overlap = last_end - mem.begin;
            if (overlap > 0) {
                aln = strip_from_start(aln, overlap);
            }
        }
        alns.push_back(aln);
        last_end = mem.end;
    }
    // handle unaligned portion at end of read
    int start = last_end - seq_begin;
    int length = seq_end - (seq_begin + start);
    
    alns.emplace_back();
    alns.back().set_sequence(aln.sequence().substr(start, length));

    auto alnm = merge_alignments(alns);
    *alnm.mutable_quality() = aln.quality();
    return alnm;
}

// convert one mem into an alignment; validates that only one node is given
Alignment Mapper::mem_to_alignment(MaximalExactMatch& mem) {
    const string seq = mem.sequence();
    if (mem.nodes.size() > 1) {
        cerr << "[vg::Mapper] warning: generating first alignment from MEM with multiple recorded hits" << endl;
    }
    auto& node = mem.nodes.front();
    pos_t pos = make_pos_t(node);
    return walk_match(seq, pos);
}

// transform the path into a path relative to another path (defined by path_name)
// source -> surjection (in path_name coordinate space)
// the product is equivalent to a pairwise alignment between this path and the other

// new approach
// get path sequence
// get graph component overlapping path
// removing elements which aren't in the path of interest
// realign to this graph
// cross fingers

Alignment Mapper::surject_alignment(const Alignment& source,
                                    set<string>& path_names,
                                    string& path_name,
                                    int64_t& path_pos,
                                    bool& path_reverse,
                                    int window) {

    Alignment surjection = source;
    // Leave the original mapping quality in place (because that's the quality
    // on the placement of this read in this region at all)
    surjection.clear_score();
    surjection.clear_identity();
    surjection.clear_path();

    // get start and end nodes in path
    // get range between +/- window
    if (!source.has_path() || source.path().mapping_size() == 0) {
#ifdef debug

#pragma omp critical (cerr)
        cerr << "Alignment " << source.name() << " is unmapped and cannot be surjected" << endl;

#endif
        return surjection;
    }

    set<id_t> nodes;
    for (int i = 0; i < source.path().mapping_size(); ++ i) {
        nodes.insert(source.path().mapping(i).position().node_id());
    }
    VG graph;
    for (auto& node : nodes) {
        *graph.graph.add_node() = xindex->node(node);
    }
    xindex->expand_context(graph.graph, context_depth, true); // get connected edges and path
    graph.paths.append(graph.graph);
    graph.rebuild_indexes();

    set<string> kept_paths;
    graph.keep_paths(path_names, kept_paths);

    // We need this for inverting mappings to the correct strand
    function<int64_t(id_t)> node_length = [&graph](id_t node) {
        return graph.get_node(node)->sequence().size();
    };
    
    // What is our alignment to surject spelled the other way around? We can't
    // just use the normal alignment RC function because the mappings reference
    // nonexistent nodes.
    // Make sure to copy all the things about the alignment (name, etc.)

    Alignment surjection_rc = surjection;
    surjection_rc.set_sequence(reverse_complement(surjection.sequence()));
    
    // Align the old alignment to the graph in both orientations. Apparently
    // align only does a single oriantation, and we have no idea, even looking
    // at the mappings, which of the orientations will correspond to the one the
    // alignment is actually in.

    auto surjection_forward = align_to_graph(surjection, graph, max_query_graph_ratio);
    auto surjection_reverse = align_to_graph(surjection_rc, graph, max_query_graph_ratio);

#ifdef debug
#pragma omp critical (cerr)
    cerr << surjection.name() << " " << surjection_forward.score() << " forward score, " << surjection_reverse.score() << " reverse score" << endl;
#endif
    
    if(surjection_reverse.score() > surjection_forward.score()) {
        // Even if we have to surject backwards, we have to send the same string out as we got in.
        surjection = reverse_complement_alignment(surjection_reverse, node_length);
    } else {
        surjection = surjection_forward;
    }
    
    
#ifdef debug

#pragma omp critical (cerr)
        cerr << surjection.path().mapping_size() << " mappings, " << kept_paths.size() << " paths" << endl;

#endif

    if (surjection.path().mapping_size() > 0 && kept_paths.size() == 1) {
        // determine the paths of the node we mapped into
        //  ... get the id of the first node, get the paths of it
        assert(kept_paths.size() == 1);
        path_name = *kept_paths.begin();

        int64_t path_id = xindex->path_rank(path_name);
        auto& first_pos = surjection.path().mapping(0).position();
        int64_t hit_id = surjection.path().mapping(0).position().node_id();
        bool hit_backward = surjection.path().mapping(0).position().is_reverse();
        // we pick up positional information using the index

        auto path_posns = xindex->position_in_path(hit_id, path_name);
        if (path_posns.size() > 1) {
            cerr << "[vg map] surject_alignment: warning, multiple positions for node " << hit_id << " in " << path_name << " but will use only first: " << path_posns.front() << endl;
        } else if (path_posns.size() == 0) {
            cerr << "[vg map] surject_alignment: error, no positions for alignment " << source.name() << endl;
            exit(1);
        }

        // if we are reversed
        path_pos = path_posns.front();
        bool reversed_path = xindex->mapping_at_path_position(path_name, path_pos).position().is_reverse();
        if (reversed_path) {
            // if we got the start of the node position relative to the path
            // we need to offset to make thinsg right
            // but which direction
            if (hit_backward) {
                path_pos = path_posns.front() + first_pos.offset();
            } else {
                auto pos = reverse_complement_alignment(surjection, node_length).path().mapping(0).position();
                path_pos = xindex->position_in_path(pos.node_id(), path_name).front() + pos.offset();
            }
            path_reverse = !hit_backward;
        } else {
            if (!hit_backward) {
                path_pos = path_posns.front() + first_pos.offset();
            } else {
                auto pos = reverse_complement_alignment(surjection, node_length).path().mapping(0).position();
                path_pos = xindex->position_in_path(pos.node_id(), path_name).front() + pos.offset();
            }
            path_reverse = hit_backward;
        }

    } else {

        surjection = source;
#ifdef debug

#pragma omp critical (cerr)
        cerr << "Alignment " << source.name() << " did not align to the surjection subgraph" << endl;

#endif

    }

    return surjection;
}

const int balanced_stride(int read_length, int kmer_size, int stride) {
    double r = read_length;
    double k = kmer_size;
    double j = stride;
    int i = (r > j) ? round((r-k)/round((r-k)/j)) : j;
    return max(1, i);
}

const vector<string> balanced_kmers(const string& seq, const int kmer_size, const int stride) {
    // choose the closest stride that will generate balanced kmers
    vector<string> kmers;
    int b = balanced_stride(seq.size(), kmer_size, stride);
    if (!seq.empty()) {
        for (int i = 0; i+kmer_size <= seq.size(); i+=b) {
            kmers.push_back(seq.substr(i,kmer_size));
        }
    }
    return kmers;
}

bool operator==(const MaximalExactMatch& m1, const MaximalExactMatch& m2) {
    return m1.begin == m2.begin && m1.end == m2.end && m1.nodes == m2.nodes;
}

bool operator<(const MaximalExactMatch& m1, const MaximalExactMatch& m2) {
    return m1.begin < m2.begin && m1.end < m2.end && m1.nodes < m2.nodes;
}

MEMChainModel::MEMChainModel(
    const vector<size_t>& aln_lengths,
    const vector<vector<MaximalExactMatch> >& matches,
    Mapper* mapper,
    const function<double(const MaximalExactMatch&, const MaximalExactMatch&)>& transition_weight,
    int band_width,
    int position_depth,
    int max_connections) {
    // store the MEMs in the model
    int frag_n = 0;
    for (auto& fragment : matches) {
        ++frag_n;
        for (auto& mem : fragment) {
            // copy the MEM for each specific hit in the base graph
            // and add it in as a vertex
            for (auto& node : mem.nodes) {
                //model.emplace_back();
                //auto m = model.back();
                MEMChainModelVertex m;
                m.mem = mem;
                m.weight = mem.length();
                m.prev = nullptr;
                m.score = 0;
                m.approx_position = mapper->approx_position(make_pos_t(node));
                m.mem.nodes.clear();
                m.mem.nodes.push_back(node);
                m.mem.fragment = frag_n;
                m.mem.match_count = mem.match_count;
                model.push_back(m);
            }
        }
    }
    // index the model with the positions
    for (vector<MEMChainModelVertex>::iterator v = model.begin(); v != model.end(); ++v) {
        approx_positions[v->approx_position].push_back(v);
    }
    // sort the vertexes at each approx position by their matches and trim
    for (auto& pos : approx_positions) {
        std::sort(pos.second.begin(), pos.second.end(), [](const vector<MEMChainModelVertex>::iterator& v1,
                                                           const vector<MEMChainModelVertex>::iterator& v2) {
                      return v1->mem.length() > v2->mem.length();
                  });
        if (pos.second.size() > position_depth) {
            for (int i = position_depth; i < pos.second.size(); ++i) {
                redundant_vertexes.insert(pos.second[i]);
            }
        }
        pos.second.resize(min(pos.second.size(), (size_t)position_depth));
    }
    // for each vertex merge if we go equivalently forward in the positional space and forward in the read to the next position
    // scan forward
    for (map<int, vector<vector<MEMChainModelVertex>::iterator> >::iterator p = approx_positions.begin();
         p != approx_positions.end(); ++p) {
        for (auto& v1 : p->second) {
            if (redundant_vertexes.count(v1)) continue;
            auto q = p;
            while (++q != approx_positions.end() && abs(p->first - q->first) < band_width) {
                for (auto& v2 : q->second) {
                    if (redundant_vertexes.count(v2)) continue;
                    if (mems_overlap(v1->mem, v2->mem)
                        && abs(v2->mem.begin - v1->mem.begin) == abs(q->first - p->first)) {
                        if (v2->mem.length() < v1->mem.length()) {
                            redundant_vertexes.insert(v2);
                            if (v2->mem.end > v1->mem.end) {
                                v1->weight += v2->mem.end - v1->mem.end;
                            }
                        }
                    }
                }
            }
        }
    }
    // scan reverse
    for (map<int, vector<vector<MEMChainModelVertex>::iterator> >::reverse_iterator p = approx_positions.rbegin();
         p != approx_positions.rend(); ++p) {
        for (auto& v1 : p->second) {
            if (redundant_vertexes.count(v1)) continue;
            auto q = p;
            while (++q != approx_positions.rend() && abs(p->first - q->first) < band_width) {
                for (auto& v2 : q->second) {
                    if (redundant_vertexes.count(v2)) continue;
                    if (mems_overlap(v1->mem, v2->mem)
                        && abs(v2->mem.begin - v1->mem.begin) == abs(p->first - q->first)) {
                        if (v2->mem.length() < v1->mem.length()) {
                            redundant_vertexes.insert(v2);
                            if (v2->mem.end > v1->mem.end) {
                                v1->weight += v2->mem.end - v1->mem.end;
                            }
                        }
                    }
                }
            }
        }
    }
    // now build up the model using the positional bandwidth
    for (map<int, vector<vector<MEMChainModelVertex>::iterator> >::iterator p = approx_positions.begin();
         p != approx_positions.end(); ++p) {
        // look bandwidth before and bandwidth after in the approx positions
        // after
        for (auto& v1 : p->second) {
            if (redundant_vertexes.count(v1)) continue;
            auto q = p;
            while (++q != approx_positions.end() && abs(p->first - q->first) < band_width) {
                for (auto& v2 : q->second) {
                    if (redundant_vertexes.count(v2)) continue;
                    // if this is an allowable transition, run the weighting function on it
                    if (v1->next_cost.size() < max_connections
                        && v2->prev_cost.size() < max_connections) {
                        if (v1->mem.fragment < v2->mem.fragment
                            || v1->mem.fragment == v2->mem.fragment && v1->mem.begin < v2->mem.begin) {
                            double weight = transition_weight(v1->mem, v2->mem);
                            if (weight > -std::numeric_limits<double>::max()) {
                                v1->next_cost.push_back(make_pair(&*v2, weight));
                                v2->prev_cost.push_back(make_pair(&*v1, weight));
                            }
                        } else if (v1->mem.fragment > v2->mem.fragment
                                   || v1->mem.fragment == v2->mem.fragment && v1->mem.begin > v2->mem.begin) {
                            double weight = transition_weight(v2->mem, v1->mem);
                            if (weight > -std::numeric_limits<double>::max()) {
                                v2->next_cost.push_back(make_pair(&*v1, weight));
                                v1->prev_cost.push_back(make_pair(&*v2, weight));
                            }
                        }
                    }
                }
            }
        }
    }
}

void MEMChainModel::score(const set<MEMChainModelVertex*>& exclude) {
    // propagate the scores in the model
    for (auto& m : model) {
        // score is equal to the max inbound + mem.weight
        if (exclude.count(&m)) continue; // skip if vertex was whole cluster
        m.score = m.weight;
        for (auto& p : m.prev_cost) {
            if (p.first == nullptr) continue; // this transition is masked out
            double proposal = m.weight + p.second + p.first->score;
            if (proposal > m.score) {
                m.prev = p.first;
                m.score = proposal;
            }
        }
    }
}

MEMChainModelVertex* MEMChainModel::max_vertex(void) {
    MEMChainModelVertex* maxv = nullptr;
    for (auto& m : model) {
        if (maxv == nullptr || m.score > maxv->score) {
            maxv = &m;
        }
    }
    return maxv;
}

void MEMChainModel::clear_scores(void) {
    for (auto& m : model) {
        m.score = 0;
        m.prev = nullptr;
    }
}

vector<vector<MaximalExactMatch> > MEMChainModel::traceback(int alt_alns, bool paired, bool debug) {
    vector<vector<MaximalExactMatch> > traces;
    traces.reserve(alt_alns); // avoid reallocs so we can refer to pointers to the traces
    set<MEMChainModelVertex*> exclude;
    for (auto& v : redundant_vertexes) exclude.insert(&*v);
    for (int i = 0; i < alt_alns; ++i) {
        // score the model, accounting for excluded traces
        clear_scores();
        score(exclude);
#ifdef debug_mapper
#pragma omp critical
        {
            if (debug) {
                cerr << "MEMChainModel::traceback " << i << endl;
                display(cerr);
            }
        }
#endif
        vector<MEMChainModelVertex*> vertex_trace;
        {
            // find the maximum score
            auto* vertex = max_vertex();
            // check if we've exhausted our MEMs
            if (vertex == nullptr || vertex->score == 0) break;
#ifdef debug_mapper
#pragma omp critical
            {
                if (debug) cerr << "maximum score " << vertex->mem.sequence() << " " << vertex << ":" << vertex->score << endl;
            }
#endif
            // make trace
            while (vertex != nullptr) {
                vertex_trace.push_back(vertex);
                if (vertex->prev != nullptr) {
                    vertex = vertex->prev;
                } else {
                    break;
                }
            }
        }
        // if we have a singular match or reads are not paired, record not to use it again
        if (paired && vertex_trace.size() == 1) {
            exclude.insert(vertex_trace.front());
        }
        // fill this out when we're paired to help mask out in-fragment transitions
        set<MEMChainModelVertex*> chain_members;
        if (paired) for (auto v : vertex_trace) chain_members.insert(v);
        traces.emplace_back();
        auto& mem_trace = traces.back();
        for (auto v = vertex_trace.rbegin(); v != vertex_trace.rend(); ++v) {
            auto& vertex = **v;
            if (!paired) exclude.insert(&vertex);
            if (v != vertex_trace.rbegin()) {
                auto y = v - 1;
                MEMChainModelVertex* prev = *y;
                // mask out used transitions
                for (auto& p : vertex.prev_cost) {
                    if (p.first == prev) {
                        p.first = nullptr;
                    } else if (paired && p.first != nullptr
                               && p.first->mem.fragment != vertex.mem.fragment
                               && chain_members.count(p.first)) {
                        p.first = nullptr;
                    }
                }
            }
            mem_trace.push_back(vertex.mem);
        }
    }
    return traces;
}

// show model
void MEMChainModel::display(ostream& out) {
    for (auto& vertex : model) {
        out << vertex.mem.sequence() << ":" << vertex.mem.fragment << " " << &vertex << ":" << vertex.score << "@";
        for (auto& node : vertex.mem.nodes) {
            id_t id = gcsa::Node::id(node);
            size_t offset = gcsa::Node::offset(node);
            bool is_rev = gcsa::Node::rc(node);
            out << id << (is_rev ? "-" : "+") << ":" << offset << " ";
        }
        out << "prev: ";
        for (auto& p : vertex.prev_cost) {
            auto& next = p.first;
            if (p.first == nullptr) continue;
            out << p.first << ":" << p.second << "@";
            for (auto& node : next->mem.nodes) {
                id_t id = gcsa::Node::id(node);
                size_t offset = gcsa::Node::offset(node);
                bool is_rev = gcsa::Node::rc(node);
                out << id << (is_rev ? "-" : "+") << ":" << offset << " ";
            }
            out << " ; ";
        }
        out << " next: ";
        for (auto& p : vertex.next_cost) {
            auto& next = p.first;
            if (p.first == nullptr) continue;
            out << p.first << ":" << p.second << "@";
            for (auto& node : next->mem.nodes) {
                id_t id = gcsa::Node::id(node);
                size_t offset = gcsa::Node::offset(node);
                bool is_rev = gcsa::Node::rc(node);
                out << id << (is_rev ? "-" : "+") << ":" << offset << " ";
            }
            out << " ; ";
        }
        out << endl;
    }
}

// construct the sequence of the MEM; useful in debugging
string MaximalExactMatch::sequence(void) const {
    string seq; //seq.resize(end-begin);
    string::const_iterator c = begin;
    while (c != end) seq += *c++;
    return seq;
}
    
// length of the MEM
int MaximalExactMatch::length(void) const {
    return end - begin;
}

// uses an xgindex to fill out the MEM positions
void MaximalExactMatch::fill_positions(Mapper* mapper) {
    for (auto& node : nodes) {
        positions = mapper->node_positions_in_paths(gcsa::Node::encode(gcsa::Node::id(node), 0, gcsa::Node::rc(node)));
    }
}

// counts Ns in the MEM
size_t MaximalExactMatch::count_Ns(void) const {
    return std::count(begin, end, 'N');
}

ostream& operator<<(ostream& out, const MaximalExactMatch& mem) {
    size_t len = mem.begin - mem.end;
    out << mem.sequence() << ":";
    for (auto& node : mem.nodes) {
        id_t id = gcsa::Node::id(node);
        size_t offset = gcsa::Node::offset(node);
        bool is_rev = gcsa::Node::rc(node);
        out << id << (is_rev ? "-" : "+") << ":" << offset << ",";
    }
    return out;
}

/////// banded long read alignment resolution

AlignmentChainModel::AlignmentChainModel(
    vector<vector<Alignment> >& bands,
    Mapper* mapper,
    const function<double(const Alignment&, const Alignment&)>& transition_weight,
    int band_width,
    int position_depth,
    int max_connections) {
    // store the Alignments in the model
    int offset = 0;
    int idx = 0;
    for (auto& band : bands) {
        for (auto& aln : band) {
            AlignmentChainModelVertex v;
            v.aln = &aln;
            v.band_begin = offset;
            v.band_idx = idx;
            v.weight = aln.score();
            v.prev = nullptr;
            v.score = 0;
            v.approx_position = mapper->approx_alignment_position(aln);
            model.push_back(v);
        }
        assert(!band.empty());
        // save an unaligned band to fill in later
        Alignment aln = band.front();
        aln.clear_score(); aln.clear_path(); aln.clear_mapping_quality(); aln.clear_identity();
        unaligned_bands.push_back(aln);
        offset += band.front().sequence().length();
        ++idx;
    }
    // index the model with the positions
    for (vector<AlignmentChainModelVertex>::iterator v = model.begin(); v != model.end(); ++v) {
        approx_positions[v->approx_position].push_back(v);
    }
    // sort the vertexes at each approx position by their matches and trim
    for (auto& pos : approx_positions) {
        std::sort(pos.second.begin(), pos.second.end(), [](const vector<AlignmentChainModelVertex>::iterator& v1,
                                                           const vector<AlignmentChainModelVertex>::iterator& v2) {
                      return v1->aln->score() > v2->aln->score();
                  });
        if (pos.second.size() > position_depth) {
            for (int i = position_depth; i < pos.second.size(); ++i) {
                redundant_vertexes.insert(pos.second[i]);
            }
        }
        pos.second.resize(min(pos.second.size(), (size_t)position_depth));
    }
    for (vector<AlignmentChainModelVertex>::iterator v = model.begin(); v != model.end(); ++v) {
        for (auto u = v+1; u != model.end(); ++u) {
            if (v->next_cost.size() < max_connections && u->prev_cost.size() < max_connections) {
                if (v->band_begin < u->band_begin) {
                    double weight = transition_weight(*v->aln, *u->aln);
                    if (weight > -std::numeric_limits<double>::max()) {
                        v->next_cost.push_back(make_pair(&*u, weight));
                        u->prev_cost.push_back(make_pair(&*v, weight));
                    }
                } else if (v->band_begin > u->band_begin) {
                    double weight = transition_weight(*u->aln, *v->aln);
                    if (weight > -std::numeric_limits<double>::max()) {
                        u->next_cost.push_back(make_pair(&*v, weight));
                        v->prev_cost.push_back(make_pair(&*u, weight));
                    }
                }
            }            
        }
    }
}

void AlignmentChainModel::score(const set<AlignmentChainModelVertex*>& exclude) {
    // propagate the scores in the model
    for (auto& m : model) {
        // score is equal to the max inbound + mem.weight
        if (exclude.count(&m)) continue; // skip if vertex was whole cluster
        m.score = m.weight;
        for (auto& p : m.prev_cost) {
            if (p.first == nullptr) continue; // this transition is masked out
            double proposal = m.weight + p.second + p.first->score;
            if (proposal > m.score) {
                m.prev = p.first;
                m.score = proposal;
            }
        }
    }
}

AlignmentChainModelVertex* AlignmentChainModel::max_vertex(void) {
    AlignmentChainModelVertex* maxv = nullptr;
    for (auto& m : model) {
        if (maxv == nullptr || m.score > maxv->score) {
            maxv = &m;
        }
    }
    return maxv;
}

void AlignmentChainModel::clear_scores(void) {
    for (auto& m : model) {
        m.score = 0;
        m.prev = nullptr;
    }
}

vector<Alignment> AlignmentChainModel::traceback(const Alignment& read, int alt_alns, bool paired, bool debug) {
    debug = true;
    vector<vector<Alignment> > traces;
    traces.reserve(alt_alns); // avoid reallocs so we can refer to pointers to the traces
    set<AlignmentChainModelVertex*> exclude;
    for (auto& v : redundant_vertexes) exclude.insert(&*v);
    for (int i = 0; i < alt_alns; ++i) {
        // score the model, accounting for excluded traces
        clear_scores();
        score(exclude);
#ifdef debug_mapper
#pragma omp critical
        if (debug) {
            cerr << "AlignmentChainModel::traceback " << i << endl;
            display(cerr);
        }
#endif
        vector<AlignmentChainModelVertex*> vertex_trace;
        {
            // find the maximum score
            auto* vertex = max_vertex();
            // check if we've exhausted our Alignments
            if (vertex == nullptr || vertex->score == 0) break;
#ifdef debug_mapper
#pragma omp critical
            if (debug) cerr << "maximum score " << vertex->aln->sequence() << " " << vertex << ":" << vertex->score << endl;
#endif
            // make trace
            while (vertex != nullptr) {
                vertex_trace.push_back(vertex);
                if (vertex->prev != nullptr) {
                    vertex = vertex->prev;
                } else {
                    break;
                }
            }
        }
        // if we have a singular match or reads are not paired, record not to use it again
        if (paired && vertex_trace.size() == 1) {
            exclude.insert(vertex_trace.front());
        }
        // fill this out when we're paired to help mask out in-fragment transitions
        set<AlignmentChainModelVertex*> chain_members;
        if (paired) for (auto v : vertex_trace) chain_members.insert(v);
        traces.emplace_back();
        auto& aln_trace = traces.back();
        aln_trace = unaligned_bands;
        for (auto v = vertex_trace.rbegin(); v != vertex_trace.rend(); ++v) {
            auto& vertex = **v;
            if (!paired) exclude.insert(&vertex);
            if (v != vertex_trace.rbegin()) {
                auto y = v - 1;
                AlignmentChainModelVertex* prev = *y;
                // mask out used transitions
                for (auto& p : vertex.prev_cost) {
                    if (p.first == prev) {
                        p.first = nullptr;
                    } else if (paired && p.first != nullptr
                               && p.first->band_begin != vertex.band_begin
                               && chain_members.count(p.first)) {
                        p.first = nullptr;
                    }
                }
            }
            aln_trace[vertex.band_idx] = *vertex.aln;
        }
    }
    vector<Alignment> alns;
    for (auto& trace : traces) {
        alns.emplace_back();
        Alignment& merged = alns.back();
        merged = merge_alignments(trace);
        merged.set_identity(identity(merged.path()));
        merged.set_quality(read.quality());
        merged.set_name(read.name());
    }
    return alns;
}

// show model
void AlignmentChainModel::display(ostream& out) {
    for (auto& vertex : model) {
        out << &vertex << ":" << vertex.band_begin << ":" << vertex.aln->sequence() << ":" << vertex.score << "@";
        out << "prev: ";
        for (auto& p : vertex.prev_cost) {
            auto& next = p.first;
            if (p.first == nullptr) continue;
            out << p.first << ":" << p.second << "@";
            out << " ; ";
        }
        out << " next: ";
        for (auto& p : vertex.next_cost) {
            auto& next = p.first;
            if (p.first == nullptr) continue;
            out << p.first << ":" << p.second << "@";
            out << " ; ";
        }
        out << endl;
    }
}

FragmentLengthDistribution::FragmentLengthDistribution(size_t maximum_sample_size,
                                                       size_t reestimation_frequency,
                                                       double robust_estimation_fraction) :
    maximum_sample_size(maximum_sample_size),
    reestimation_frequency(reestimation_frequency),
    robust_estimation_fraction(robust_estimation_fraction)
{
    assert(0.0 < robust_estimation_fraction && robust_estimation_fraction <= 1.0);
}

FragmentLengthDistribution::FragmentLengthDistribution() : FragmentLengthDistribution(0, 0, 1.0)
{
    
}
    
FragmentLengthDistribution::~FragmentLengthDistribution() {
    
}

void FragmentLengthDistribution::register_fragment_length(size_t length) {
    // allow this function to operate fully in parallel once the distribution is
    // fixed (and hence threadsafe)
    if (is_fixed) {
        return;
    }
    
#pragma omp critical
    {
        // in case the distribution became fixed while this thread was waiting
        // to execute the critical block
        if (!is_fixed) {
            lengths.insert((double) length);
            if (lengths.size() == maximum_sample_size) {
                // we've reached the maximum sample we wanted, so fix the estimation
                estimate_distribution();
                is_fixed = true;
                // switch back to multithreaded mode if necessary
                unlock_determinization();
            }
            else if (lengths.size() % reestimation_frequency == 0) {
                estimate_distribution();
            };
        }
    }
}

void FragmentLengthDistribution::determinize_estimation() {
    if (multithread_reset || is_fixed) {
        return;
    }
    multithread_reset = omp_get_num_threads();
    omp_set_num_threads(1);
}

void FragmentLengthDistribution::unlock_determinization() {
    if (!multithread_reset) {
        return;
    }
    omp_set_num_threads(multithread_reset);
    multithread_reset = 0;
}

void FragmentLengthDistribution::estimate_distribution() {
    size_t to_skip = (size_t) (lengths.size() * (1.0 - robust_estimation_fraction) * 0.5);
    auto begin = lengths.begin();
    auto end = lengths.end();
    for (size_t i = 0; i < to_skip; i++) {
        begin++;
        end--;
    }
    double count = 0.0;
    double sum = 0.0;
    double sum_of_sqs = 0.0;
    for (auto iter = begin; iter != end; iter++) {
        count += 1.0;
        sum += *iter;
        sum_of_sqs += (*iter) * (*iter);
    }
    mu = sum / count;
    double raw_var = sum_of_sqs / count - mu * mu;
    double a = normal_inverse_cdf(1.0 - 0.5 * (1.0 - robust_estimation_fraction));
    sigma = sqrt(raw_var * robust_estimation_fraction / (1.0 - 2.0 * a * normal_pdf(a, 0.0, 1.0)));
}
    
double FragmentLengthDistribution::mean() {
    return mu;
}

double FragmentLengthDistribution::stdev() {
    return sigma;
}

bool FragmentLengthDistribution::is_finalized() {
    return is_fixed;
}
}<|MERGE_RESOLUTION|>--- conflicted
+++ resolved
@@ -17,24 +17,11 @@
     , fast_reseed_length_diff(4)
     , hit_max(0)
     , cache_size(128)
-<<<<<<< HEAD
     , alignment_threads(1)
     , qual_adj_aligner(nullptr)
     , regular_aligner(nullptr)
     , adjust_alignments_for_base_quality(false)
     , mapping_quality_method(Approx)
-=======
-    , mate_rescues(0)
-    , alignment_match(1)
-    , alignment_mismatch(4)
-    , alignment_gap_open(6)
-    , alignment_gap_extension(1)
-    , full_length_alignment_bonus(5)
-    , maybe_mq_threshold(10)
-    , min_banded_mq(0)
-    , max_band_jump(0)
-    , identity_weight(1)
->>>>>>> c18dbaf8
 {
     init_aligner(default_match, default_mismatch, default_gap_open,
                  default_gap_extension, default_full_length_bonus);
@@ -285,7 +272,6 @@
     return mems;
 }
 
-<<<<<<< HEAD
 // Use the GCSA2 index to find super-maximal exact matches (and optionally sub-MEMs).
 vector<MaximalExactMatch> BaseMapper::find_mems_deep(string::const_iterator seq_begin,
                                                      string::const_iterator seq_end,
@@ -295,28 +281,6 @@
                                                      int reseed_length) {
     
 #ifdef debug_mapper
-=======
-bool Mapper::pair_rescue(Alignment& mate1, Alignment& mate2) {
-    // bail out if we can't figure out how far to go
-    if (!fragment_size) return false;
-    //auto aligner = (mate1.quality().empty() ? get_regular_aligner() : get_qual_adj_aligner());
-    double hang_threshold = 0.9;
-    double retry_threshold = 0.7;
-    //double hang_threshold = mate1.sequence().size() * aligner->match * 0.9;
-    //double retry_threshold = mate1.sequence().size() * aligner->match * 0.3;
-    //cerr << "hang " << hang_threshold << " retry " << retry_threshold << endl;
-    //cerr << mate1.score() << " " << mate2.score() << endl;
-    // based on our statistics about the alignments
-    // get the subgraph overlapping the likely candidate position of the second alignment
-    bool rescue_off_first = false;
-    bool rescue_off_second = false;
-    pos_t mate_pos;
-    if (mate1.identity() > mate2.identity()
-        && mate1.identity() >= hang_threshold
-        && mate2.identity() < retry_threshold) {
-        // retry off mate1
-#ifdef debueg_mapper
->>>>>>> c18dbaf8
 #pragma omp critical
     {
         cerr << "find_mems: sequence ";
@@ -761,129 +725,11 @@
 #endif
 }
 
-<<<<<<< HEAD
 void BaseMapper::find_sub_mems_fast(vector<MaximalExactMatch>& mems,
                                     string::const_iterator next_mem_end,
                                     int min_sub_mem_length,
                                     vector<pair<MaximalExactMatch, vector<size_t>>>& sub_mems_out) {
     
-=======
-pair<vector<Alignment>, vector<Alignment>> Mapper::align_paired_multi(
-    const Alignment& read1,
-    const Alignment& read2,
-    bool& queued_resolve_later,
-    int max_mem_length,
-    bool only_top_scoring_pair,
-    bool retrying) {
-
-    double avg_node_len = average_node_length();
-    int8_t match;
-    int8_t gap_extension;
-    int8_t gap_open;
-    if (read1.quality().empty() || !adjust_alignments_for_base_quality) {
-        auto aligner =  get_regular_aligner();
-        match = aligner->match;
-        gap_extension = aligner->gap_extension;
-        gap_open = aligner->gap_open;
-    }
-    else {
-        auto aligner =  get_qual_adj_aligner();
-        match = aligner->match;
-        gap_extension = aligner->gap_extension;
-        gap_open = aligner->gap_open;
-    }
-    int total_multimaps = max(max_multimaps, extra_multimaps);
-    double cluster_mq = 0;
-
-    if(debug) {
-        cerr << "align_paired_multi_simul "
-             << "with " << read1.name() << " and "
-             << read2.name() << endl
-            //<< "read 1 " << read1.sequence() << endl
-            //<< "read 2 " << read2.sequence() << endl
-            //<< "read 1 " << pb2json(read1) << endl
-            //<< "read 2 " << pb2json(read2) << endl
-             << "fragment model " << fragment_max << ", "
-             << fragment_size << ", "
-             << cached_fragment_length_mean << ", "
-             << cached_fragment_length_stdev << ", "
-             << cached_fragment_orientation << ", "
-             << cached_fragment_direction << ", "
-             << since_last_fragment_length_estimate << ", " << endl;
-    }
-
-    pair<vector<Alignment>, vector<Alignment>> results;
-    double longest_lcp1, longest_lcp2;
-    // find the MEMs for the alignments
-    vector<MaximalExactMatch> mems1 = find_mems_deep(read1.sequence().begin(),
-                                                     read1.sequence().end(),
-                                                     longest_lcp1,
-                                                     max_mem_length,
-                                                     min_mem_length,
-                                                     mem_reseed_length);
-    vector<MaximalExactMatch> mems2 = find_mems_deep(read2.sequence().begin(),
-                                                     read2.sequence().end(),
-                                                     longest_lcp2,
-                                                     max_mem_length,
-                                                     min_mem_length,
-                                                     mem_reseed_length);
-
-    double mq_cap1, mq_cap2;
-    mq_cap1 = mq_cap2 = max_mapping_quality;
-
-    {
-        int mem_max_length1 = 0;
-        for (auto& mem : mems1) if (mem.primary && mem.match_count) mem_max_length1 = max(mem_max_length1, (int)mem.length());
-        double maybe_max1 = estimate_max_possible_mapping_quality(read1.sequence().size(),
-                                                                  read1.sequence().size()/max(1.0, (double)mem_max_length1),
-                                                                  read1.sequence().size()/longest_lcp1);
-        int mem_max_length2 = 0;
-        for (auto& mem : mems2) if (mem.primary && mem.match_count) mem_max_length2 = max(mem_max_length2, (int)mem.length());
-        double maybe_max2 = estimate_max_possible_mapping_quality(read2.sequence().size(),
-                                                                  read2.sequence().size()/max(1.0, (double)mem_max_length2),
-                                                                  read2.sequence().size()/longest_lcp2);
-        // use the estimated mapping quality to avoid hard work when the results are likely noninformative
-        double maybe_min = min(maybe_max1, maybe_max2);
-        if (maybe_min < maybe_mq_threshold) {
-            mq_cap1 = maybe_min;
-            mq_cap2 = maybe_min;
-        }
-        total_multimaps = max(min_multimaps, (int)round(total_multimaps/min(maybe_max1,maybe_max2)));
-        if (debug) cerr << "maybe_mq1 " << read1.name() << " " << maybe_max1 << " " << total_multimaps << " " << mem_max_length1 << " " << longest_lcp1 << endl;
-        if (debug) cerr << "maybe_mq2 " << read2.name() << " " << maybe_max2 << " " << total_multimaps << " " << mem_max_length2 << " " << longest_lcp2 << endl;
-    }
-
-//#ifdef debug_mapper
-#pragma omp critical
-    {
-        if (debug) cerr << "mems for read 1 " << mems_to_json(mems1) << endl;
-    }
-//#endif
-//#ifdef debug_mapper
-#pragma omp critical
-    {
-        if (debug) cerr << "mems for read 2 " << mems_to_json(mems2) << endl;
-    }
-//#endif
-
-
-    auto transition_weight = [&](const MaximalExactMatch& m1, const MaximalExactMatch& m2) {
-
-        // set up positions for distance query
-        pos_t m1_pos = make_pos_t(m1.nodes.front());
-        pos_t m2_pos = make_pos_t(m2.nodes.front());
-        //double uniqueness = 2.0 / (m1.match_count + m2.match_count);
-
-        // approximate distance by node lengths
-        int approx_dist = approx_distance(m1_pos, m2_pos);
-
-        // are the two mems in a different fragment?
-        // we handle the distance metric differently in these cases
-        if (m1.fragment < m2.fragment) {
-            int max_length = fragment_max;
-            int dist = abs(approx_dist);
-            int unique_coverage = m1.length() + m2.length();
->>>>>>> c18dbaf8
 #ifdef debug_mapper
 #pragma omp critical
     cerr << "find_sub_mems_fast: mem ";
@@ -1084,23 +930,10 @@
                     positions_by_index_out[i].insert(pos);
                 }
             }
-<<<<<<< HEAD
-=======
-            cerr << endl;
-        }
-    };
-
-#pragma omp critical
-    {
-        if (debug) {
-            cerr << "### clusters before filtering:" << endl;
-            show_clusters();
->>>>>>> c18dbaf8
-        }
-    }
-}
-
-<<<<<<< HEAD
+        }
+    }
+}
+
 void BaseMapper::fill_nonredundant_sub_mem_nodes(vector<MaximalExactMatch>& parent_mems,
                                                  vector<pair<MaximalExactMatch, vector<size_t> > >::iterator sub_mem_records_begin,
                                                  vector<pair<MaximalExactMatch, vector<size_t> > >::iterator sub_mem_records_end) {
@@ -1130,33 +963,10 @@
                 
                 first_hit_positions_by_index(parent_mem, positions_by_index[parent_idx]);
                 
-=======
-    vector<vector<MaximalExactMatch> > clusters1;
-    vector<vector<MaximalExactMatch> > clusters2;
-    for (auto& cluster : clusters) {
-        // break the clusters into their fragments
-        clusters1.emplace_back();
-        auto& cluster1 = clusters1.back();
-        clusters2.emplace_back();
-        auto& cluster2 = clusters2.back();
-        bool seen1=false, seen2=false;
-        for (auto& mem : cluster) {
-            if (!seen2 && mem.fragment == 1) {
-                cluster1.push_back(mem);
-                seen1 = true;
-            } else if (mem.fragment == 2) {
-                cluster2.push_back(mem);
-                seen2 = true;
-            } else {
-                cerr << "vg map error misordered fragments in cluster" << endl;
-                assert(false);
->>>>>>> c18dbaf8
-            }
             // the index along the parent MEM that sub MEM starts
             size_t offset = sub_mem.begin - parent_mem.begin;
             first_parent_mem_hit_positions.push_back(&(positions_by_index[parent_idx][offset]));
         }
-<<<<<<< HEAD
         
         for (gcsa::size_type i = sub_mem.range.first; i <= sub_mem.range.second; i++) {
             
@@ -1196,92 +1006,9 @@
         // remove duplicates (copied this functionality from the gcsa locate function, but
         // I don't actually know what it's purpose is)
         gcsa::removeDuplicates(sub_mem.nodes, false);
-=======
-    }
-    
-    auto to_drop1 = clusters_to_drop(clusters1);
-    auto to_drop2 = clusters_to_drop(clusters2);
-    vector<pair<Alignment, Alignment> > alns;
-    vector<pair<vector<MaximalExactMatch>*, vector<MaximalExactMatch>*> > cluster_ptrs;
-    for (int i = 0; i < clusters1.size(); ++i) {
-        auto& cluster1 = clusters1[i];
-        auto& cluster2 = clusters2[i];
-        if ((to_drop1.count(&cluster1) || to_drop2.count(&cluster2)) && cluster_ptrs.size() >= min_multimaps) {
-            continue;
-        }
-        cluster_ptrs.push_back(make_pair(&cluster1, &cluster2));
-    }
-
-    auto show_paired_clusters = [&](void) {
-        cerr << "clusters: " << endl;
-        for (auto& cluster_ptr : cluster_ptrs) {
-            auto& cluster1 = *cluster_ptr.first;
-            auto& cluster2 = *cluster_ptr.second;
-            cerr << cluster1.size() << " " << cluster2.size() << " MEMs covering " << cluster_coverage(cluster1) << " " << cluster_coverage(cluster2) << " @ ";
-            cerr << " cluster1: ";
-            for (auto& mem : cluster1) {
-                size_t len = mem.begin - mem.end;
-                for (auto& node : mem.nodes) {
-                    id_t id = gcsa::Node::id(node);
-                    size_t offset = gcsa::Node::offset(node);
-                    bool is_rev = gcsa::Node::rc(node);
-                    cerr << "|" << id << (is_rev ? "-" : "+") << ":" << offset << "," << mem.fragment << ",";
-                }
-                cerr << mem.sequence() << " ";
-            }
-            cerr << " cluster2: ";
-            for (auto& mem : cluster2) {
-                size_t len = mem.begin - mem.end;
-                for (auto& node : mem.nodes) {
-                    id_t id = gcsa::Node::id(node);
-                    size_t offset = gcsa::Node::offset(node);
-                    bool is_rev = gcsa::Node::rc(node);
-                    cerr << "|" << id << (is_rev ? "-" : "+") << ":" << offset << "," << mem.fragment << ",";
-                }
-                cerr << mem.sequence() << " ";
-            }
-            cerr << endl;
-        }
-    };
-
-#pragma omp critical
-    {
-        if (debug) {
-            cerr << "### clusters after filtering:" << endl;
-            show_paired_clusters();
-        }
-    }
-
-    set<pair<string, string> > seen_alignments;
-    int multimaps = 0;
-    for (auto& cluster_ptr : cluster_ptrs) {
-        if (multimaps > total_multimaps) { break; }
-        // break the cluster into two pieces
-        auto& cluster1 = *cluster_ptr.first;
-        auto& cluster2 = *cluster_ptr.second;
-        alns.emplace_back();
-        auto& p = alns.back();
-        if (cluster1.size()) {
-            p.first = align_cluster(read1, cluster1);
-        } else {
-            p.first = read1;
-            p.first.clear_score();
-            p.first.clear_identity();
-            p.first.clear_path();
-        }
-        if (cluster2.size()) {
-            p.second = align_cluster(read2, cluster2);
-        } else {
-            p.second = read2;
-            p.second.clear_score();
-            p.second.clear_identity();
-            p.second.clear_path();
-        }
->>>>>>> c18dbaf8
-    }
-}
-
-<<<<<<< HEAD
+    }
+}
+
 void BaseMapper::mem_positions_by_index(MaximalExactMatch& mem, pos_t hit_pos,
                                         vector<set<pos_t>>& positions_by_index_out) {
     
@@ -1394,89 +1121,6 @@
 set<pos_t> BaseMapper::positions_bp_from(pos_t pos, int distance, bool rev) {
     return xg_cached_positions_bp_from(pos, distance, rev, xindex, get_node_cache(), get_edge_cache());
 }
-=======
-    auto show_alignments = [&](const string& arg) {
-        if (debug) {
-            for (auto& p : alns) {
-                cerr << arg << " ";
-                auto& aln1 = p.first;
-                cerr << "1:" << aln1.score();
-                if (aln1.score()) cerr << "@" << aln1.path().mapping(0).position().node_id() << " ";
-                //cerr << endl;
-                //cerr << "cluster aln 1 ------- " << pb2json(aln1) << endl;
-                if (!check_alignment(aln1)) {
-                    cerr << "alignment failure " << pb2json(aln1) << endl;
-                    assert(false);
-                }
-                auto& aln2 = p.second;
-                cerr << " 2:" << aln2.score();
-                if (aln2.score()) cerr << "@" << aln2.path().mapping(0).position().node_id() << " ";
-                //cerr << endl;
-                //cerr << "cluster aln 2 ------- " << pb2json(aln2) << endl;
-                if (!check_alignment(aln2)) {
-                    cerr << "alignment failure " << pb2json(aln2) << endl;
-                    assert(false);
-                }
-                cerr << endl;
-            }
-        }
-    };
-
-    auto sort_and_dedup = [&](void) {
-        // sort the aligned pairs by score
-        std::sort(alns.begin(), alns.end(),
-                  [&](const pair<Alignment, Alignment>& pair1,
-                      const pair<Alignment, Alignment>& pair2) {
-                      double bonus1=0, bonus2=0;
-                      if (fragment_size) {
-                          int dist1 = approx_fragment_length(pair1.first, pair1.second);
-                          int dist2 = approx_fragment_length(pair2.first, pair2.second);
-                          if (dist1 >= 0 && pair_consistent(pair1.first, pair1.second)) {
-                              bonus1 = fragment_length_pdf(dist1) * cached_fragment_length_mean;
-                          }
-                          if (dist2 >= 0 && pair_consistent(pair2.first, pair2.second)) {
-                              bonus2 = fragment_length_pdf(dist2) * cached_fragment_length_mean;
-                          }
-                      }
-                      return ((pair1.first.score() + pair1.second.score()) + bonus1
-                              > (pair2.first.score() + pair2.second.score()) + bonus2);
-                  });
-        seen_alignments.clear();
-        // remove duplicates (same score and same start position of both pairs)
-        alns.erase(
-            std::remove_if(alns.begin(), alns.end(),
-                           [&](const pair<Alignment, Alignment>& p) {
-                               auto pair_sig = signature(p.first, p.second);
-                               if (seen_alignments.count(pair_sig)) {
-                                   return true;
-                               } else {
-                                   seen_alignments.insert(pair_sig);
-                                   return false;
-                               }
-                           }),
-            alns.end());
-    };
-    #pragma omp critical
-    show_alignments("raw");
-    
-    sort_and_dedup();
-    if (mate_rescues && fragment_size) {
-        // go through the pairs and see if we need to rescue one side off the other
-        bool rescued = false;
-        int j = 0;
-        for (auto& p : alns) {
-            if (++j > mate_rescues) break;
-            if (pair_rescue(p.first, p.second)) {
-                rescued = true;
-            }
-        }
-        show_alignments("rescue");
-        if (rescued) sort_and_dedup();
-    }
-
-    #pragma omp critical
-    show_alignments("dedup");
->>>>>>> c18dbaf8
 
 void BaseMapper::check_mems(const vector<MaximalExactMatch>& mems) {
     for (auto mem : mems) {
@@ -1743,7 +1387,6 @@
     }
 }
 
-<<<<<<< HEAD
 Alignment Mapper::align(const string& seq, int kmer_size, int stride, int max_mem_length, int band_width) {
     Alignment aln;
     aln.set_sequence(seq);
@@ -1759,57 +1402,6 @@
     int64_t idl = path.mapping(path.mapping_size()-1).position().node_id();
     if(idf > idl) {
         swap(idf, idl);
-=======
-bool clusters_overlap_in_read(const vector<MaximalExactMatch>& cluster1,
-                              const vector<MaximalExactMatch>& cluster2) {
-    for (auto& mem1 : cluster1) {
-        for (auto& mem2 : cluster2) {
-            if (mems_overlap(mem1, mem2)) {
-                return true;
-            }
-        }
-    }
-    return false;
-}
-
-vector<pos_t> cluster_nodes(const vector<MaximalExactMatch>& cluster) {
-    vector<pos_t> nodes;
-    for (auto& mem : cluster) {
-        for (auto& node : mem.nodes) {
-            nodes.push_back(make_pos_t(node));
-            auto& pos = nodes.back();
-            get_offset(pos) = 0;
-        }
-    }
-    sort(nodes.begin(), nodes.end());
-    return nodes;
-}
-
-bool clusters_overlap_in_graph(const vector<MaximalExactMatch>& cluster1,
-                               const vector<MaximalExactMatch>& cluster2) {
-    vector<pos_t> pos1 = cluster_nodes(cluster1);
-    vector<pos_t> pos2 = cluster_nodes(cluster2);
-    vector<pos_t> comm;
-    set_intersection(pos1.begin(), pos1.end(),
-                     pos2.begin(), pos2.end(),
-                     std::back_inserter(comm));
-    return comm.size() > 0;
-}
-
-int sub_overlaps_of_first_aln(const vector<Alignment>& alns, float overlap_fraction) {
-    // take the first
-    // now look at the rest and measure overlap
-    if (alns.empty()) return 0;
-    auto& aln1 = alns.front();
-    int seq_len = aln1.sequence().size();
-    int overlaps = 0;
-    for (int i = 1; i < alns.size(); ++i) {
-        auto& aln2 = alns[i];
-        // where the overlap is greater than overlap_fraction
-        if ((double)query_overlap(aln1, aln2)/seq_len >= overlap_fraction) {
-            ++overlaps;
-        }
->>>>>>> c18dbaf8
     }
     // but which way should we expand? this will make things much easier.
     
@@ -1834,7 +1426,6 @@
     if(debug) {
         cerr << "Rescuing in " << first << "-" << idf << " and " << idl << "-" << last << endl;
     }
-<<<<<<< HEAD
     
     // TODO: how do we account for orientation when using ID ranges?
 
@@ -1851,38 +1442,6 @@
     } else {
         cerr << "error:[vg::Mapper] cannot align mate with no graph data" << endl;
         exit(1);
-=======
-    for (int i = 0; i < clusters.size(); ++i) {
-        // establish overlaps with longer clusters for all clusters
-        auto& this_cluster = clusters[i];
-        int t = cluster_cov[&this_cluster];
-        int b = -1;
-        int l = t;
-        for (int j = i; j >= 0; --j) {
-            if (j == i) continue;
-            // are we overlapping?
-            auto& other_cluster = clusters[j];
-            //if (to_drop.count(&other_cluster)) continue;
-            if (clusters_overlap_in_graph(this_cluster, other_cluster)) {
-                to_drop.insert(&this_cluster);
-                break;
-            }
-            if (clusters_overlap_in_read(this_cluster, other_cluster)) {
-                int c = cluster_cov[&other_cluster];
-                if (c > l) {
-                    l = c;
-                    b = j;
-                }
-                if (b >= 0 && (float) t / (float) l < drop_chain) {
-                    to_drop.insert(&this_cluster);
-                    break;
-                }
-            }
-        }
-        if (b >= 0 && (float) t / (float) l < drop_chain) {
-            to_drop.insert(&this_cluster);
-        }
->>>>>>> c18dbaf8
     }
 
 
@@ -1918,7 +1477,6 @@
                 node_positions[name][pos].push_back(id);
             }
         }
-<<<<<<< HEAD
         // just get the first one
         if (first_hit_only && node_positions.size()) break;
     }
@@ -1936,10 +1494,6 @@
             }
         }
         mean_pos[ref.first] = idssum/idscount;
-=======
-        total_multimaps = max(min_multimaps, (int)round(total_multimaps/maybe_max));
-        if (debug) cerr << "maybe_mq " << aln.name() << " " << maybe_max << " " << total_multimaps << " " << mem_max_length << " " << longest_lcp << endl;
->>>>>>> c18dbaf8
     }
     return mean_pos;
 }
@@ -2002,7 +1556,6 @@
     //return make_pos_t(target, target_is_rev, 0);
 }
 
-<<<<<<< HEAD
 bool Mapper::pair_rescue(Alignment& mate1, Alignment& mate2) {
     // bail out if we can't figure out how far to go
     if (!fragment_size) return false;
@@ -2025,42 +1578,6 @@
 #pragma omp critical
         {
             if (debug) cerr << "Rescue read 2 off of read 1" << endl;
-=======
-    /*
-    map<const vector<MaximalExactMatch>*, int> cluster_cov;
-    for (auto& cluster : clusters) {
-        cluster_cov[&cluster] = cluster_coverage(cluster);
-    }
-    */
-
-    // don't attempt to align if we reach the maximum number of multimaps
-    //if (clusters.size() == total_multimaps) clusters.clear();
-
-    auto show_clusters = [&](void) {
-        cerr << "clusters: " << endl;
-        for (auto& cluster : clusters) {
-            cerr << cluster.size() << " MEMs covering " << cluster_coverage(cluster) << " @ ";
-            for (auto& mem : cluster) {
-                size_t len = mem.begin - mem.end;
-                for (auto& node : mem.nodes) {
-                    id_t id = gcsa::Node::id(node);
-                    size_t offset = gcsa::Node::offset(node);
-                    bool is_rev = gcsa::Node::rc(node);
-                    cerr << "|" << id << (is_rev ? "-" : "+") << ":" << offset << "," << mem.fragment << ",";
-                    /*
-                    for (auto& ref : node_positions_in_paths(gcsa::Node::encode(id, 0, is_rev))) {
-                        auto& name = ref.first;
-                        for (auto pos : ref.second) {
-                            //cerr << name << (is_rev?"-":"+") << pos + offset;
-                            cerr << "|" << id << (is_rev ? "-" : "+") << ":" << offset << ",";
-                        }
-                    }
-                    */
-                }
-                cerr << mem.sequence() << " ";
-            }
-            cerr << endl;
->>>>>>> c18dbaf8
         }
 #endif
         rescue_off_first = true;
@@ -2088,7 +1605,6 @@
         if (debug) cerr << "aiming for " << mate_pos << endl;
     }
 #endif
-<<<<<<< HEAD
     auto& node_cache = get_node_cache();
     auto& edge_cache = get_edge_cache();
     VG graph;
@@ -2118,40 +1634,6 @@
             if (!mate2.quality().empty()) {
                 aln2.set_quality(mate2.quality());
             }
-=======
-    auto to_drop = clusters_to_drop(clusters);
-
-    // for up to our required number of multimaps
-    // make the perfect-match alignment for the SMEM cluster
-    // then fix it up with DP on the little bits between the alignments
-    vector<Alignment> alns;
-    vector<vector<MaximalExactMatch>*> cluster_ptrs;
-    map<vector<MaximalExactMatch>*, int> cluster_cov;
-    int multimaps = 0;
-    for (auto& cluster : clusters) {
-        if (multimaps > total_multimaps) { break; }
-        // skip if we've filtered the cluster
-        if (to_drop.count(&cluster) && multimaps >= min_multimaps) continue;
-        // skip if we've got enough multimaps to get MQ and we're under the min cluster length
-        int coverage = cluster_coverage(cluster);
-        if (min_cluster_length && coverage < min_cluster_length && alns.size() > 1) continue;
-        cluster_cov[&cluster] = coverage;
-        cluster_ptrs.push_back(&cluster);
-        ++multimaps;
-    }
-    /*
-    sort(cluster_ptrs.begin(), cluster_ptrs.end(),
-         [&](vector<MaximalExactMatch>* c1, vector<MaximalExactMatch>* c2) {
-             return cluster_cov[c1] > cluster_cov[c2]; });
-    */
-    for (auto& cluster_ptr : cluster_ptrs) {
-        auto& cluster = *cluster_ptr;
-        // get the candidate graph
-        // align to it
-        Alignment candidate = align_cluster(aln, cluster);
-        if (candidate.identity() > min_identity) {
-            alns.emplace_back(candidate);
->>>>>>> c18dbaf8
         }
         bool banded_global = false;
         bool pinned_alignment = false;
@@ -2291,7 +1773,6 @@
     return length_ok && orientation_ok;
 }
 
-<<<<<<< HEAD
 pair<vector<Alignment>, vector<Alignment>> Mapper::align_paired_multi(
     const Alignment& read1,
     const Alignment& read2,
@@ -2313,30 +1794,6 @@
         match = qual_adj_aligner->match;
         gap_extension = qual_adj_aligner->gap_extension;
         gap_open = qual_adj_aligner->gap_open;
-=======
-VG Mapper::cluster_subgraph(const Alignment& aln, const vector<MaximalExactMatch>& mems) {
-    auto& node_cache = get_node_cache();
-    auto& edge_cache = get_edge_cache();
-    assert(mems.size());
-    auto& start_mem = mems.front();
-    auto start_pos = make_pos_t(start_mem.nodes.front());
-    auto rev_start_pos = reverse(start_pos, get_node_length(id(start_pos)));
-    float expansion = 1.61803;
-    int get_before = max((int)(aln.sequence().size()/2), (int)(expansion * (int)(start_mem.begin - aln.sequence().begin())));
-    VG graph;
-    if (get_before) {
-        //if (debug) cerr << "Getting " << get_before << " before " << start_mem << endl;
-        cached_graph_context(graph, rev_start_pos, get_before, node_cache, edge_cache);
-    }
-    for (int i = 0; i < mems.size(); ++i) {
-        auto& mem = mems[i];
-        auto pos = make_pos_t(mem.nodes.front());
-        int get_after = (i+1 == mems.size() ?
-                         max((int)(aln.sequence().size()/2), (int)(expansion * (int)(aln.sequence().end() - mem.begin)))
-                         : expansion * max(mem.length(), (int)(mems[i+1].end - mem.begin)));
-        //if (debug) cerr << pos << " " << mem << " getting after " << get_after << endl;
-        cached_graph_context(graph, pos, get_after, node_cache, edge_cache);
->>>>>>> c18dbaf8
     }
     int total_multimaps = max(max_multimaps, extra_multimaps);
     double cluster_mq = 0;
@@ -2952,7 +2409,6 @@
     }
 }
 
-<<<<<<< HEAD
 bool clusters_overlap_in_read(const vector<MaximalExactMatch>& cluster1,
                               const vector<MaximalExactMatch>& cluster2) {
     for (auto& mem1 : cluster1) {
@@ -2961,26 +2417,9 @@
                 return true;
             }
         }
-=======
-void Mapper::compute_mapping_qualities(vector<Alignment>& alns, double cluster_mq, double mq_estimate, double mq_cap) {
-    if (alns.empty()) return;
-    double max_mq = min(mq_cap, (double)max_mapping_quality);
-    auto aligner = (alns.front().quality().empty() ? (BaseAligner*) get_regular_aligner() : (BaseAligner*) get_qual_adj_aligner());
-    int sub_overlaps = sub_overlaps_of_first_aln(alns, mq_overlap);
-    switch (mapping_quality_method) {
-        case Approx:
-            aligner->compute_mapping_quality(alns, max_mq, true, cluster_mq, use_cluster_mq, sub_overlaps, mq_estimate, identity_weight);
-            break;
-        case Exact:
-            aligner->compute_mapping_quality(alns, max_mq, false, cluster_mq, use_cluster_mq, sub_overlaps, mq_estimate, identity_weight);
-            break;
-        default: // None
-            break;
->>>>>>> c18dbaf8
     }
     return false;
 }
-<<<<<<< HEAD
 
 vector<pos_t> cluster_nodes(const vector<MaximalExactMatch>& cluster) {
     vector<pos_t> nodes;
@@ -2990,25 +2429,6 @@
             auto& pos = nodes.back();
             get_offset(pos) = 0;
         }
-=======
-    
-void Mapper::compute_mapping_qualities(pair<vector<Alignment>, vector<Alignment>>& pair_alns, double cluster_mq, double mq_estimate1, double mq_estimate2, double mq_cap1, double mq_cap2) {
-    if (pair_alns.first.empty() || pair_alns.second.empty()) return;
-    double max_mq1 = min(mq_cap1, (double)max_mapping_quality);
-    double max_mq2 = min(mq_cap2, (double)max_mapping_quality);
-    auto aligner = (pair_alns.first.front().quality().empty() ? (BaseAligner*) get_regular_aligner() : (BaseAligner*) get_qual_adj_aligner());
-    int sub_overlaps1 = sub_overlaps_of_first_aln(pair_alns.first, mq_overlap);
-    int sub_overlaps2 = sub_overlaps_of_first_aln(pair_alns.second, mq_overlap);
-    switch (mapping_quality_method) {
-        case Approx:
-            aligner->compute_paired_mapping_quality(pair_alns, max_mq1, max_mq2, true, cluster_mq, use_cluster_mq, sub_overlaps1, sub_overlaps2, mq_estimate1, mq_estimate2, identity_weight);
-            break;
-        case Exact:
-            aligner->compute_paired_mapping_quality(pair_alns, max_mq1, max_mq2, false, cluster_mq, use_cluster_mq, sub_overlaps1, sub_overlaps2, mq_estimate1, mq_estimate2, identity_weight);
-            break;
-        default: // None
-            break;
->>>>>>> c18dbaf8
     }
     sort(nodes.begin(), nodes.end());
     return nodes;
@@ -3243,6 +2663,7 @@
     for (auto& cluster : clusters) {
         if (multimaps > total_multimaps) { break; }
         // skip if we've filtered the cluster
+        if (to_drop.count(&cluster) && multimaps >= min_multimaps) continue;
         // skip if we've got enough multimaps to get MQ and we're under the min cluster length
         int coverage = cluster_coverage(cluster);
         if (min_cluster_length && coverage < min_cluster_length && alns.size() > 1) continue;
@@ -3374,7 +2795,6 @@
     return repeated / aln.sequence().length();
 }
 
-<<<<<<< HEAD
 Alignment Mapper::align_cluster(const Alignment& aln, const vector<MaximalExactMatch>& mems) {
     // poll the mems to see if we should flip
     int count_fwd = 0, count_rev = 0;
@@ -3448,66 +2868,6 @@
     graph.remove_orphan_edges();
     return;
 }
-=======
-    int max_lcp = 0;
-    size_t mem_length = 0;
-    vector<int> lcp_maxima;
-    bool reseed_mem = false;
-
-    auto should_reseed = [&]() {
-        return (reseed_length
-                && mem_length >= min_mem_length
-                && max_lcp >= reseed_length);
-    };
-    
-    auto do_reseed = [&]() {
-        if (fast_reseed) {
-            find_sub_mems_fast(mems,
-                               match.begin,
-                               min_mem_length,
-                               sub_mems);
-        } else {
-            find_sub_mems(mems,
-                          match.begin,
-                          min_mem_length,
-                          sub_mems);
-        }
-    };
-    
-    // loop maintains invariant that match.range contains the hits for seq[cursor+1:match.end]
-    while (cursor >= seq_begin) {
-
-        // break the MEM on N; which for DNA we assume is non-informative
-        // this *will* match many places in assemblies, but it isn't helpful
-        if (*cursor == 'N') {
-            match.begin = cursor + 1;
-            
-            mem_length = match.length();
-            
-            if (mem_length >= min_mem_length) {
-                mems.push_back(match);
-                
-#ifdef debug_mapper
-#pragma omp critical
-                {
-                    vector<gcsa::node_type> locations;
-                    gcsa->locate(match.range, locations);
-                    cerr << "adding MEM " << match.sequence() << " at positions ";
-                    for (auto nt : locations) {
-                        cerr << make_pos_t(nt) << " ";
-                    }
-                    cerr << endl;
-                }
-#endif
-            }
-            
-            match.end = cursor;
-            match.range = full_range;
-            --cursor;
-            
-            // are we reseeding?
-            if (should_reseed()) do_reseed();
->>>>>>> c18dbaf8
 
 VG Mapper::cluster_subgraph(const Alignment& aln, const vector<MaximalExactMatch>& mems) {
     auto& node_cache = get_node_cache();
@@ -3678,7 +3038,6 @@
             ids1.insert(id);
             ids.push_back(id);
         }
-<<<<<<< HEAD
     }
     for (auto& mem : mems2) {
         for (auto& node : mem.nodes) {
@@ -3702,52 +3061,6 @@
             }
         }
     }
-=======
-        
-        // hold onto our previous range
-        last_range = match.range;
-        
-        // execute one step of LF mapping
-        match.range = gcsa->LF(match.range, gcsa->alpha.char2comp[*cursor]);
-        
-        if (gcsa::Range::empty(match.range)
-            || (max_mem_length && match.end - cursor > max_mem_length)
-            || match.end - cursor > gcsa->order()) {
-
-            // we've exhausted our BWT range, so the last match range was maximal
-            // or: we have exceeded the order of the graph (FPs if we go further)
-            // or: we have run over our parameter-defined MEM limit
-            
-            if (cursor + 1 == match.end) {
-                // avoid getting caught in infinite loop when a single character mismatches
-                // entire index (b/c then advancing the LCP doesn't move the search forward
-                // at all, need to move the cursor instead)
-                match.begin = cursor + 1;
-                match.range = last_range;
-                
-                if (match.end - match.begin >= min_mem_length) {
-                    mems.push_back(match);
-                }
-                
-                match.end = cursor;
-                match.range = full_range;
-                --cursor;
-                
-                // don't reseed in empty MEMs
-                prev_iter_jumped_lcp = false;
-                lcp_maxima.push_back(max_lcp);
-                max_lcp = 0;
-            }
-            else {
-                match.begin = cursor + 1;
-                match.range = last_range;
-                mem_length = match.end - match.begin;
-                
-                // record the last MEM, but check to make sure were not actually still searching
-                // for the end of the next MEM
-                if (mem_length >= min_mem_length && !prev_iter_jumped_lcp) {
-                    mems.push_back(match);
->>>>>>> c18dbaf8
 
     vector<vector<id_t> > clusters;
     for (auto& g : node_positions) {
@@ -3778,7 +3091,6 @@
                     clusters.emplace_back();
                     cluster = &clusters.back();
                 }
-<<<<<<< HEAD
             }
             //cerr << " " << x.first << endl;
             for (auto& y : x.second) {
@@ -3888,73 +3200,9 @@
     //cerr << "remainder " << remainder << endl;
     if (remainder % 2) {
         remainder -= remainder % 2; remainder += 2; // make divisible by 2
-=======
-                
-                // get the parent suffix tree node corresponding to the parent of the last MEM's STNode
-                gcsa::STNode parent = lcp->parent(last_range);
-                // set the MEM to be the longest prefix that is shared with another MEM
-                match.end = match.begin + parent.lcp();
-                // and set up the next MEM using the parent node range
-                match.range = parent.range();
-                // record our max lcp
-                //max_lcp = max(max_lcp, (int)parent.lcp());
-                max_lcp = (int)parent.lcp();
-                
-                // are we reseeding?
-                if (reseed_mem || should_reseed()) do_reseed();
-                reseed_mem = false;
-                prev_iter_jumped_lcp = true;
-                lcp_maxima.push_back(max_lcp);
-                max_lcp = 0;
-            }
-        }
-        else {
-            prev_iter_jumped_lcp = false;
-            max_lcp = (int)lcp->parent(match.range).lcp();
-            ++mem_length;
-            if (should_reseed()) reseed_mem = true;
-            lcp_maxima.push_back(max_lcp);
-            // just step to the next position
-            --cursor;
-        }
-    }
-    // TODO: is this where the bug with the duplicated MEMs is occurring? (when the prefix of a read
-    // contains multiple non SMEM hits so that the iteration will loop through the LCP routine multiple
-    // times before escaping out of the loop?
-    
-    // if we have a MEM at the beginning of the read, record it
-    match.begin = seq_begin;
-    mem_length = match.end - match.begin;
-    if (mem_length >= min_mem_length) {
-        //max_lcp = max((int)lcp->parent(match.range).lcp(), max_lcp);
-        max_lcp = (int)lcp->parent(match.range).lcp();
-        mems.push_back(match);
-        
-#ifdef debug_mapper
-#pragma omp critical
-        {
-            vector<gcsa::node_type> locations;
-            gcsa->locate(match.range, locations);
-            cerr << "adding MEM " << match.sequence() << " at positions ";
-            for (auto nt : locations) {
-                cerr << make_pos_t(nt) << " ";
-            }
-            cerr << endl;
-        }
-#endif
-        
-        // are we reseeding?
-        if (should_reseed()) do_reseed();
-
-    }
-    if (mems.size() == 1) {
-        match = mems.back();
-        do_reseed();
->>>>>>> c18dbaf8
     }
     //cerr << "remainder adj " << remainder << endl;
 
-<<<<<<< HEAD
     vector<int> start_positions;
 
     // record the start positions
@@ -3970,18 +3218,6 @@
         } else {
             start_positions.push_back(offset);
             offset += segment_size/2;
-=======
-    // fill the MEMs' node lists and indicate they are primary MEMs
-    for (MaximalExactMatch& mem : mems) {
-        mem.match_count = gcsa->count(mem.range);
-        mem.primary = true;
-        // if we aren't filtering on hit count, or if we have up to the max allowed hits
-        if (mem.match_count > 0 && (!hit_max || mem.match_count <= hit_max)) {
-            // extract the graph positions matching the range
-            gcsa->locate(mem.range, mem.nodes);
-            // it may be necessary to impose the cap on mem hits
-            if (hit_max > 0 && mem.nodes.size() > hit_max) mem.nodes.clear();
->>>>>>> c18dbaf8
         }
     }
     // add in the last alignment
@@ -4018,21 +3254,7 @@
     return bands;
 }
 
-<<<<<<< HEAD
 vector<Alignment> Mapper::align_banded(const Alignment& read, int kmer_size, int stride, int max_mem_length, int band_width) {
-=======
-        // fill MEMs with positions and set flag indicating they are submems
-        for (auto& m : sub_mems) {
-            auto& mem = m.first;
-            mem.primary = false;
-            if (mem.match_count > 0 && (!hit_max || mem.match_count <= hit_max)) {
-                gcsa->locate(mem.range, mem.nodes);
-                // it may be necessary to impose the cap on mem hits
-                // todo: should we downsample?
-                if (hit_max > 0 && mem.nodes.size() > hit_max) mem.nodes.clear();
-            }
-        }
->>>>>>> c18dbaf8
 
     int match;
     int gap_extension;
@@ -4042,7 +3264,6 @@
         gap_extension = regular_aligner->gap_extension;
         gap_open = regular_aligner->gap_open;
     }
-<<<<<<< HEAD
     else {
         match = qual_adj_aligner->match;
         gap_extension = qual_adj_aligner->gap_extension;
@@ -4055,29 +3276,7 @@
     // split the alignment up into overlapping chunks of band_width size
     // force used bandwidth to be divisible by 4
     // round up so we have > band_width
-=======
-    
-    // return the MEMs in order along the read
-    // TODO: there should actually be a linear time method to merge and order the sub-MEMs, since
-    // they are ordered by the parent MEMs
-    std::sort(mems.begin(), mems.end(), [](const MaximalExactMatch& m1, const MaximalExactMatch& m2) {
-        return m1.begin < m2.begin ? true : (m1.begin == m2.begin ? m1.end < m2.end : false);
-    });
-    // remove non-unique MEMs
-    mems.erase(unique(mems.begin(), mems.end()), mems.end());
-    // remove MEMs that are overlapping positionally (they may be redundant)
-    return mems;
-}
-
-void Mapper::find_sub_mems(vector<MaximalExactMatch>& mems,
-                           string::const_iterator next_mem_end,
-                           int min_mem_length,
-                           vector<pair<MaximalExactMatch, vector<size_t>>>& sub_mems_out) {
-    
-    // get the most recently added MEM
-    MaximalExactMatch& mem = mems.back();
-    
->>>>>>> c18dbaf8
+
 #ifdef debug_mapper
 #pragma omp critical
     {

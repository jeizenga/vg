--- conflicted
+++ resolved
@@ -79,7 +79,7 @@
          << "snarl distance index options" << endl
          << "    -c  --dist-graph FILE  generate snarl distane index from VG in FILE" << endl
          << "    -s  --snarl-name FILE  load snarls from FILE" << endl
-         << "    -e  --dist-name FILE   use this file to store a snarl-based distance index" << endl;
+         << "    -j  --dist-name FILE   use this file to store a snarl-based distance index" << endl;
 }
 
 // Convert gbwt::node_type to ThreadMapping.
@@ -144,11 +144,7 @@
     vector<string> dbg_names;
 
     // Files we should write.
-<<<<<<< HEAD
-    string xg_name, gbwt_name, threads_name, gcsa_name, rocksdb_name, dist_name, snarl_name;
-=======
-    string xg_name, gbwt_name, parse_name, threads_name, gcsa_name, rocksdb_name;
->>>>>>> 9068f060
+    string xg_name, gbwt_name, parse_name, threads_name, gcsa_name, rocksdb_name, dist_name, snarl_name;
 
     // General
     bool show_progress = false;
@@ -239,16 +235,12 @@
             //Snarl distance index
             {"dist-graph", required_argument, 0, 'c'},
             {"snarl-name", required_argument, 0, 's'},
-            {"dist-name", required_argument, 0, 'e'},
+            {"dist-name", required_argument, 0, 'j'},
             {0, 0, 0, 0}
         };
 
         int option_index = 0;
-<<<<<<< HEAD
-        c = getopt_long (argc, argv, "b:t:px:F:v:TM:G:H:PoOB:R:r:I:E:g:i:f:k:X:Z:Vld:maANDCc:s:e:h",
-=======
-        c = getopt_long (argc, argv, "b:t:px:F:v:e:TM:G:H:PoB:u:n:R:r:I:E:g:i:f:k:X:Z:Vld:maANDCh",
->>>>>>> 9068f060
+        c = getopt_long (argc, argv, "b:t:px:F:v:e:TM:G:H:PoB:u:n:R:r:I:E:g:i:f:k:X:Z:Vld:maANDCc:s:j:h",
                 long_options, &option_index);
 
         // Detect the end of the options.
@@ -431,7 +423,7 @@
             build_dist = true;
             snarl_name = optarg;
             break;
-        case 'e':
+        case 'j':
             build_dist = true;
             dist_name = optarg;
             break;
@@ -452,11 +444,7 @@
         file_names.push_back(file_name);
     }
 
-<<<<<<< HEAD
-    if (xg_name.empty() && gbwt_name.empty() && threads_name.empty() && gcsa_name.empty() && rocksdb_name.empty() && dist_graph.empty() && !build_gam_index) {
-=======
-    if (xg_name.empty() && gbwt_name.empty() && parse_name.empty() && threads_name.empty() && gcsa_name.empty() && rocksdb_name.empty() && !build_gam_index) {
->>>>>>> 9068f060
+    if (xg_name.empty() && gbwt_name.empty() && parse_name.empty() && threads_name.empty() && gcsa_name.empty() && rocksdb_name.empty() && !build_gam_index && dist_graph.empty() ) {
         cerr << "error: [vg index] index type not specified" << endl;
         return 1;
     }
@@ -1094,7 +1082,7 @@
             cerr << "error: [vg index] distance index requires a snarl file" << endl;
             return 1;
             
-        }else {
+        } else {
             ifstream vg_stream(dist_graph);
             if (!vg_stream) {
                 cerr << "error: [vg index] cannot open VG file" << endl;

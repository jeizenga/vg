// index.cpp: define the "vg index" subcommand, which makes xg, GCSA2, GBWT, and RocksDB indexes

#include <omp.h>
#include <unistd.h>
#include <getopt.h>

#include <string>
#include <vector>
#include <regex>

#include "subcommand.hpp"

#include "../vg.hpp"
#include "../index.hpp"
#include "../stream.hpp"
#include "../vg_set.hpp"
#include "../utility.hpp"
#include "../path_index.hpp"

#include <gcsa/gcsa.h>
#include <gcsa/algorithms.h>
#include <gbwt/dynamic_gbwt.h>

using namespace std;
using namespace vg;
using namespace vg::subcommand;

void help_index(char** argv) {
    cerr << "usage: " << argv[0] << " index [options] <graph1.vg> [graph2.vg ...]" << endl
         << "Creates an index on the specified graph or graphs. All graphs indexed must " << endl
         << "already be in a joint ID space, and the graph containing the highest-ID node " << endl
         << "must come first." << endl
         << "xg options:" << endl
         << "    -x, --xg-name FILE     use this file to store a succinct, queryable version of" << endl
         << "                           the graph(s) (effectively replaces rocksdb)" << endl
         << "    -v, --vcf-phasing FILE import phasing blocks from the given VCF file as threads" << endl
         << "    -r, --rename V=P       rename contig V in the VCFs to path P in the graph (may repeat)" << endl
         << "    -T, --store-threads    use gPBWT to store the embedded paths as threads" << endl
         << "    -b, --batch-size N     number of samples per batch (default 200)" << endl
         << "    -R, --range X..Y       process samples X to Y (inclusive)" << endl
         << "    -G, --gbwt-name FILE   write the paths generated from the VCF file as GBWT to FILE (don't write gPBWT)" << endl
         << "    -H, --write-haps FILE  write the paths generated from the VCF file in binary to FILE (don't write gPBWT)" << endl
         << "gcsa options:" << endl
         << "    -g, --gcsa-out FILE    output a GCSA2 index instead of a rocksdb index" << endl
         << "    -i, --dbg-in FILE      optionally use deBruijn graph encoded in FILE rather than an input VG (multiple allowed" << endl
         << "    -k, --kmer-size N      index kmers of size N in the graph" << endl
         << "    -X, --doubling-steps N use this number of doubling steps for GCSA2 construction" << endl
         << "    -Z, --size-limit N     limit of memory to use for GCSA2 construction in gigabytes" << endl
         << "    -O, --path-only        only index the kmers in paths embedded in the graph" << endl
         << "    -F, --forward-only     omit the reverse complement of the graph from indexing" << endl
         << "    -d, --db-name PATH     create rocksdb in PATH directory (default: <graph>.index/)" << endl
         << "                           or GCSA2 index in PATH file (default: <graph>" << gcsa::GCSA::EXTENSION << ")" << endl
         << "                           (this is required if you are using multiple graphs files)" << endl
         << "    -t, --threads N        number of threads to use" << endl
         << "    -p, --progress         show progress" << endl
         << "    -V, --verify-index     validate the GCSA2 index using the input kmers (important for testing)" << endl
         << "rocksdb options (ignored with -g):" << endl
         << "    -d, --db-name  <X>     store the database in <X>" << endl
         << "    -s, --store-graph      store graph as xg" << endl
         << "    -m, --store-mappings   input is .gam format, store the mappings in alignments by node" << endl
         << "    -a, --store-alignments input is .gam format, store the alignments by node" << endl
         << "    -A, --dump-alignments  graph contains alignments, output them in sorted order" << endl
         << "    -N, --node-alignments  input is (ideally, sorted) .gam format, cross reference nodes by alignment traversals" << endl
         << "    -e, --edge-max N       only consider paths which make edge choices at <= this many points" << endl
         << "    -j, --kmer-stride N    step distance between succesive kmers in paths (default 1)" << endl
         << "    -P, --prune KB         remove kmer entries which use more than KB kilobytes" << endl
         << "    -n, --allow-negs       don't filter out relative negative positions of kmers" << endl
         << "    -D, --dump             print the contents of the db to stdout" << endl
         << "    -M, --metadata         describe aspects of the db stored in metadata" << endl
         << "    -L, --path-layout      describes the path layout of the graph" << endl
         << "    -S, --set-kmer         assert that the kmer size (-k) is in the db" << endl
<<<<<<< HEAD
=======
         << "    -b, --tmp-db-base S    use this base name for temporary indexes" << endl
>>>>>>> 5d66579e
         << "    -C, --compact          compact the index into a single level (improves performance)" << endl
         << "    -o, --discard-overlaps if phasing vcf calls alts at overlapping variants, call all but the first one as ref" << endl;
}

// Convert gbwt::node_type to ThreadMapping.
xg::XG::ThreadMapping gbwt_to_thread_mapping(gbwt::node_type node) {
    xg::XG::ThreadMapping thread_mapping = { (int64_t)(gbwt::Node::id(node)), gbwt::Node::is_reverse(node) };
    return thread_mapping;
}

// Convert Mapping to gbwt::node_type.
gbwt::node_type mapping_to_gbwt(const Mapping& mapping) {
    return gbwt::Node::encode(mapping.position().node_id(), mapping.position().is_reverse());
};

// Convert NodeSide to gbwt::node_type.
gbwt::node_type node_side_to_gbwt(const NodeSide& side) {
    return gbwt::Node::encode(side.node, side.is_end);
};

// Buffer recent node lengths for faster access.
struct NodeLengthBuffer
{
    typedef std::pair<xg::id_t, size_t> entry_type;

    const xg::XG&           index;
    std::vector<entry_type> buffer;
    std::hash<xg::id_t>     hash;

    const static size_t BUFFER_SIZE = 251;

    NodeLengthBuffer(const xg::XG& xg_index) : index(xg_index), buffer(BUFFER_SIZE, entry_type(-1, 0)) {}

    size_t operator() (xg::id_t id) {
        size_t h = this->hash(id) % BUFFER_SIZE;
        if (this->buffer[h].first != id) {
            this->buffer[h] = entry_type(id, this->index.node_length(id));
        }
        return this->buffer[h].second;
    }
};

int main_index(int argc, char** argv) {

    if (argc == 2) {
        help_index(argv);
        return 1;
    }

    string rocksdb_name;
    string gcsa_name;
    string gbwt_name;
    string xg_name;
    // Where should we import haplotype phasing paths from, if anywhere?
    string vcf_name;
    // This maps from graph path name (FASTA name) to VCF contig name
    map<string,string> path_to_vcf;
    vector<string> dbg_names;
    int kmer_size = 0;
    bool path_only = false;
    int edge_max = 0;
    int kmer_stride = 1;
    int prune_kb = -1;
    bool store_graph = false;
    bool dump_index = false;
    bool describe_index = false;
    bool show_progress = false;
    bool set_kmer_size = false;
    bool path_layout = false;
    bool store_alignments = false;
    bool store_node_alignments = false;
    bool store_mappings = false;
    bool allow_negs = false;
    bool compact = false;
    bool dump_alignments = false;
    int doubling_steps = 3;
    bool verify_index = false;
    bool forward_only = false;
    size_t size_limit = 200; // in gigabytes
    size_t samples_in_batch = 200; // Samples per batch in GBWT construction.
    std::pair<size_t, size_t> sample_range(0, ~(size_t)0);  // The semiopen range of samples to process.
    bool store_threads = false; // use gPBWT to store paths
    bool discard_overlaps = false;
    string binary_haplotype_output;
    string tmp_db_base;

    int c;
    optind = 2; // force optind past command positional argument
    while (true) {
        static struct option long_options[] =
        {
            //{"verbose", no_argument,       &verbose_flag, 1},
            {"db-name", required_argument, 0, 'd'},
            {"kmer-size", required_argument, 0, 'k'},
            {"doubling-steps", required_argument, 0, 'X'},
            {"edge-max", required_argument, 0, 'e'},
            {"kmer-stride", required_argument, 0, 'j'},
            {"store-graph", no_argument, 0, 's'},
            {"store-alignments", no_argument, 0, 'a'},
            {"dump-alignments", no_argument, 0, 'A'},
            {"store-mappings", no_argument, 0, 'm'},
            {"dump", no_argument, 0, 'D'},
            {"metadata", no_argument, 0, 'M'},
            {"set-kmer", no_argument, 0, 'S'},
            {"threads", required_argument, 0, 't'},
            {"progress",  no_argument, 0, 'p'},
            {"prune",  required_argument, 0, 'P'},
            {"path-layout", no_argument, 0, 'L'},
            {"compact", no_argument, 0, 'C'},
            {"allow-negs", no_argument, 0, 'n'},
            {"gcsa-name", required_argument, 0, 'g'},
            {"xg-name", required_argument, 0, 'x'},
            {"vcf-phasing", required_argument, 0, 'v'},
            {"rename", required_argument, 0, 'r'},
            {"verify-index", no_argument, 0, 'V'},
            {"forward-only", no_argument, 0, 'F'},
            {"size-limit", required_argument, 0, 'Z'},
            {"path-only", no_argument, 0, 'O'},
            {"store-threads", no_argument, 0, 'T'},
            {"node-alignments", no_argument, 0, 'N'},
            {"dbg-in", required_argument, 0, 'i'},
            {"discard-overlaps", no_argument, 0, 'o'},
            {"batch-size", required_argument, 0, 'b'},
            {"range", required_argument, 0, 'R'},
            {"gbwt-name", required_argument, 0, 'G'},
            {"write-haps", required_argument, 0, 'H'},
            {"tmp-db-base", required_argument, 0, 'b'},
            {0, 0, 0, 0}
        };

        int option_index = 0;
        c = getopt_long (argc, argv, "d:k:j:pDshMt:b:e:SP:LmaCnAg:X:x:v:r:VFZ:Oi:TNob:R:G:H:",
                long_options, &option_index);

        // Detect the end of the options.
        if (c == -1)
            break;

        switch (c)
        {
        case 'd':
            rocksdb_name = optarg;
            break;

        case 'x':
            xg_name = optarg;
            break;

        case 'v':
            vcf_name = optarg;
            break;

        case 'b':
            samples_in_batch = std::stoul(optarg);
            break;

        case 'R':
            {
                // Parse first..last
                string temp(optarg);
                size_t found = temp.find("..");
                if(found == string::npos || found == 0 || found + 2 == temp.size()) {
                    cerr << "error:[vg construct] could not parse range " << temp << endl;
                    exit(1);
                }
                sample_range.first = std::stoul(temp.substr(0, found));
                sample_range.second = std::stoul(temp.substr(found + 2)) + 1;
            }
            break;

        case 'G':
            gbwt_name = optarg;
            break;

        case 'H':
            binary_haplotype_output = optarg;
            break;
            
        case 'r':
            {
                // Parse the rename old=new
                string key_value(optarg);
                auto found = key_value.find('=');
                if (found == string::npos || found == 0 || found + 1 == key_value.size()) {
                    cerr << "error:[vg construct] could not parse rename " << key_value << endl;
                    exit(1);
                }
                // Parse out the two parts
                string vcf_contig = key_value.substr(0, found);
                string graph_contig = key_value.substr(found + 1);
                // Add the name mapping
                path_to_vcf[graph_contig] = vcf_contig;
            }
            break;

        case 'P':
            prune_kb = atoi(optarg);
            break;

        case 'k':
            kmer_size = atoi(optarg);
            break;


        case 'O':
            path_only = true;
            break;

        case 'e':
            edge_max = atoi(optarg);
            break;


        case 'j':
            kmer_stride = atoi(optarg);
            break;

        case 'p':
            show_progress = true;
            break;

        case 'D':
            dump_index = true;
            break;

        case 'M':
            describe_index = true;
            break;

        case 'L':
            path_layout = true;
            break;

        case 'S':
            set_kmer_size = true;
            break;

        case 's':
            store_graph = true;
            break;

        case 'a':
            store_alignments = true;
            break;

        case 'A':
            dump_alignments = true;
            break;

        case 'm':
            store_mappings = true;
            break;

        case 'n':
            allow_negs = true;
            break;

        case 'C':
            compact = true;
            break;

        case 't':
            omp_set_num_threads(atoi(optarg));
            break;

        case 'g':
            gcsa_name = optarg;
            break;

        case 'V':
            verify_index = true;
            break;
        case 'i':
            dbg_names.push_back(optarg);
            break;
        case 'F':
            forward_only = true;
            break;

        case 'X':
            doubling_steps = atoi(optarg);
            break;

        case 'Z':
            size_limit = atoi(optarg);
            break;

        case 'b':
            tmp_db_base = optarg;
            break;

        case 'T':
            store_threads = true;
            break;

        case 'o':
            discard_overlaps = true;
            break;

        case 'N':
            store_node_alignments = true;
            break;

        case 'h':
        case '?':
            help_index(argv);
            exit(1);
            break;

        default:
            abort ();
        }
    }

    vector<string> file_names;
    while (optind < argc) {
        string file_name = get_input_file_name(optind, argc, argv);
        file_names.push_back(file_name);
    }
    
    if (file_names.size() <= 0 && dbg_names.empty()){
        //cerr << "No graph provided for indexing. Please provide a .vg file or GCSA2-format deBruijn graph to index." << endl;
        //return 1;
    }

    if (kmer_size == 0 && !gcsa_name.empty() && dbg_names.empty()) {
        // gcsa doesn't do anything if we tell it a kmer size of 0.
        cerr << "error:[vg index] kmer size for GCSA2 index must be >0" << endl;
        return 1;
    }
    
    if (kmer_size < 0) {
        cerr << "error:[vg index] kmer size cannot be negative" << endl;
        return 1;
    }
    
    if (kmer_size > 16 && !gcsa_name.empty()) {
        cerr << "error:[vg index] GCSA2 cannot index with kmer size greater than 16" << endl;
        return 1;
    }

    if (kmer_stride <= 0) {
        // kmer strides of 0 (or negative) are silly.
        cerr << "error:[vg index] kmer stride must be positive and nonzero" << endl;
        return 1;
    }

    if (!vcf_name.empty() && samples_in_batch < 1) {
        cerr << "error:[vg index] Batch size must be positive and nonzero" << endl;
        return 1;
    }

    if (!vcf_name.empty() && !gbwt_name.empty() && !binary_haplotype_output.empty()) {
        cerr << "error:[vg index] Cannot use both --gbwt-name and --write-haps" << endl;
        return 1;
    }

    if (!gcsa_name.empty() && rocksdb_name.empty()) {
        // We need to make a gcsa index and not a RocksDB index.
        
        if (edge_max != 0) {
            // I have been passing this option to vg index -g for months
            // thinking it worked. But it can't work. So we should tell the user
            // they're wrong.
            cerr << "error:[vg index] Cannot limit edge crossing (-e) when generating GCSA index (-g)."
                << " Use vg mod -p to prune the graph instead." << endl;
            exit(1);
        }
        
    }
    
    // An edge_max of 0 really just means an edge_max of one edge every base
    if (edge_max == 0) edge_max = kmer_size + 1;

    if (!xg_name.empty()) {
        // We need to build an xg index

        // We'll fill this with the opened VCF file if we need one.
        vcflib::VariantCallFile variant_file;

        if (!vcf_name.empty()) {
            // There's a VCF we should load haplotype info from

            variant_file.open(vcf_name);
            if (!variant_file.is_open()) {
                cerr << "error:[vg index] could not open " << vcf_name << endl;
                return 1;
            } else if (show_progress) {
                cerr << "Opened variant file " << vcf_name << endl;
            }

        }

        // We want to siphon off the "_alt_<variant>_<number>" paths from "vg
        // construct -a" and not index them, and use them for creating haplotype
        // threads.
        // TODO: a better way to store path metadata
        map<string, Path> alt_paths;
        // This is matched against the entire string.
        regex is_alt("_alt_.+_[0-9]+");

        if (file_names.empty()) {
            // VGset or something segfaults when we feed it no graphs.
            cerr << "error:[vg index] at least one graph is required to build an xg index" << endl;
            return 1;
        }

        // store the graphs
        VGset graphs(file_names);
        // Turn into an XG index, except for the alt paths which we pull out and load into RAM instead.
        xg::XG index;
        graphs.to_xg(index, store_threads, is_alt, alt_paths);

        if (show_progress) {
            cerr << "Built base XG index" << endl;
        }

        // Build gPBWT / GBWT or output the threads in binary.
        if (variant_file.is_open()) {

            // Apparently there is no efficient way of determining the max id.
            size_t id_width = 64;
            {
                xg::id_t max_id = 0;
                size_t max_rank = index.max_node_rank();
                for (size_t i = 1; i <= max_rank; i++) { max_id = std::max(max_id, index.rank_to_id(i)); }
                id_width = gbwt::bit_length(gbwt::Node::encode(max_id, true));
            }
            if (show_progress) {
                cerr << "Node id width: " << id_width << endl;
            }

            // Do we build GBWT?
            gbwt::GBWTBuilder* gbwt_builder = 0;
            if (!gbwt_name.empty()) {
                if (show_progress) { cerr << "Building GBWT index" << endl; }
                gbwt::Verbosity::set(gbwt::Verbosity::SILENT);  // Make the construction thread silent.
                gbwt_builder = new gbwt::GBWTBuilder(id_width);
            }

            // Do we output the threads in binary instead of building GBWT?
            gbwt::text_buffer_type binary_file;
            if (!binary_haplotype_output.empty()) {
                if (show_progress) { cerr << "Writing the haplotypes to " << binary_haplotype_output << endl; }
                binary_file = gbwt::text_buffer_type(binary_haplotype_output, std::ios::out, gbwt::MEGABYTE, id_width);
            }

            // We're going to collect all the phase threads as XG threads (which
            // aren't huge like Protobuf Paths), and then insert them all into xg in
            // a batch, for speed. This will take a lot of memory (although not as
            // much as a real vg::Paths index or vector<Path> would)
            vector<xg::XG::thread_t> all_phase_threads;

            // Buffer recent node lengths for faster access.
            NodeLengthBuffer node_length(index);

            // How many samples are there?
            size_t num_samples = variant_file.sampleNames.size();
            if (num_samples == 0) {
                cerr << "error:[vg index] The variant file does not contain phasings" << endl;
                return 1;
            }

            // Remember the sample names
            const vector<string>& sample_names = variant_file.sampleNames;
            // We'll want to keep track of names too
            vector<string> thread_names;

            // Determine the range of samples.
            sample_range.second = std::min(sample_range.second, num_samples);
            if (show_progress) {
                cerr << "Processing samples " << sample_range.first << " to " << (sample_range.second - 1) << " with batch size " << samples_in_batch << endl;
            }

            // Process the samples in batches to save memory.
            size_t batch_start = sample_range.first, batch_limit = std::min(batch_start + samples_in_batch, sample_range.second);
            size_t first_phase = 2 * batch_start, phases_in_batch = 2 * samples_in_batch;

            for (size_t path_rank = 1; path_rank <= index.max_path_rank(); path_rank++) {
                // Find all the reference paths and loop over them. We'll just
                // assume paths that don't start with "_" might appear in the
                // VCF. We need to use the xg path functions, since we didn't
                // load up the whole vg graph.

                // What path is this?
                string path_name = index.path_name(path_rank);
                
                // Convert to VCF space if applicable
                string vcf_contig_name = path_to_vcf.count(path_name) ? path_to_vcf[path_name] : path_name;
                
                if (show_progress) {
                    cerr << "Processing path " << path_name << " as VCF contig " << vcf_contig_name << endl;
                }

                // We already know it's not a variant's alt, since those were
                // removed, so it might be a primary contig.

                // How many bases is it?
                size_t path_length = index.path_length(path_name);
                
                // We're going to extract it and index it, so we don't keep
                // making queries against it for every sample.
                PathIndex path_index(index.path(path_name));

                // Allocate some threads to store phase threads
                vector<vector<gbwt::node_type>> active_phase_threads(phases_in_batch);
                // We need to remember how many paths of a particular phase have
                // already been generated.
                vector<int> saved_phase_paths(phases_in_batch, 0);

                // How many phases have been active?
                std::vector<int> active_phases(samples_in_batch, 0);
                // Are we in a diploid or a haploid region?
                std::vector<bool> diploid_region(samples_in_batch, true);

                // What's the first reference position after the last variant?
                vector<size_t> nonvariant_starts(phases_in_batch, 0);

                // Completed ones just get dumped into the index
                auto finish_phase = [&](size_t phase_number, string name) {
                    // We have finished a phase (because an unphased variant
                    // came up or we ran out of variants); dump it into the
                    // index under a name and make a new Path for that phase.

                    // Find where this path is in our vector
                    std::vector<gbwt::node_type>& to_save = active_phase_threads[phase_number - first_phase];

                    if (to_save.size() > 0) {
                        // Only actually do anything if we put in some mappings.

                        if (!gbwt_name.empty()) {
                            gbwt_builder->insert(to_save, true); // Insert in both orientations.
                        } else if (!binary_haplotype_output.empty()) {
                            for (auto node : to_save) { binary_file.push_back(node); }
                            binary_file.push_back(gbwt::ENDMARKER);
                        } else {
                            // Copy the thread over to our batch that we GPBWT all
                            // at once, exploiting the fact that VCF-derived graphs
                            // are DAGs.
                            xg::XG::thread_t temp;
                            temp.reserve(to_save.size());
                            for (auto node : to_save) { temp.push_back(gbwt_to_thread_mapping(node)); }
                            all_phase_threads.push_back(temp);
                        }

                        // Some threads are much longer than the average, so
                        // it's better to deallocate the memory here.
                        to_save = std::vector<gbwt::node_type>();

                        // Count this thread from this phase as being saved.
                        saved_phase_paths[phase_number - first_phase]++;

                        // We use a hierarchical naming convention to tie together threads from the same phase.
                        thread_names.push_back(name);
                    }
                };

                // We need a way to dump mappings into phase threads. The
                // mapping edits and rank and offset info will be ignored; the
                // Mapping just represents an oriented node traversal.
                auto append_node = [&](size_t phase_number, gbwt::node_type next) {
                    // Find the path to add to
                    std::vector<gbwt::node_type>& to_extend = active_phase_threads[phase_number - first_phase];

                    // See if the edge we need to follow exists
                    if (to_extend.size() > 0) {
                        gbwt::node_type previous = to_extend.back();

                        if (!index.has_edge(xg::make_edge(gbwt::Node::id(previous), gbwt::Node::is_reverse(previous),
                                                          gbwt::Node::id(next), gbwt::Node::is_reverse(next)))) {
                            // We can't have a thread take this edge (or an
                            // equivalent). Split and emit the current mappings
                            // and start a new path.
#ifdef debug
                            cerr << "warning:[vg index] phase " << phase_number << " wants edge "
                                << gbwt::Node::id(previous) << (gbwt::Node::is_reverse(previous) ? "L" : "R") << " - "
                                << gbwt::Node::id(next) << (gbwt::Node::is_reverse(next) ? "R" : "L")
                                << " which does not exist. Splitting!" << endl;
#endif
                            // assumes diploidy...
                            stringstream sn;
                            sn << "_thread_" << sample_names[phase_number/2] << "_" << path_name << "_" << phase_number % 2 << "_" << saved_phase_paths[phase_number - first_phase];
                            finish_phase(phase_number, sn.str());
                        }
                    }

                    // Add the next node.
                    to_extend.push_back(next);
                };

                // This is a faster version for reference paths. It does not
                // check for the existence of the edge.
                auto append_node_nocheck = [&](size_t phase_number, gbwt::node_type next) {
                    std::vector<gbwt::node_type>& to_extend = active_phase_threads[phase_number - first_phase];
                    to_extend.push_back(next);
                };

                // We need an easy way to append any reference mappings from the
                // last variant up until a certain position (which may be past
                // the end of the entire reference path).
                auto append_reference_mappings_until = [&](size_t phase_number, size_t end) {
                    // We need to look and add in the mappings to the
                    // intervening reference nodes from the last variant, if
                    // any. For which we need access to the last variant's past-
                    // the-end reference position.
                    size_t ref_pos = nonvariant_starts[phase_number - first_phase];
                    
                    // Get an iterator to the next node visit to add
                    PathIndex::iterator next_to_add = path_index.find_position(ref_pos);

                    // While there is intervening reference sequence, add it to
                    // our phase. We have to check for the existence of the edge
                    // with the first mapping.
                    if (ref_pos < end && next_to_add != path_index.end()) {
                        append_node(phase_number, node_side_to_gbwt(next_to_add->second));
                        ref_pos += path_index.node_length(next_to_add);
                        ++next_to_add;
                    }

                    // With the rest, we can just assume that reference edges exist.
                    while(ref_pos < end && next_to_add != path_index.end()) {
                        append_node_nocheck(phase_number, node_side_to_gbwt(next_to_add->second));
                        ref_pos += path_index.node_length(next_to_add);
                        ++next_to_add;
                    }
                    nonvariant_starts[phase_number - first_phase] = ref_pos;
                };

                // We also have another function to handle each variant as it comes in.
                auto handle_variant = [&](vcflib::Variant& variant) {
                    // So we have a variant

                    // Grab its id, or make one by hashing stuff if it doesn't
                    // have an ID.
                    string var_name = make_variant_id(variant);
    
                    // We have alt paths like _alt_<var_name>_0 ...
                    // _alt_<var_name>_n. Up to one of them may be missing, in
                    // which case it represents a 0-length path that's just the
                    // edge from the node before the variable part of the
                    // variant to the node after.
                    
                    // If we take the ref allele when the ref path is missing,
                    // we don't care! We'll make mappings through here when we
                    // hit the next nonreference variant or the end of the
                    // contig and add the reference matches.
                    
                    // If we take an allele that's present, we go up through the
                    // end of the ref node that's before it, and then visit the
                    // allele.
                    
                    // If we take an alt allele when its path is missing, we go
                    // up to the end of the ref node before it, and then mark us
                    // as complete through there plus the length of the nodes
                    // along the ref path for the variant (which must be
                    // nonempty).

                    for (size_t sample_number = batch_start; sample_number < batch_limit; sample_number++) {
                        // For each sample

                        // What sample is it?
                        string& sample_name = variant_file.sampleNames[sample_number];

                        // Parse it out and see if it's phased.
                        string genotype = variant.getGenotype(sample_name);

                        // Parse the genotype and determine the number of active phases.
                        int alt_index[2] = { -1, -1 };
                        int new_active_phases = 0;
                        bool is_diploid = diploid_region[sample_number - batch_start];
                        if (!genotype.empty()) {
                            size_t limit = genotype.find('|');
                            if (limit == std::string::npos) {
                                if (genotype.find('/') == std::string::npos) {
                                    new_active_phases = 1;
                                    is_diploid = false;
                                    limit = genotype.size();
                                }
                            } else if (limit > 0 && limit + 1 < genotype.size()) {
                                new_active_phases = 2;
                                is_diploid = true;
                            }
                            if (new_active_phases > 0) {
                                std::string alt_str = genotype.substr(0, limit);
                                if (alt_str != ".") {
                                    alt_index[0] = std::stoi(alt_str);
                                }
                            }
                            if (new_active_phases > 1) {
                                std::string alt_str = genotype.substr(limit + 1);
                                if (alt_str != ".") {
                                    alt_index[1] = std::stoi(alt_str);
                                }
                            }
                        }

                        // If the number of phases changes or we enter an unphased region,
                        // we must break the paths.
                        if (is_diploid != diploid_region[sample_number - batch_start] ||
                            (new_active_phases == 0 && active_phases[sample_number - batch_start] > 0)) {

                            size_t phase_id = 2 * sample_number - first_phase;
                            for (int phase_offset = 0; phase_offset < active_phases[sample_number - batch_start]; phase_offset++) {
                                // For each active phase for the sample
                                
                                // Remember where the end of the last variant was
                                auto cursor = nonvariant_starts[phase_id + phase_offset];
                                
                                // Make the phase thread reference up to the
                                // start of this variant. Doesn't have to be
                                // into the variable region.
                                /// XXXX todo, somehow record the sample number to phase number mapping
                                append_reference_mappings_until(sample_number * 2 + phase_offset, variant.position);
                            
                                // Finish the phase thread and start a new one
                                stringstream sn;
                                sn << "_thread_" << sample_names[sample_number] << "_" << path_name << "_" << phase_offset << "_" << saved_phase_paths[sample_number*2 - first_phase];
                                finish_phase(sample_number * 2 + phase_offset, sn.str());
                                
                                // Walk the cursor back so we repeat the
                                // reference segment, which we need to do in
                                // order to properly handle zero-length alleles
                                // at the ends of phase blocks.
                                nonvariant_starts[phase_id + phase_offset] = cursor;
                                
                                // TODO: we still can't handle deletions
                                // adjacent to SNPs where phasing gets lost. We
                                // have to have intervening reference bases. But
                                // that's a defect of the data model.
                            }

                            // If we move between diploid and haploid regions, we must update
                            // the starting positions for both phases.
                            if (is_diploid != diploid_region[sample_number - batch_start]) {
                                size_t max_pos = std::max(nonvariant_starts[phase_id], nonvariant_starts[phase_id + 1]);
                                nonvariant_starts[phase_id] = max_pos;
                                nonvariant_starts[phase_id + 1] = max_pos;
                            }
                        }
                        active_phases[sample_number - batch_start] = new_active_phases;
                        diploid_region[sample_number - batch_start] = is_diploid;

                        for (int phase_offset = 0; phase_offset < active_phases[sample_number - batch_start]; phase_offset++) {
                            // Handle each phase and its alt
                            
                            if (alt_index[phase_offset] == -1) {
                                // This is a missing data call. Skip it. TODO:
                                // that means we'll just treat it like a
                                // reference call, when really we should break
                                // the haplotype here and not touch either alt.
                                // But if the reference path is empty, and we
                                // don't have a handy alt, we don't necessarily
                                // know where the site actually *is*, so we
                                // can't break phasing. What we should really do
                                // is iterate alt numbers until we find one, but
                                // that's going to be slow.
                                continue;
                            }

                            if (alt_index[phase_offset] != 0) {
                                // If this sample doesn't take the reference
                                // path at this variant, we need to actually go
                                // through it and not just call
                                // append_reference_mappings_until
                            
                                // We need to fill this in with the first
                                // reference position covered by the ref allele
                                // of this site, as actually represented in the
                                // path for the ref alt (i.e. after clipping
                                // fixed bases off the start and end in the
                                // VCF). This is the base after the insertion
                                // for pure insertions.
                                size_t first_ref_base = 0;
                                
                                // We need to look for the ref path for this variant
                                string ref_path_name = "_alt_" + var_name + "_0";
                                auto ref_path_iter = alt_paths.find(ref_path_name);
                                
                                // We also need to look for the path for this alt of this
                                // variant. 
                                string alt_path_name = "_alt_" + var_name + "_" + to_string(alt_index[phase_offset]);
                                auto alt_path_iter = alt_paths.find(alt_path_name);
                                
                                
                                if (ref_path_iter != alt_paths.end() && ref_path_iter->second.mapping_size() != 0) {
                                    // We have the ref path so we can just look at its first node
                                    auto first_ref_node = ref_path_iter->second.mapping(0).position().node_id();
                                    
                                    // Find the first place it starts in the ref path
                                    first_ref_base = path_index.by_id.at(first_ref_node).first;
                                } else if (alt_path_iter != alt_paths.end() && alt_path_iter->second.mapping_size() != 0)  {
                                    // We have an alt path, so we can look at
                                    // the ref node before it and go one after
                                    // its end
                                    
                                    // Find the first node in the alt
                                    auto first_alt_id = alt_path_iter->second.mapping(0).position().node_id();
                                    bool first_alt_orientation = alt_path_iter->second.mapping(0).position().is_reverse();
                                    
                                    // Get all the edges coming in to it
                                    auto left_edges = (first_alt_orientation ? index.edges_on_end(first_alt_id) :
                                        index.edges_on_start(first_alt_id));
                                        
                                    // We need to fill in the ref to past the
                                    // end of the latest reference node that can
                                    // come before this alt.
                                    first_ref_base = 0;
                                    for (auto& edge : left_edges) {
                                        // For every edge, see what other node it attaches to
                                        auto other_id = (edge.from() == first_alt_id ? edge.to() : edge.from());
                                        if (other_id == first_alt_id) {
                                            // Skip self loops
                                            continue;
                                        }

                                        if (path_index.by_id.count(other_id) == 0) {
                                            // Skip nodes that aren't in the reference path
                                            continue;
                                        }

                                        // Look up where the node starts in the reference
                                        auto start = path_index.by_id.at(other_id).first;
                                        // There plus the length of the node will be the first ref base in our site
                                        first_ref_base = max(first_ref_base, start + node_length(other_id));
                                        
                                        // TODO: handling of cases where the alt
                                        // connects to multiple reference nodes
                                        // in different orientations.
                                    }
                                } else {
                                    // We lack both the ref and the alt path.
                                    // This site must have been skipped during
                                    // construction.
                                    cerr << "warning:[vg index] Alt and ref paths for " << var_name 
                                        << " at " << variant.sequenceName << ":" << variant.position
                                        << " missing/empty! Was variant skipped during construction?" << endl;
                                    continue;
                                }
                                
                                // Now we know the first ref base in our ref
                                // allele. What's the past-the-end base after we
                                // go through our ref allele.
                                size_t last_ref_base = first_ref_base;
                                if (ref_path_iter != alt_paths.end()) {
                                    for (size_t i = 0; i < ref_path_iter->second.mapping_size(); i++) {
                                        // Scoot it along with the length of
                                        // every node on our reference allele
                                        // path.
                                        last_ref_base += node_length(ref_path_iter->second.mapping(i).position().node_id());
                                    }
                                }
                            
                                if ((nonvariant_starts[sample_number * 2 + phase_offset - first_phase] <= first_ref_base) ||
                                    !discard_overlaps) {
                                    
                                    // We need reference mappings from the last
                                    // variant up until the first actually
                                    // variable ref base in this site
                                    append_reference_mappings_until(sample_number * 2 + phase_offset, first_ref_base);

                                    for (size_t i = 0; (alt_path_iter != alt_paths.end() &&
                                        i < alt_path_iter->second.mapping_size()); i++) {
                                        // Then blit mappings from the alt over to the phase thread
                                        append_node(sample_number * 2 + phase_offset, mapping_to_gbwt(alt_path_iter->second.mapping(i)));
                                    }

                                    // Say we've accounted for the reference on
                                    // this path through the end of the variable
                                    // region, which we have.
                                    nonvariant_starts[sample_number * 2 + phase_offset - first_phase] = last_ref_base;
                                }
                            }
                        }

                        // Now we have processed both phasings for this sample.
                    }
                };

                // Process the phases in batches.
                while (batch_start < sample_range.second) {

                    // Look for variants only on this path; seek back if this
                    // is not the first batch.
                    variant_file.setRegion(vcf_contig_name);

                    // Set up progress bar
                    ProgressBar* progress = nullptr;
                    // Message needs to last as long as the bar itself.
                    string progress_message = "contig " + vcf_contig_name + ", samples " + std::to_string(batch_start) + " to " + std::to_string(batch_limit - 1);
                    if (show_progress) {
                        cerr << progress_message << endl;
                        // Disable the progress bar until the console issue is solved.
/*                        progress = new ProgressBar(path_length, progress_message.c_str());
                        progress->Progressed(0);*/
                    }

                    // Allocate a place to store actual variants
                    vcflib::Variant var(variant_file);

                    // How many variants have we done?
                    size_t variants_processed = 0;
                    while (variant_file.is_open() && variant_file.getNextVariant(var) && var.sequenceName == vcf_contig_name) {
                        // this ... maybe we should remove it as for when we have calls against N
                        bool isDNA = allATGC(var.ref);
                        for (vector<string>::iterator a = var.alt.begin(); a != var.alt.end(); ++a) {
                            if (!allATGC(*a)) isDNA = false;
                        }
                        // only work with DNA sequences
                        if (!isDNA) {
                            continue;
                        }
                    
                        var.position -= 1; // convert to 0-based
                    
                        // Handle the variant
                        handle_variant(var);


                        if (variants_processed++ % 1000 == 0 && progress != nullptr) {
                            // Say we made progress
                            progress->Progressed(var.position);
                        }
                    }

                    if (variants_processed > 0) {
                        // There were actually some variants on this path. We only
                        // want to actually have samples traverse the path if there
                        // were variants on it.

                        // Now finish up all the threads
                        for (size_t sample_number = batch_start; sample_number < batch_limit; sample_number++) {
                            active_phases[sample_number - batch_start] = (diploid_region[sample_number - batch_start] ? 2 : 1);
                            for (int phase_offset = 0; phase_offset < active_phases[sample_number - batch_start]; phase_offset++) {
                                append_reference_mappings_until(sample_number * 2 + phase_offset, path_length);

                                // And then we save all the threads
                                stringstream sn;
                                sn << "_thread_" << sample_names[sample_number] << "_" << path_name << "_" << phase_offset << "_" << saved_phase_paths[sample_number * 2 + phase_offset - first_phase];
                                finish_phase(sample_number * 2 + phase_offset, sn.str());
                            }
                        }
                    }

                    if (progress != nullptr) {
                        // Throw out our progress bar
                        delete progress;
                        cerr << endl;
                        if (show_progress) {
                            cerr << "Processed " << variants_processed << " variants" << endl;
                        }
                    }

                    // Proceed to the next batch.
                    batch_start = batch_limit;
                    batch_limit = std::min(batch_start + samples_in_batch, sample_range.second);
                    first_phase = 2 * batch_start;
                    saved_phase_paths = std::vector<int>(phases_in_batch, 0);
                    active_phases = std::vector<int>(samples_in_batch, 0);
                    diploid_region = std::vector<bool>(samples_in_batch, true);
                    nonvariant_starts = std::vector<size_t>(phases_in_batch, 0);
                }
            }

            // Flush the buffers and do whatever work is still left.
            if (!gbwt_name.empty()) {
                gbwt_builder->finish();
                if (show_progress) { cerr << "Saving GBWT to disk..." << endl; }
                sdsl::store_to_file(gbwt_builder->index, gbwt_name);
                delete gbwt_builder; gbwt_builder = 0;
                index.set_thread_names(thread_names);
            } else if (!binary_haplotype_output.empty()) {
                binary_file.close();
            } else {
                // Now insert all the threads in a batch into the known-DAG VCF-
                // derived graph.
                if (show_progress) {
                    cerr << "Inserting all phase threads into DAG..." << endl;
                }
                index.insert_threads_into_dag(all_phase_threads, thread_names);
                all_phase_threads.clear();
            }
        }

        if (show_progress) {
            cerr << "Saving index to disk..." << endl;
        }

        // save the xg version to the file name we've been given
        ofstream db_out(xg_name);
        index.serialize(db_out);
        db_out.close();
    }

    if (!gcsa_name.empty()) {
        // We need to make a gcsa index.

        // Configure GCSA2 verbosity so it doesn't spit out loads of extra info
        if (!show_progress) gcsa::Verbosity::set(gcsa::Verbosity::SILENT);
        
        // Configure its temp directory to the system temp directory
        if (tmp_db_base.empty()) {
            gcsa::TempFile::setDirectory(find_temp_dir());
        } else { // or the user-specified directory
            gcsa::TempFile::setDirectory(tmp_db_base);
        }

        // Load up the graphs
        vector<string> tmpfiles;
        if (dbg_names.empty()) {
            VGset graphs(file_names);
            graphs.show_progress = show_progress;
            // Go get the kmers of the correct size
            tmpfiles = graphs.write_gcsa_kmers_binary(kmer_size, path_only, forward_only);
        } else {
            tmpfiles = dbg_names;
        }
        // Make the index with the kmers
        gcsa::InputGraph input_graph(tmpfiles, true);
        gcsa::ConstructionParameters params;
        params.setSteps(doubling_steps);
        params.setLimit(size_limit);

        // build the GCSA index
        gcsa::GCSA* gcsa_index = new gcsa::GCSA(input_graph, params);

        // build the LCP array
        string lcp_name = gcsa_name + ".lcp";
        gcsa::LCPArray* lcp_array = new gcsa::LCPArray(input_graph, params);

        if (verify_index) {
            //cerr << "verifying index" << endl;
            if (!gcsa::verifyIndex(*gcsa_index, lcp_array, input_graph)) {
                cerr << "[vg::main]: GCSA2 index verification failed" << endl;
            }
        }

        // clean up input graph temp files
        if (dbg_names.empty()) {
            for (auto& tfn : tmpfiles) {
                remove(tfn.c_str());
            }
        }

        // Save the GCSA2 index
        sdsl::store_to_file(*gcsa_index, gcsa_name);
        delete gcsa_index;

        // Save the LCP array
        sdsl::store_to_file(*lcp_array, lcp_name);
        delete lcp_array;

    }

    if (!rocksdb_name.empty()) {

        Index index;

        if (compact) {
            index.open_for_write(rocksdb_name);
            index.compact();
            index.flush();
            index.close();
        }

        // todo, switch to xg for graph storage
        // index should write and load index/xg or such
        // then a handful of functions used in main.cpp and mapper.cpp need to be rewritten to use the xg index
        if (store_graph && file_names.size() > 0) {
            index.open_for_write(rocksdb_name);
            VGset graphs(file_names);
            graphs.show_progress = show_progress;
            graphs.store_in_index(index);
            //index.flush();
            //index.close();
            // reopen to index paths
            // this requires the index to be queryable
            //index.open_for_write(db_name);
            graphs.store_paths_in_index(index);
            index.compact();
            index.flush();
            index.close();
        }

        if (store_node_alignments && file_names.size() > 0) {
            index.open_for_bulk_load(rocksdb_name);
            int64_t aln_idx = 0;
            function<void(Alignment&)> lambda = [&index,&aln_idx](Alignment& aln) {
                index.cross_alignment(aln_idx++, aln);
            };
            for (auto& file_name : file_names) {
                get_input_file(file_name, [&](istream& in) {
                    stream::for_each_parallel(in, lambda);
                });
            }
            index.flush();
            index.close();
        }

        if (store_alignments && file_names.size() > 0) {
            index.open_for_bulk_load(rocksdb_name);
            function<void(Alignment&)> lambda = [&index](Alignment& aln) {
                index.put_alignment(aln);
            };
            for (auto& file_name : file_names) {
                get_input_file(file_name, [&](istream& in) {
                    stream::for_each_parallel(in, lambda);
                });
            }
            index.flush();
            index.close();
        }

        if (dump_alignments) {
            vector<Alignment> output_buf;
            index.open_read_only(rocksdb_name);
            auto lambda = [&output_buf](const Alignment& aln) {
                output_buf.push_back(aln);
                stream::write_buffered(cout, output_buf, 100);
            };
            index.for_each_alignment(lambda);
            stream::write_buffered(cout, output_buf, 0);
            index.close();
        }

        if (store_mappings && file_names.size() > 0) {
            index.open_for_bulk_load(rocksdb_name);
            function<void(Alignment&)> lambda = [&index](Alignment& aln) {
                const Path& path = aln.path();
                for (int i = 0; i < path.mapping_size(); ++i) {
                    index.put_mapping(path.mapping(i));
                }
            };
            for (auto& file_name : file_names) {
                get_input_file(file_name, [&](istream& in) {
                    stream::for_each_parallel(in, lambda);
                });
            }
            index.flush();
            index.close();
        }

        if (kmer_size != 0 && file_names.size() > 0) {
            index.open_for_bulk_load(rocksdb_name);
            VGset graphs(file_names);
            graphs.show_progress = show_progress;
            graphs.index_kmers(index, kmer_size, path_only, edge_max, kmer_stride, allow_negs);
            index.flush();
            index.close();
            // forces compaction
            index.open_for_write(rocksdb_name);
            index.flush();
            index.compact();
            index.close();
        }

        if (prune_kb >= 0) {
            if (show_progress) {
                cerr << "pruning kmers > " << prune_kb << " on disk from " << rocksdb_name << endl;
            }
            index.open_for_write(rocksdb_name);
            index.prune_kmers(prune_kb);
            index.compact();
            index.close();
        }

        if (set_kmer_size) {
            assert(kmer_size != 0);
            index.open_for_write(rocksdb_name);
            index.remember_kmer_size(kmer_size);
            index.close();
        }

        if (dump_index) {
            index.open_read_only(rocksdb_name);
            index.dump(cout);
            index.close();
        }

        if (describe_index) {
            index.open_read_only(rocksdb_name);
            set<int> kmer_sizes = index.stored_kmer_sizes();
            cout << "kmer sizes: ";
            for (auto kmer_size : kmer_sizes) {
                cout << kmer_size << " ";
            }
            cout << endl;
            index.close();
        }

        if (path_layout) {
            index.open_read_only(rocksdb_name);
            //index.path_layout();
            map<string, int64_t> path_by_id = index.paths_by_id();
            map<string, pair<pair<int64_t, bool>, pair<int64_t, bool>>> layout;
            map<string, int64_t> length;
            index.path_layout(layout, length);
            for (auto& p : layout) {
                // Negate IDs for backward nodes
                cout << p.first << " " << p.second.first.first * (p.second.first.second ? -1 : 1) << " "
                    << p.second.second.first * (p.second.second.second ? -1 : 1) << " " << length[p.first] << endl;
            }
            index.close();
        }
    }

    return 0;

}

// Register subcommand
static Subcommand vg_construct("index", "index graphs or alignments for random access or mapping", PIPELINE, 2, main_index);<|MERGE_RESOLUTION|>--- conflicted
+++ resolved
@@ -36,7 +36,7 @@
          << "    -v, --vcf-phasing FILE import phasing blocks from the given VCF file as threads" << endl
          << "    -r, --rename V=P       rename contig V in the VCFs to path P in the graph (may repeat)" << endl
          << "    -T, --store-threads    use gPBWT to store the embedded paths as threads" << endl
-         << "    -b, --batch-size N     number of samples per batch (default 200)" << endl
+         << "    -B, --batch-size N     number of samples per batch (default 200)" << endl
          << "    -R, --range X..Y       process samples X to Y (inclusive)" << endl
          << "    -G, --gbwt-name FILE   write the paths generated from the VCF file as GBWT to FILE (don't write gPBWT)" << endl
          << "    -H, --write-haps FILE  write the paths generated from the VCF file in binary to FILE (don't write gPBWT)" << endl
@@ -69,10 +69,7 @@
          << "    -M, --metadata         describe aspects of the db stored in metadata" << endl
          << "    -L, --path-layout      describes the path layout of the graph" << endl
          << "    -S, --set-kmer         assert that the kmer size (-k) is in the db" << endl
-<<<<<<< HEAD
-=======
          << "    -b, --tmp-db-base S    use this base name for temporary indexes" << endl
->>>>>>> 5d66579e
          << "    -C, --compact          compact the index into a single level (improves performance)" << endl
          << "    -o, --discard-overlaps if phasing vcf calls alts at overlapping variants, call all but the first one as ref" << endl;
 }
@@ -195,7 +192,7 @@
             {"node-alignments", no_argument, 0, 'N'},
             {"dbg-in", required_argument, 0, 'i'},
             {"discard-overlaps", no_argument, 0, 'o'},
-            {"batch-size", required_argument, 0, 'b'},
+            {"batch-size", required_argument, 0, 'B'},
             {"range", required_argument, 0, 'R'},
             {"gbwt-name", required_argument, 0, 'G'},
             {"write-haps", required_argument, 0, 'H'},
@@ -204,7 +201,7 @@
         };
 
         int option_index = 0;
-        c = getopt_long (argc, argv, "d:k:j:pDshMt:b:e:SP:LmaCnAg:X:x:v:r:VFZ:Oi:TNob:R:G:H:",
+        c = getopt_long (argc, argv, "d:k:j:pDshMt:b:e:SP:LmaCnAg:X:x:v:r:VFZ:Oi:TNoB:R:G:H:",
                 long_options, &option_index);
 
         // Detect the end of the options.
@@ -225,7 +222,7 @@
             vcf_name = optarg;
             break;
 
-        case 'b':
+        case 'B':
             samples_in_batch = std::stoul(optarg);
             break;
 

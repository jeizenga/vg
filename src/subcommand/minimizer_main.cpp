--- conflicted
+++ resolved
@@ -145,11 +145,7 @@
         };
 
         int option_index = 0;
-<<<<<<< HEAD
-        c = getopt_long(argc, argv, "g:o:i:k:w:bcs:d:z:l:Gpt:h", long_options, &option_index);
-=======
-        c = getopt_long(argc, argv, "g:o:i:k:w:bcs:Wd:l:Gpt:h", long_options, &option_index);
->>>>>>> ebe195d7
+        c = getopt_long(argc, argv, "g:o:i:k:w:bcs:Wd:z:l:Gpt:h", long_options, &option_index);
         if (c == -1) { break; } // End of options.
 
         switch (c)
@@ -371,8 +367,7 @@
             return MIPayload::NO_CODE;
         });
     } else {
-<<<<<<< HEAD
-        gbwtgraph::index_haplotypes(gbz->graph, *index, [&](const pos_t& pos) -> gbwtgraph::payload_type {
+        gbwtgraph::index_haplotypes(gbz->graph, *index, [&](const pos_t& pos) -> gbwtgraph::Payload {
             ZipCode zipcode;
             zipcode.fill_in_zipcode(*distance_index, pos);
             #ifdef WRITE_MINIMIZER_ZIPCODES
@@ -413,10 +408,6 @@
             } else {
                 return MIPayload::NO_CODE;
             }
-=======
-        gbwtgraph::index_haplotypes(gbz->graph, *index, [&](const pos_t& pos) -> gbwtgraph::Payload {
-            return MIPayload::encode(get_minimizer_distances(*distance_index,pos));
->>>>>>> ebe195d7
         });
     }
 

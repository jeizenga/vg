/**
 * \file giraffe_main.cpp: G(ir)AF (Graph Alignment Format) Fast Emitter: a fast short-read-to-haplotypes mapper
 */

#include <omp.h>
#include <unistd.h>
#include <getopt.h>
#include <iostream>
#include <cassert>
#include <cstring>
#include <ctime>
#include <map>
#include <vector>
#include <unordered_set>
#include <chrono>
#include <mutex>

#include "subcommand.hpp"
#include "options.hpp"

#include "../snarl_seed_clusterer.hpp"
#include "../mapper.hpp"
#include "../annotation.hpp"
#include <vg/io/vpkg.hpp>
#include <vg/io/stream.hpp>
#include "../hts_alignment_emitter.hpp"
#include "../minimizer_mapper.hpp"
#include "../index_registry.hpp"
#include "../watchdog.hpp"
#include "../crash.hpp"
#include <bdsg/overlays/overlay_helper.hpp>

#include "../gbwtgraph_helper.hpp"
#include "../recombinator.hpp"

#include <gbwtgraph/gbz.h>
#include <gbwtgraph/minimizer.h>

//#define USE_CALLGRIND

#ifdef USE_CALLGRIND
#include <valgrind/callgrind.h>
#endif

//#define USE_MEMORY_PROFILING

#ifdef USE_MEMORY_PROFILING
#include "../config/allocator_config.hpp"
#endif

#include <sys/ioctl.h>
#ifdef __linux__
#include <linux/perf_event.h>
#include <asm/unistd.h>
/// Bind perf_event_open for counting instructions.
/// See <https://stackoverflow.com/a/64863392>
static long perf_event_open(struct perf_event_attr* hw_event, pid_t pid, int cpu, int group_fd, unsigned long flags) {
    return syscall(__NR_perf_event_open, hw_event, pid, cpu, group_fd, flags);
}
#endif

using namespace std;
using namespace vg;
using namespace vg::subcommand;

/// Options struct for options for the Giraffe driver (i.e. this file)
struct GiraffeMainOptions {
    /// How long should we wait while mapping a read before complaining, in seconds.
    static constexpr size_t default_watchdog_timeout = 10;
    size_t watchdog_timeout = default_watchdog_timeout;
    /// Should we log all the reads we map?
    static constexpr bool default_log_reads = false;
    bool log_reads = default_log_reads;
    /// How many reads to send to a thread at a time
    static constexpr size_t default_batch_size = vg::io::DEFAULT_PARALLEL_BATCHSIZE;
    size_t batch_size = default_batch_size;
};

/// Options struct for scoring-related parameters. Defaults are in aligner.hpp.
struct ScoringOptions {
    int8_t match = default_match;
    int8_t mismatch = default_mismatch;
    int8_t gap_open = default_gap_open;
    int8_t gap_extend = default_gap_extension;
    int8_t full_length_bonus = default_full_length_bonus;
};

static std::unique_ptr<GroupedOptionGroup> get_options() {
    std::unique_ptr<GroupedOptionGroup> parser(new GroupedOptionGroup());
    
    // Configure Giraffe program settings
    auto& main_opts = parser->add_group<GiraffeMainOptions>("program options");
    main_opts.add_range(
        "watchdog-timeout", 
        &GiraffeMainOptions::watchdog_timeout,
        GiraffeMainOptions::default_watchdog_timeout,
        "complain after INT seconds working on a read or read pair"
    );
    main_opts.add_flag(
        "log-reads",
        &GiraffeMainOptions::log_reads,
        GiraffeMainOptions::default_log_reads,
        "log each read being mapped"
    );
    main_opts.add_range(
        "batch-size", 'B', 
        &GiraffeMainOptions::batch_size,
        GiraffeMainOptions::default_batch_size,
        "complain after INT seconds working on a read or read pair"
    );
    
    // Configure scoring
    auto& scoring_opts = parser->add_group<ScoringOptions>("scoring options");
    scoring_opts.add_range(
        "match",
        &ScoringOptions::match,
        default_match,
        "use this match score"
    );
    scoring_opts.add_range(
        "mismatch",
        &ScoringOptions::mismatch,
        default_mismatch,
        "use this mismatch penalty"
    );
    scoring_opts.add_range(
        "gap-open",
        &ScoringOptions::gap_open,
        default_gap_open,
        "use this gap open penalty"
    );
    scoring_opts.add_range(
        "gap-extend",
        &ScoringOptions::gap_extend,
        default_gap_extension,
        "use this gap extension penalty"
    );
    scoring_opts.add_range(
        "full-l-bonus",
        &ScoringOptions::full_length_bonus,
        default_full_length_bonus,
        "the full-length alignment bonus"
    );

    // Configure output settings on the MinimizerMapper
    auto& result_opts = parser->add_group<MinimizerMapper>("result options");
    result_opts.add_range(
        "max-multimaps", 'M',
        &MinimizerMapper::max_multimaps,
        MinimizerMapper::default_max_multimaps,
        "produce up to INT alignments for each read"
    );
    
    // Configure normal Giraffe mapping computation
    auto& comp_opts = parser->add_group<MinimizerMapper>("computational parameters");
    comp_opts.add_range(
        "hit-cap", 'c',
        &MinimizerMapper::hit_cap,
        MinimizerMapper::default_hit_cap,
        "use all minimizers with at most INT hits"
    );
    comp_opts.add_range(
        "hard-hit-cap", 'C',
        &MinimizerMapper::hard_hit_cap,
        MinimizerMapper::default_hard_hit_cap,
        "ignore all minimizers with more than INT hits"
    );
    comp_opts.add_range(
        "score-fraction", 'F',
        &MinimizerMapper::minimizer_score_fraction,
        MinimizerMapper::default_minimizer_score_fraction,
        "select minimizers between hit caps until score is FLOAT of total"
    );
    comp_opts.add_range(
        "max-min", 'U',
        &MinimizerMapper::max_unique_min,
        MinimizerMapper::default_max_unique_min,
        "use at most INT minimizers, 0 for no limit"
    );
    comp_opts.add_range(
        "num-bp-per-min",
        &MinimizerMapper::num_bp_per_min,
        MinimizerMapper::default_num_bp_per_min,
        "use maximum of number minimizers calculated by READ_LENGTH / INT and --max-min"
    );
    comp_opts.add_range(
        "downsample-min",
        &MinimizerMapper::minimizer_downsampling_window_count,
        MinimizerMapper::default_minimizer_downsampling_window_count,
        "downsample minimizers with windows of length read_length/INT, 0 for no downsampling"
    );
    comp_opts.add_range(
        "distance-limit", 'D',
        &MinimizerMapper::distance_limit,
        MinimizerMapper::default_distance_limit,
        "cluster using this distance limit"
    );
    comp_opts.add_range(
        "max-extensions", 'e',
        &MinimizerMapper::max_extensions,
        MinimizerMapper::default_max_extensions,
        "extend up to INT clusters"
    );
    comp_opts.add_range(
        "max-alignments", 'a',
        &MinimizerMapper::max_alignments,
        MinimizerMapper::default_max_alignments,
        "align up to INT extensions"
    );
    comp_opts.add_range(
        "cluster-score", 's',
        &MinimizerMapper::cluster_score_threshold,
        MinimizerMapper::default_cluster_score_threshold,
        "only extend clusters if they are within INT of the best score",
        double_is_nonnegative
    );
    comp_opts.add_range(
        "pad-cluster-score", 'S',
        &MinimizerMapper::pad_cluster_score_threshold,
        MinimizerMapper::default_pad_cluster_score_threshold,
        "also extend clusters within INT of above threshold to get a second-best cluster",
        double_is_nonnegative
    );
    comp_opts.add_range(
        "cluster-coverage", 'u',
        &MinimizerMapper::cluster_coverage_threshold,
        MinimizerMapper::default_cluster_coverage_threshold,
        "only extend clusters if they are within FLOAT of the best read coverage",
        double_is_nonnegative
    );
    comp_opts.add_range(
        "max-extension-mismatches",
        &MinimizerMapper::max_extension_mismatches,
        MinimizerMapper::default_max_extension_mismatches,
        "maximum number of mismatches to pass through in a gapless extension"
    );
    comp_opts.add_range(
        "extension-score", 'v',
        &MinimizerMapper::extension_score_threshold,
        MinimizerMapper::default_extension_score_threshold,
        "only align extensions if their score is within INT of the best score",
        int_is_nonnegative
    );
    comp_opts.add_range(
        "extension-set", 'w',
        &MinimizerMapper::extension_set_score_threshold,
        MinimizerMapper::default_extension_set_score_threshold,
        "only align extension sets if their score is within INT of the best score",
        double_is_nonnegative
    );
    comp_opts.add_flag(
        "no-dp", 'O',
        &MinimizerMapper::do_dp,
        MinimizerMapper::default_do_dp,
        "disable all gapped alignment"
    );
    comp_opts.add_range(
        "rescue-attempts", 'r',
        &MinimizerMapper::max_rescue_attempts,
        MinimizerMapper::default_max_rescue_attempts,
        "attempt up to INT rescues per read in a pair"
    );
    comp_opts.add_range(
        "max-fragment-length", 'L',
        &MinimizerMapper::max_fragment_length,
        MinimizerMapper::default_max_fragment_length,
        "assume that fragment lengths should be smaller than INT when estimating the fragment length distribution"
    );
    comp_opts.add_flag(
        "exclude-overlapping-min",
        &MinimizerMapper::exclude_overlapping_min,
        MinimizerMapper::default_exclude_overlapping_min,
        "exclude overlapping minimizers"
    );
    comp_opts.add_range(
        "paired-distance-limit",
        &MinimizerMapper::paired_distance_stdevs,
        MinimizerMapper::default_paired_distance_stdevs,
        "cluster pairs of read using a distance limit FLOAT standard deviations greater than the mean"
    );
    comp_opts.add_range(
        "rescue-subgraph-size",
        &MinimizerMapper::rescue_subgraph_stdevs,
        MinimizerMapper::default_rescue_subgraph_stdevs,
        "search for rescued alignments FLOAT standard deviations greater than the mean"
    );
    comp_opts.add_range(
        "rescue-seed-limit",
        &MinimizerMapper::rescue_seed_limit,
        MinimizerMapper::default_rescue_seed_limit,
        "attempt rescue with at most INT seeds"
    );
    comp_opts.add_flag(
        "explored-cap",
        &MinimizerMapper::use_explored_cap,
        MinimizerMapper::default_use_explored_cap,
        "use explored minimizer layout cap on mapping quality"
    );
    comp_opts.add_range(
        "mapq-score-scale",
        &MinimizerMapper::mapq_score_scale,
        MinimizerMapper::default_mapq_score_scale,
        "scale scores for mapping quality"
    );
    
    // Configure chaining
    auto& chaining_opts = parser->add_group<MinimizerMapper>("long-read/chaining parameters");
    chaining_opts.add_flag(
        "align-from-chains",
        &MinimizerMapper::align_from_chains,
        MinimizerMapper::default_align_from_chains,
        "chain up extensions to create alignments, instead of doing each separately"
    );
    chaining_opts.add_range(
        "zipcode-tree-score-threshold",
        &MinimizerMapper::zipcode_tree_score_threshold,
        MinimizerMapper::default_zipcode_tree_score_threshold,
        "only fragment trees if they are within INT of the best score",
        double_is_nonnegative
    );
    chaining_opts.add_range(
        "pad-zipcode-tree-score-threshold",
        &MinimizerMapper::pad_zipcode_tree_score_threshold,
        MinimizerMapper::default_pad_zipcode_tree_score_threshold,
        "also fragment trees within INT of above threshold to get a second-best cluster",
        double_is_nonnegative
    );
    chaining_opts.add_range(
        "zipcode-tree-coverage-threshold",
        &MinimizerMapper::zipcode_tree_coverage_threshold,
        MinimizerMapper::default_zipcode_tree_coverage_threshold,
        "only fragment trees if they are within FLOAT of the best read coverage",
        double_is_nonnegative
    );
    chaining_opts.add_range(
<<<<<<< HEAD
        "min-to-fragment",
        &MinimizerMapper::min_to_fragment,
        MinimizerMapper::default_min_to_fragment,
        "minimum number of fragmenting problems to run"
    );
    chaining_opts.add_range(
        "max-to-fragment",
        &MinimizerMapper::max_to_fragment,
        MinimizerMapper::default_max_to_fragment,
        "maximum number of fragmenting problems to run"
    );
    chaining_opts.add_flag(
        "do-gapless-extension",
        &MinimizerMapper::do_gapless_extension,
        MinimizerMapper::default_do_gapless_extension,
        "do gapless extension to seeds in a tree before fragmenting"
    );
    chaining_opts.add_range(
        "fragment-max-lookback-bases",
        &MinimizerMapper::fragment_max_lookback_bases,
        MinimizerMapper::default_fragment_max_lookback_bases,
        "maximum distance to look back when making fragments"
    );
    chaining_opts.add_range(
        "fragment-max-indel-bases",
        &MinimizerMapper::fragment_max_indel_bases,
        MinimizerMapper::default_fragment_max_indel_bases,
        "maximum indel length in a transition when making fragments"
    );
    chaining_opts.add_range(
        "fragment-score-fraction",
        &MinimizerMapper::fragment_score_fraction,
        MinimizerMapper::default_fragment_score_fraction,
        "minimum fraction of best fragment score to retain a fragment"
    );
    chaining_opts.add_range(
        "fragment-min-score",
        &MinimizerMapper::fragment_min_score,
        MinimizerMapper::default_fragment_min_score,
        "minimum score to retain a fragment",
        double_is_nonnegative
    );
    chaining_opts.add_range(
        "fragment-set-score-threshold",
        &MinimizerMapper::fragment_set_score_threshold,
        MinimizerMapper::default_fragment_set_score_threshold,
        "only chain fragments in a tree if their overall score is within this many points of the best tree",
        double_is_nonnegative
    );
    chaining_opts.add_range(
=======
        "zipcode-tree-scale",
        &MinimizerMapper::zipcode_tree_scale,
        MinimizerMapper::default_zipcode_tree_scale,
        "at what fraction of the read length should zipcode trees be split up"
    );
    chaining_opts.add_range(
        "min-to-fragment",
        &MinimizerMapper::min_to_fragment,
        MinimizerMapper::default_min_to_fragment,
        "minimum number of fragmenting problems to run"
    );
    chaining_opts.add_range(
        "max-to-fragment",
        &MinimizerMapper::max_to_fragment,
        MinimizerMapper::default_max_to_fragment,
        "maximum number of fragmenting problems to run"
    );
    chaining_opts.add_range(
        "gapless-extension-limit",
        &MinimizerMapper::gapless_extension_limit,
        MinimizerMapper::default_gapless_extension_limit,
        "do gapless extension to seeds in a tree before fragmenting if the read length is less than this"
    );
    chaining_opts.add_range(
        "fragment-max-lookback-bases",
        &MinimizerMapper::fragment_max_lookback_bases,
        MinimizerMapper::default_fragment_max_lookback_bases,
        "maximum distance to look back when making fragments"
    );
    chaining_opts.add_range(
        "fragment-max-lookback-bases-per-base",
        &MinimizerMapper::fragment_max_lookback_bases_per_base,
        MinimizerMapper::default_fragment_max_lookback_bases_per_base,
        "maximum distance to look back when making fragments, per base"
    );
    chaining_opts.add_range(
        "fragment-max-indel-bases",
        &MinimizerMapper::fragment_max_indel_bases,
        MinimizerMapper::default_fragment_max_indel_bases,
        "maximum indel length in a transition when making fragments"
    );
    chaining_opts.add_range(
        "fragment-max-indel-bases-per-base",
        &MinimizerMapper::fragment_max_indel_bases_per_base,
        MinimizerMapper::default_fragment_max_indel_bases_per_base,
        "maximum indel length in a transition when making fragments, per read base"
    );
    chaining_opts.add_range(
        "fragment-gap-scale",
        &MinimizerMapper::fragment_gap_scale,
        MinimizerMapper::default_fragment_gap_scale,
        "scale for gap scores when fragmenting",
        double_is_nonnegative
    );
    chaining_opts.add_range(
        "fragment-score-fraction",
        &MinimizerMapper::fragment_score_fraction,
        MinimizerMapper::default_fragment_score_fraction,
        "minimum fraction of best fragment score to retain a fragment"
    );
    chaining_opts.add_range(
        "fragment-max-min-score",
        &MinimizerMapper::fragment_max_min_score,
        MinimizerMapper::default_fragment_max_min_score,
        "maximum for fragment score threshold based on the score of the best fragment"
    );
    chaining_opts.add_range(
        "fragment-min-score",
        &MinimizerMapper::fragment_min_score,
        MinimizerMapper::default_fragment_min_score,
        "minimum score to retain a fragment",
        double_is_nonnegative
    );
    chaining_opts.add_range(
        "fragment-set-score-threshold",
        &MinimizerMapper::fragment_set_score_threshold,
        MinimizerMapper::default_fragment_set_score_threshold,
        "only chain fragments in a tree if their overall score is within this many points of the best tree",
        double_is_nonnegative
    );
    chaining_opts.add_range(
>>>>>>> 1a354f8a
        "min-chaining-problems",
        &MinimizerMapper::min_chaining_problems,
        MinimizerMapper::default_min_chaining_problems,
        "ignore score threshold to get this many chaining problems",
        int_is_nonnegative
    );
    chaining_opts.add_range(
        "max-chaining-problems",
        &MinimizerMapper::max_chaining_problems,
        MinimizerMapper::default_max_chaining_problems,
        "do no more than this many chaining problems",
        int_is_nonnegative
    );
    chaining_opts.add_range(
        "max-lookback-bases",
        &MinimizerMapper::max_lookback_bases,
        MinimizerMapper::default_max_lookback_bases,
        "maximum distance to look back when chaining"
    );
    chaining_opts.add_range(
<<<<<<< HEAD
=======
        "max-lookback-bases-per-base",
        &MinimizerMapper::max_lookback_bases_per_base,
        MinimizerMapper::default_max_lookback_bases_per_base,
        "maximum distance to look back when chaining, per read base"
    );
    chaining_opts.add_range(
>>>>>>> 1a354f8a
        "max-indel-bases",
        &MinimizerMapper::max_indel_bases,
        MinimizerMapper::default_max_indel_bases,
        "maximum indel length in a transition when chaining"
    );
    chaining_opts.add_range(
<<<<<<< HEAD
=======
        "max-indel-bases-per-base",
        &MinimizerMapper::max_indel_bases_per_base,
        MinimizerMapper::default_max_indel_bases_per_base,
        "maximum indel length in a transition when chaining, per read base"
    );
    chaining_opts.add_range(
>>>>>>> 1a354f8a
        "item-bonus",
        &MinimizerMapper::item_bonus,
        MinimizerMapper::default_item_bonus,
        "bonus for taking each item when fragmenting or chaining"
    );
    chaining_opts.add_range(
        "item-scale",
        &MinimizerMapper::item_scale,
        MinimizerMapper::default_item_scale,
        "scale for items' scores when fragmenting or chaining"
    );
    chaining_opts.add_range(
        "gap-scale",
        &MinimizerMapper::gap_scale,
        MinimizerMapper::default_gap_scale,
<<<<<<< HEAD
        "scale for gap scores when fragmenting or chaining",
=======
        "scale for gap scores when chaining",
>>>>>>> 1a354f8a
        double_is_nonnegative
    );
    
    chaining_opts.add_range(
        "chain-score-threshold",
        &MinimizerMapper::chain_score_threshold,
        MinimizerMapper::default_chain_score_threshold,
        "only align chains if their score is within this many points of the best score",
        double_is_nonnegative
    );
    chaining_opts.add_range(
        "min-chains",
        &MinimizerMapper::min_chains,
        MinimizerMapper::default_min_chains,
        "ignore score threshold to get this many chains aligned",
        int_is_nonnegative
    );
    chaining_opts.add_range(
        "min-chain-score-per-base",
        &MinimizerMapper::min_chain_score_per_base,
        MinimizerMapper::default_min_chain_score_per_base,
        "do not align chains with less than this score per read base",
        double_is_nonnegative
    );
    chaining_opts.add_range(
        "max-min-chain-score",
        &MinimizerMapper::max_min_chain_score,
        MinimizerMapper::default_max_min_chain_score,
        "accept chains with this score or more regardless of read length",
        int_is_nonnegative
    );
    chaining_opts.add_range(
        "max-chains-per-tree",
        &MinimizerMapper::max_chains_per_tree,
        MinimizerMapper::default_max_chains_per_tree,
        "align up to this many chains from each tree",
        size_t_is_positive
    );
    
    chaining_opts.add_range(
        "max-chain-connection",
        &MinimizerMapper::max_chain_connection,
        MinimizerMapper::default_max_chain_connection,
        "maximum distance across which to connect seeds with WFAExtender when aligning a chain"
    );
    chaining_opts.add_range(
        "max-tail-length",
        &MinimizerMapper::max_tail_length,
        MinimizerMapper::default_max_tail_length,
        "maximum length of a tail to align with WFAExtender when aligning a chain"
    );
    chaining_opts.add_range(
        "max-dp-cells",
        &MinimizerMapper::max_dp_cells,
        MinimizerMapper::default_max_dp_cells,
        "maximum number of alignment cells to allow in a tail"
    );

    return parser;
}

// Try stripping all suffixes in the vector, one at a time, and return on failure.
std::string strip_suffixes(std::string filename, const std::vector<std::string>& suffixes) {
    for (const std::string& suffix : suffixes) {
        if (filename.length() > suffix.length() && filename.substr(filename.length() - suffix.length()) == suffix) {
            filename = filename.substr(0, filename.length() - suffix.length());
        } else {
            break;
        }
    }
    return filename;
}

// Returns the name of the sampled GBZ.
string sample_haplotypes(const vector<pair<string, string>>& indexes, string& basename, string& sample_name, string& haplotype_file, string& kff_file, bool progress);

//----------------------------------------------------------------------------

void help_giraffe(char** argv, const BaseOptionGroup& parser, const std::map<std::string, Preset>& presets, bool full_help) {
    cerr
    << "usage:" << endl
    << "  " << argv[0] << " giraffe -Z graph.gbz [-d graph.dist -m graph.min] <input options> [other options] > output.gam" << endl
    << "  " << argv[0] << " giraffe -Z graph.gbz --haplotype-name graph.hapl --kff-name sample.kff <input options> [other options] > output.gam" << endl
    << endl
    << "Fast haplotype-aware short read mapper." << endl
    << endl;

    cerr
    << "basic options:" << endl
    << "  -Z, --gbz-name FILE           map to this GBZ graph" << endl
    << "  -m, --minimizer-name FILE     use this minimizer index" << endl
    << "  -z, --zipcode-name FILE       use these additional distance hints" << endl
    << "  -d, --dist-name FILE          cluster using this distance index" << endl
    << "  -m, --minimizer-name FILE     use this minimizer index" << endl
    << "  -p, --progress                show progress" << endl
    << "  -t, --threads INT             number of mapping threads to use" << endl
    << "  -b, --parameter-preset NAME   set computational parameters (";
    for (auto p = presets.begin(); p != presets.end(); ++p) {
        // Announce each preset name, slash-separated
        cerr << p->first;
        auto next_p = p;
        ++next_p;
        if (next_p != presets.end()) {
            // There's another preset.
            cerr << " / ";
        }
    }
    cerr << ") [default]" << endl
    << "  -h, --help                    print full help with all available options" << endl;

    cerr
    << "input options:" << endl
    << "  -G, --gam-in FILE             read and realign GAM-format reads from FILE" << endl
    << "  -f, --fastq-in FILE           read and align FASTQ-format reads from FILE (two are allowed, one for each mate)" << endl
    << "  -i, --interleaved             GAM/FASTQ input is interleaved pairs, for paired-end alignment" << endl;

    cerr
    << "haplotype sampling:" << endl
    << "  --haplotype-name FILE         sample from haplotype information in FILE" << endl
    << "  --kff-name FILE               sample according to kmer counts in FILE" << endl
    << "  --index-basename STR          name prefix for generated graph/index files (default: from graph name)" << endl;

    cerr
    << "alternate graphs:" << endl
    << "  -x, --xg-name FILE            map to this graph (if no -Z / -g), or use this graph for HTSLib output" << endl
    << "  -g, --graph-name FILE         map to this GBWTGraph (if no -Z)" << endl
    << "  -H, --gbwt-name FILE          use this GBWT index (when mapping to -x / -g)" << endl;

    cerr
    << "output options:" << endl
    << "  -N, --sample NAME             add this sample name" << endl
    << "  -R, --read-group NAME         add this read group" << endl
    << "  -o, --output-format NAME      output the alignments in NAME format (gam / gaf / json / tsv / SAM / BAM / CRAM) [gam]" << endl
    << "  --ref-paths FILE              ordered list of paths in the graph, one per line or HTSlib .dict, for HTSLib @SQ headers" << endl
    << "  --named-coordinates           produce GAM/GAF outputs in named-segment (GFA) space" << endl;
    if (full_help) {
        cerr
        << "  -P, --prune-low-cplx          prune short and low complexity anchors during linear format realignment" << endl
        << "  -n, --discard                 discard all output alignments (for profiling)" << endl
        << "  --output-basename NAME        write output to a GAM file beginning with the given prefix for each setting combination" << endl
        << "  --report-name NAME            write a TSV of output file and mapping speed to the given file" << endl
        << "  --show-work                   log how the mapper comes to its conclusions about mapping locations" << endl;
    }

    if (full_help) {
        cerr
        << "Giraffe parameters:" << endl
        << "  -A, --rescue-algorithm NAME   use algorithm NAME for rescue (none / dozeu / gssw) [dozeu]" << endl
        << "  --fragment-mean FLOAT         force the fragment length distribution to have this mean (requires --fragment-stdev)" << endl
        << "  --fragment-stdev FLOAT        force the fragment length distribution to have this standard deviation (requires --fragment-mean)" << endl
        << "  --set-refpos                  set refpos field on reads to reference path positions they visit" << endl
        << "  --track-provenance            track how internal intermediate alignment candidates were arrived at" << endl
        << "  --track-correctness           track if internal intermediate alignment candidates are correct (implies --track-provenance)" << endl
        << "  --track-position              coarsely track linear reference positions of good intermediate alignment candidates (implies --track-provenance)" << endl
        << "  -B, --batch-size INT          number of reads or pairs per batch to distribute to threads [" << vg::io::DEFAULT_PARALLEL_BATCHSIZE << "]" << endl;

        auto helps = parser.get_help();
        print_table(helps, cerr);
    }
}

//----------------------------------------------------------------------------

int main_giraffe(int argc, char** argv) {

    std::chrono::time_point<std::chrono::system_clock> launch = std::chrono::system_clock::now();

    // For haplotype sampling.
    gbwt::Verbosity::set(gbwt::Verbosity::SILENT);

    // Set up to parse options
    std::unique_ptr<GroupedOptionGroup> parser = get_options();

    constexpr int OPT_OUTPUT_BASENAME = 1000;
    constexpr int OPT_REPORT_NAME = 1001;
    constexpr int OPT_SET_REFPOS = 1002;
    constexpr int OPT_TRACK_PROVENANCE = 1003;
    constexpr int OPT_TRACK_CORRECTNESS = 1004;
    constexpr int OPT_TRACK_POSITION = 1005;
    constexpr int OPT_FRAGMENT_MEAN = 1006;
    constexpr int OPT_FRAGMENT_STDEV = 1007;
    constexpr int OPT_REF_PATHS = 1008;
    constexpr int OPT_SHOW_WORK = 1009;
    constexpr int OPT_NAMED_COORDINATES = 1010;
    constexpr int OPT_HAPLOTYPE_NAME = 1100;
    constexpr int OPT_KFF_NAME = 1101;
    constexpr int OPT_INDEX_BASENAME = 1102;

    // initialize parameters with their default options
    
    // This holds and manages finding our indexes.
    IndexRegistry registry = VGIndexes::get_vg_index_registry();

    // Indexes provided to IndexRegistry in the arguments. We do not apply them
    // immediately, because we may want to do haplotype sampling.
    vector<pair<string, string>> provided_indexes;
    string index_basename, index_basename_override;

    // For haplotype sampling.
    string haplotype_name, kff_name;

    string output_basename;
    string report_name;
    bool show_progress = false;
    
    // Main Giraffe program options struct
    // Not really initialized until after we load all the indexes though...
    GiraffeMainOptions main_options;
    // Scoring options struct
    ScoringOptions scoring_options;
    // What GAM should we realign?
    string gam_filename;
    // What FASTQs should we align.
    // Note: multiple FASTQs are not interpreted as paired.
    string fastq_filename_1;
    string fastq_filename_2;
    // Is the input interleaved/are we in paired-end mode?
    bool interleaved = false;
    // True if fastq_filename_2 or interleaved is set.
    bool paired = false;
    string param_preset = "default";
    //Attempt up to this many rescues of reads with no pairs
    bool forced_rescue_attempts = false;
    // Which rescue algorithm do we use?
    MinimizerMapper::RescueAlgorithm rescue_algorithm = MinimizerMapper::rescue_dozeu;
    //Did we force the fragment length distribution?
    bool forced_mean = false;
    //And if so what is it?
    double fragment_mean = 0.0;
    bool forced_stdev = false;
    double fragment_stdev = 0.0;
    // How many pairs should we be willing to buffer before giving up on fragment length estimation?
    size_t MAX_BUFFERED_PAIRS = 100000;
    // What sample name if any should we apply?
    string sample_name;
    // What read group if any should we apply?
    string read_group;
    // Should we set the alignment refpos fields?
    bool set_refpos = MinimizerMapper::default_set_refpos;
    // Should we track candidate provenance?
    bool track_provenance = MinimizerMapper::default_track_provenance;
    // Should we track candidate correctness?
    bool track_correctness = MinimizerMapper::default_track_correctness;
    // Should we track candidate position?
    bool track_position = MinimizerMapper::default_track_position;
    // Should we log our mapping decision making?
    bool show_work = MinimizerMapper::default_show_work;
    
    // Should we throw out our alignments instead of outputting them?
    bool discard_alignments = false;
    
    // Chain all the ranges and get a function that loops over all combinations.
    auto for_each_combo = parser->get_iterator();
    

    // Formats for alignment output.
    std::string output_format = "GAM";
    std::set<std::string> output_formats = { "GAM", "GAF", "JSON", "TSV", "SAM", "BAM", "CRAM" };

    // For HTSlib formats, where do we get sequence header info?
    std::string ref_paths_name;
    // And should we drop low complexity anchors when surjectng?
    bool prune_anchors = false;
    
    // For GAM format, should we report in named-segment space instead of node ID space?
    bool named_coordinates = false;

    // Map algorithm names to rescue algorithms
    std::map<std::string, MinimizerMapper::RescueAlgorithm> rescue_algorithms = {
        { "none", MinimizerMapper::rescue_none },
        { "dozeu", MinimizerMapper::rescue_dozeu },
        { "gssw", MinimizerMapper::rescue_gssw },
    };
    std::map<MinimizerMapper::RescueAlgorithm, std::string> algorithm_names =  {
        { MinimizerMapper::rescue_none, "none" },
        { MinimizerMapper::rescue_dozeu, "dozeu" },
        { MinimizerMapper::rescue_gssw, "gssw" },
    };
    //TODO: Right now there can be two versions of the distance index. This ensures that the correct minimizer type gets built

    //The name of the file that holds extra zipcodes
    string zipcode_name;
    
    // Map preset names to presets
    std::map<std::string, Preset> presets;
    // We have a fast preset that sets a bunch of stuff
    presets["fast"]
        .add_entry<size_t>("hit-cap", 10)
        .add_entry<size_t>("hard-hit-cap", 500)
        .add_entry<double>("score-fraction", 0.5)
        .add_entry<size_t>("max-multimaps", 1)
        .add_entry<size_t>("max-extensions", 400)
        .add_entry<size_t>("max-alignments", 8)
        .add_entry<double>("cluster-score", 50)
        .add_entry<double>("pad-cluster-score", 0)
        .add_entry<double>("cluster-coverage", 0.2)
        .add_entry<double>("extension-set", 20)
        .add_entry<int>("extension-score", 1);
    // And a default preset that doesn't.
    presets["default"]
        // This is always on in the non-chaining codepath right now, but just to be sure...
        .add_entry<bool>("explored-cap", true);
<<<<<<< HEAD
    // And a long read preset (TODO: make into PacBio and Nanopore)
    presets["lr"]
=======
    presets["hifi"]
>>>>>>> 1a354f8a
        .add_entry<bool>("align-from-chains", true)
        .add_entry<bool>("explored-cap", false)
        .add_entry<size_t>("watchdog-timeout", 30)
        .add_entry<size_t>("batch-size", 10)
        // Use downsampling instead of max unique minimizer count
        .add_entry<size_t>("max-min", 0)
<<<<<<< HEAD
        .add_entry<size_t>("downsample-min", 200)
        // Don't use the hit-cap||score-fraction filter because it doesn't do anything after downsampling
        .add_entry<size_t>("hit-cap", 0)
        .add_entry<double>("score-fraction", 1.0)
        // Use a high hard hit cap to allow centromeres
        .add_entry<size_t>("hard-hit-cap", 16384)
        // Parameter search results
        .add_entry<double>("mapq-score-scale", 0.001)
        .add_entry<size_t>("min-to-fragment", 2)
        .add_entry<size_t>("max-to-fragment", 10)
        .add_entry<double>("fragment-score-fraction", 0.15)
=======
        .add_entry<size_t>("num-bp-per-min", 1000)
        .add_entry<size_t>("downsample-min", 125)
        // Don't use the hit-cap||score-fraction filter because it doesn't do anything after downsampling
        .add_entry<size_t>("hit-cap", 0)
        .add_entry<double>("score-fraction", 1.0)
        .add_entry<size_t>("hard-hit-cap", 500)
        // Don't do gapless extension
        .add_entry<size_t>("gapless-extension-limit", 0)
        .add_entry<double>("mapq-score-scale", 0.001)
        .add_entry<double>("zipcode-tree-score-threshold", 50.0)
        .add_entry<double>("pad-zipcode-tree-score-threshold", 20.0)
        .add_entry<double>("zipcode-tree-coverage-threshold", 0.3)
        .add_entry<double>("zipcode-tree-scale", 2.0)
        .add_entry<size_t>("min-to-fragment", 2)
        .add_entry<size_t>("max-to-fragment", 5)
        .add_entry<size_t>("fragment-max-lookback-bases", 500)
        .add_entry<size_t>("fragment-max-indel-bases", 2000)
        .add_entry<double>("fragment-score-fraction", 0.2)
        .add_entry<double>("fragment-max-min-score", 50000.0)
        .add_entry<double>("fragment-min-score", 0)
        .add_entry<double>("fragment-set-score-threshold", 5000.0)
        .add_entry<int>("min-chaining-problems", 3)
        .add_entry<int>("max-chaining-problems", std::numeric_limits<int>::max())
        .add_entry<size_t>("max-lookback-bases", 10000)
        .add_entry<size_t>("max-indel-bases", 10000)
        .add_entry<int>("item-bonus", 0)
        .add_entry<int>("item-scale", 1.0)
        .add_entry<double>("gap-scale", 1.0)
        .add_entry<double>("chain-score-threshold", 200.0)
        .add_entry<int>("min-chains", 2.0)
        .add_entry<double>("min-chain-score-per-base", 0.25)
        .add_entry<int>("max-min-chain-score", 800.0)
        .add_entry<size_t>("max-chains-per-tree", 2)
        .add_entry<size_t>("max-chain-connection", 400)
        .add_entry<size_t>("max-tail-length", 100)
        .add_entry<size_t>("max-alignments", 5);

    presets["r10"]
        .add_entry<bool>("align-from-chains", true)
        .add_entry<bool>("explored-cap", false)
        .add_entry<size_t>("watchdog-timeout", 30)
        .add_entry<size_t>("batch-size", 10)
        // Use downsampling instead of max unique minimizer count
        .add_entry<size_t>("max-min", 0)
        .add_entry<size_t>("downsample-min", 800)
        // Don't use the hit-cap||score-fraction filter because it doesn't do anything after downsampling
        .add_entry<size_t>("hit-cap", 0)
        .add_entry<double>("score-fraction", 1.0)
        .add_entry<size_t>("hard-hit-cap", 16384)
        .add_entry<double>("mapq-score-scale", 0.001)
        //Don't do gapless extension
        .add_entry<size_t>("gapless-extension-limit", 0)
        .add_entry<size_t>("min-to-fragment", 2)
        .add_entry<size_t>("max-to-fragment", 10)
        .add_entry<double>("fragment-max-lookback-bases-per-base", 0.003)
        .add_entry<double>("fragment-max-indel-bases-per-base", 0)
        .add_entry<double>("fragment-gap-scale", 1.0)
        .add_entry<double>("fragment-score-fraction", 0.15)
        .add_entry<double>("fragment-max-min-score", 120)
>>>>>>> 1a354f8a
        .add_entry<double>("fragment-min-score", 0)
        .add_entry<double>("fragment-set-score-threshold", std::numeric_limits<double>::max())
        .add_entry<int>("min-chaining-problems", 1)
        .add_entry<int>("max-chaining-problems", std::numeric_limits<int>::max())
<<<<<<< HEAD
=======
        .add_entry<size_t>("max-lookback-bases", 3000)
        .add_entry<double>("max-lookback-bases-per-base", 0.3)
        .add_entry<size_t>("max-indel-bases", 2000)
        .add_entry<double>("max-indel-bases-per-base", 0.2)
>>>>>>> 1a354f8a
        .add_entry<int>("min-chains", 4)
        .add_entry<size_t>("max-chains-per-tree", 5)
        .add_entry<size_t>("max-alignments", 5);
    // And a short reads with chaining preset
    presets["sr"]
        .add_entry<bool>("align-from-chains", true)
        .add_entry<bool>("explored-cap", true)
        // Cap minimizers at a number we won't reach.
        .add_entry<size_t>("max-min", 500)
        // Don't downsample
        .add_entry<size_t>("downsample-min", 0)
        // Use the hit-cap||score-fraction filter
        .add_entry<size_t>("hit-cap", 10)
        .add_entry<double>("score-fraction", 0.9)
        .add_entry<size_t>("hard-hit-cap", 500) // Default: 500
        // Grab the best trees
        .add_entry<size_t>("min-to-fragment", 2)
        .add_entry<size_t>("max-to-fragment", 800)
        .add_entry<double>("zipcode-tree-score-threshold", 50)
        .add_entry<double>("pad-zipcode-tree-score-threshold", 20)
        .add_entry<double>("zipcode-tree-coverage-threshold", 0.3)
        // And extend them
<<<<<<< HEAD
        .add_entry<bool>("do-gapless-extension", true)
        // Allowing a lot of mismatches because we chop later
        .add_entry<size_t>("max-extension-mismatches", 10)
        // And fragment them
        .add_entry<double>("gap-scale", 4.0)
=======
        .add_entry<size_t>("gapless-extension-limit", std::numeric_limits<size_t>::max())
        // Allowing a lot of mismatches because we chop later
        .add_entry<size_t>("max-extension-mismatches", 10)
        // And fragment them
        .add_entry<double>("fragment-gap-scale", 4.0)
        .add_entry<double>("gap-scale", 4.0)
        .add_entry<double>("fragment-max-lookback-bases-per-base", 0)
        .add_entry<double>("fragment-max-indel-bases-per-base", 0)
>>>>>>> 1a354f8a
        // And take those to chains
        .add_entry<double>("fragment-score-fraction", 0.7)
        .add_entry<double>("fragment-min-score", 0)
        .add_entry<double>("fragment-set-score-threshold", std::numeric_limits<double>::max())
        .add_entry<int>("min-chaining-problems", 1)
        .add_entry<int>("max-chaining-problems", std::numeric_limits<int>::max())
<<<<<<< HEAD
=======
        .add_entry<double>("max-lookback-bases-per-base", 0)
        .add_entry<double>("max-indel-bases-per-base", 0)
>>>>>>> 1a354f8a
        .add_entry<int>("min-chains", 4)
        .add_entry<size_t>("max-chains-per-tree", 5)
        .add_entry<size_t>("max-alignments", 5)
        // Don't use the WFAExtender to connect anchors because it can take tenths of seconds sometimes.
        .add_entry<size_t>("max-chain-connection", 0)
        .add_entry<double>("mapq-score-scale", 1.0);
    presets["srold"]
        .add_entry<bool>("align-from-chains", true)
        .add_entry<bool>("explored-cap", false)
        // Use downsampling instead of max unique minimizer count
        .add_entry<size_t>("max-min", 0)
        .add_entry<size_t>("downsample-min", 100)
        // Don't use the hit-cap||score-fraction filter because it doesn't do anything after downsampling
        .add_entry<size_t>("hit-cap", 0)
        .add_entry<double>("score-fraction", 1.0)
        // Use a high hard hit cap to allow centromeres
        .add_entry<size_t>("hard-hit-cap", 16384)
        .add_entry<double>("mapq-score-scale", 1.0)
        .add_entry<size_t>("min-to-fragment", 2)
        .add_entry<size_t>("max-to-fragment", 10)
<<<<<<< HEAD
=======
        .add_entry<double>("fragment-max-lookback-bases-per-base", 0)
        .add_entry<double>("fragment-max-indel-bases-per-base", 0)
>>>>>>> 1a354f8a
        .add_entry<double>("fragment-score-fraction", 0.8)
        .add_entry<double>("fragment-min-score", 0)
        .add_entry<double>("fragment-set-score-threshold", std::numeric_limits<double>::max())
        .add_entry<int>("min-chaining-problems", 1)
        .add_entry<int>("max-chaining-problems", std::numeric_limits<int>::max())
<<<<<<< HEAD
=======
        .add_entry<double>("max-lookback-bases-per-base", 0)
        .add_entry<double>("max-indel-bases-per-base", 0)
>>>>>>> 1a354f8a
        .add_entry<int>("min-chains", 4)
        .add_entry<size_t>("max-chains-per-tree", 5)
        .add_entry<size_t>("max-alignments", 5);
        
   
    std::vector<struct option> long_options =
    {
        {"help", no_argument, 0, 'h'},
        {"gbz-name", required_argument, 0, 'Z'},
        {"xg-name", required_argument, 0, 'x'},
        {"graph-name", required_argument, 0, 'g'},
        {"gbwt-name", required_argument, 0, 'H'},
        {"minimizer-name", required_argument, 0, 'm'},
        {"zipcode-name", required_argument, 0, 'z'},
        {"dist-name", required_argument, 0, 'd'},
        {"progress", no_argument, 0, 'p'},
        {"haplotype-name", required_argument, 0, OPT_HAPLOTYPE_NAME},
        {"kff-name", required_argument, 0, OPT_KFF_NAME},
        {"index-basename", required_argument, 0, OPT_INDEX_BASENAME},
        {"gam-in", required_argument, 0, 'G'},
        {"fastq-in", required_argument, 0, 'f'},
        {"interleaved", no_argument, 0, 'i'},
        {"max-multimaps", required_argument, 0, 'M'},
        {"sample", required_argument, 0, 'N'},
        {"read-group", required_argument, 0, 'R'},
        {"output-format", required_argument, 0, 'o'},
        {"ref-paths", required_argument, 0, OPT_REF_PATHS},
        {"prune-low-cplx", no_argument, 0, 'P'},
        {"named-coordinates", no_argument, 0, OPT_NAMED_COORDINATES},
        {"discard", no_argument, 0, 'n'},
        {"output-basename", required_argument, 0, OPT_OUTPUT_BASENAME},
        {"report-name", required_argument, 0, OPT_REPORT_NAME},
        {"parameter-preset", required_argument, 0, 'b'},
        {"rescue-algorithm", required_argument, 0, 'A'},
        {"fragment-mean", required_argument, 0, OPT_FRAGMENT_MEAN },
        {"fragment-stdev", required_argument, 0, OPT_FRAGMENT_STDEV },
        {"set-refpos", no_argument, 0, OPT_SET_REFPOS},
        {"track-provenance", no_argument, 0, OPT_TRACK_PROVENANCE},
        {"track-correctness", no_argument, 0, OPT_TRACK_CORRECTNESS},
        {"track-position", no_argument, 0, OPT_TRACK_POSITION},
        {"show-work", no_argument, 0, OPT_SHOW_WORK},
        {"threads", required_argument, 0, 't'},
    };
    parser->make_long_options(long_options);
    long_options.push_back({0, 0, 0, 0});
    
    std::string short_options = "hZ:x:g:H:m:z:d:pG:f:iM:N:R:o:Pnb:t:A:";
    parser->make_short_options(short_options);

    if (argc == 2) {
        help_giraffe(argv, *parser, presets, false);
        return 1;
    }

    int c;
    optind = 2; // force optind past command positional argument
    while (true) {
        

        int option_index = 0;
        c = getopt_long (argc, argv, short_options.c_str(),
                         &long_options[0], &option_index);


        // Detect the end of the options.
        if (c == -1)
            break;
            
        if (parser->parse(c, optarg)) {
            // Parser took care of it
            continue;
        }

        // Otherwise handle it manually
        switch (c)
        {
            case 'Z':
                if (!optarg || !*optarg) {
                    cerr << "error:[vg giraffe] Must provide GBZ file with -Z." << endl;
                    exit(1);
                }
                if (!std::ifstream(optarg).is_open()) {
                    cerr << "error:[vg giraffe] Couldn't open GBZ file " << optarg << endl;
                    exit(1);
                }
                provided_indexes.emplace_back("Giraffe GBZ", optarg);

                // If we have a GBZ we probably want to use its name as the base name.
                // But see -g.
                index_basename = strip_suffixes(std::string(optarg), { ".gbz", ".giraffe" });

                break;

            case 'x':
                if (!optarg || !*optarg) {
                    cerr << "error:[vg giraffe] Must provide graph file with -x." << endl;
                    exit(1);
                }
                if (!std::ifstream(optarg).is_open()) {
                    cerr << "error:[vg giraffe] Couldn't open graph file " << optarg << endl;
                    exit(1); 
                }
                provided_indexes.emplace_back("XG", optarg);
                
                // If we have an xg we probably want to use its name as the base name.
                // But see -g.
                index_basename = split_ext(optarg).first;
                
                break;

            case 'g':
                if (!optarg || !*optarg) {
                    cerr << "error:[vg giraffe] Must provide GBWTGraph file with -g." << endl;
                    exit(1);
                }
                if (!std::ifstream(optarg).is_open()) {
                    cerr << "error:[vg giraffe] Couldn't open GBWTGraph file " << optarg << endl;
                    exit(1); 
                }
                provided_indexes.emplace_back("GBWTGraph", optarg);
                
                // But if we have a GBWTGraph we probably want to use *its* name as the base name.
                // Whichever is specified last will win, unless we also have a FASTA input name.
                index_basename = split_ext(optarg).first;
                
                break;

            case 'H':
                if (!optarg || !*optarg) {
                    cerr << "error:[vg giraffe] Must provide GBWT file with -H." << endl;
                    exit(1);
                }
                if (!std::ifstream(optarg).is_open()) {
                    cerr << "error:[vg giraffe] Couldn't open GBWT file " << optarg << endl;
                    exit(1); 
                }
                provided_indexes.emplace_back("Giraffe GBWT", optarg);
                break;
                
            case 'm':
                if (!optarg || !*optarg) {
                    cerr << "error:[vg giraffe] Must provide minimizer file with -m." << endl;
                    exit(1);
                }
                if (!std::ifstream(optarg).is_open()) {
                    cerr << "error:[vg giraffe] Couldn't open minimizer file " << optarg << endl;
                    exit(1); 
                }
                provided_indexes.emplace_back("Minimizers", optarg);
                break;
                
            case 'z':
                if (!optarg || !*optarg) {
                    cerr << "error:[vg giraffe] Must provide zipcode index file with -z." << endl;
                    exit(1);
                }
                if (!std::ifstream(optarg).is_open()) {
                    cerr << "error:[vg giraffe] Couldn't open zipcode index file " << optarg << endl;
                    exit(1); 
                }
                zipcode_name = optarg;
                break;
            case 'd':
                if (!optarg || !*optarg) {
                    cerr << "error:[vg giraffe] Must provide distance index file with -d." << endl;
                    exit(1);
                }
                if (!std::ifstream(optarg).is_open()) {
                    cerr << "error:[vg giraffe] Couldn't open distance index file " << optarg << endl;
                    exit(1); 
                }
                provided_indexes.emplace_back("Giraffe Distance Index", optarg);
                break;

            case 'p':
                show_progress = true;
                break;

            case OPT_HAPLOTYPE_NAME:
                haplotype_name = optarg;
                break;
            case OPT_KFF_NAME:
                kff_name = optarg;
                break;
            case OPT_INDEX_BASENAME:
                index_basename_override = optarg;
                break;

            case 'G':
                gam_filename = optarg;
                if (gam_filename.empty()) {
                    cerr << "error:[vg giraffe] Must provide GAM file with -G." << endl;
                    exit(1);
                }
                break;
            
            case 'f':
                if (fastq_filename_1.empty()) {
                    fastq_filename_1 = optarg;
                    if (fastq_filename_1.empty()) {
                        cerr << "error:[vg giraffe] Must provide FASTQ file with -f." << endl;
                        exit(1);
                    }
                }
                else if (fastq_filename_2.empty()) {
                    fastq_filename_2 = optarg;
                    if (fastq_filename_2.empty()) {
                        cerr << "error:[vg giraffe] Must provide FASTQ file with -f." << endl;
                        exit(1);
                    }
                    paired = true;
                } else {
                    cerr << "error:[vg giraffe] Cannot specify more than two FASTQ files." << endl;
                    exit(1);
                }
                break;

            case 'i':
                interleaved = true;
                paired = true;
                break;
                
            case 'N':
                sample_name = optarg;
                break;
                
            case 'R':
                read_group = optarg;
                break;

            case 'o':
                {
                    output_format = optarg;
                    for (char& c : output_format) {
                        c = std::toupper(c);
                    }
                    if (output_formats.find(output_format) == output_formats.end()) {
                        std::cerr << "error: [vg giraffe] Invalid output format: " << optarg << std::endl;
                        std::exit(1);
                    }
                }
                break;
                
            case OPT_REF_PATHS:
                ref_paths_name = optarg;
                break;
                
            case 'P':
                prune_anchors = true;
                break;
                
            case OPT_NAMED_COORDINATES:
                named_coordinates = true;
                break;

            case 'n':
                discard_alignments = true;
                break;
                
            case OPT_OUTPUT_BASENAME:
                output_basename = optarg;
                break;
            
            case OPT_REPORT_NAME:
                report_name = optarg;
                break;
            case 'b':
                param_preset = optarg;
                {
                    auto found = presets.find(param_preset);
                    if (found == presets.end()) {
                        // Complain this isn't a preset.
                        std::cerr << "error: [vg giraffe] invalid parameter preset: " << param_preset << std::endl;
                        exit(1);
                    } else {
                        // Apply the preset values.
                        found->second.apply(*parser);
                    }
                }
                break;

            case 'A':
                {
                    std::string algo_name = optarg;
                    for (char& c : algo_name) {
                        c = std::tolower(c);
                    }
                    auto iter = rescue_algorithms.find(algo_name);
                    if (iter == rescue_algorithms.end()) {
                        std::cerr << "error: [vg giraffe] Invalid rescue algorithm: " << optarg << std::endl;
                        std::exit(1);
                    }
                    rescue_algorithm = iter->second;
                }
                break;

            case OPT_FRAGMENT_MEAN:
                forced_mean = true;
                fragment_mean = parse<double>(optarg);
                break;

            case OPT_FRAGMENT_STDEV:
                forced_stdev = true;
                fragment_stdev = parse<double>(optarg);
                break;

            case OPT_SET_REFPOS:
                set_refpos = true;
                break;

            case OPT_TRACK_PROVENANCE:
                track_provenance = true;
                break;
            
            case OPT_TRACK_CORRECTNESS:
                track_provenance = true;
                track_correctness = true;
                break;

            case OPT_TRACK_POSITION:
                track_provenance = true;
                track_position = true;
                break;
                
            case OPT_SHOW_WORK:
                show_work = true;
                // Also turn on saving explanations
                Explainer::save_explanations = true;
                break;
                
            case 't':
            {
                int num_threads = parse<int>(optarg);
                if (num_threads <= 0) {
                    cerr << "error:[vg giraffe] Thread count (-t) set to " << num_threads << ", must set to a positive integer." << endl;
                    exit(1);
                }
                omp_set_num_threads(num_threads);
            }
                break;
                
            case 'h':
            case '?':
            default:
                help_giraffe(argv, *parser, presets, true);
                exit(1);
                break;
        }
    }

   
    // Get positional arguments before validating user intent
    if (have_input_file(optind, argc, argv)) {
        // Must be the FASTA, but check.
        
        string fasta_filename = get_input_file_name(optind, argc, argv);
        
        auto fasta_parts = split_ext(fasta_filename);
        if (fasta_parts.second == "gz") {
            fasta_parts = split_ext(fasta_parts.first);
        }
        if (fasta_parts.second != "fa" && fasta_parts.second != "fasta" && fasta_parts.second != "fna") {
            cerr << "error:[vg giraffe] FASTA file " << fasta_filename << " is not named like a FASTA" << endl;
            exit(1);
        }
        
        provided_indexes.emplace_back("Reference FASTA", fasta_filename);
        // Everything else should be named like the FASTA by default
        index_basename = fasta_parts.first;
        
        if (have_input_file(optind, argc, argv)) {
            // Next one must be VCF, but check.
            // TODO: Unify with FASTA check?
            
            string vcf_filename = get_input_file_name(optind, argc, argv);
            
            auto vcf_parts = split_ext(vcf_filename);
            if (vcf_parts.second == "gz") {
                vcf_parts = split_ext(vcf_parts.first);
            }
            if (vcf_parts.second != "vcf") {
                cerr << "error:[vg giraffe] VCF file " << vcf_filename << " is not named like a VCF" << endl;
                exit(1);
            }
            
            // Determine if it is phased or not
            string file_type = IndexRegistry::vcf_is_phased(vcf_filename) ? "VCF w/ Phasing" : "VCF";
            
            // Feed it to the index registry to maybe use
            provided_indexes.emplace_back(file_type, vcf_filename);
        }
    }

    // If we don't want rescue, let the user see we don't try it.
    if (parser->get_option_value<size_t>("rescue-attempts") == 0 || rescue_algorithm == MinimizerMapper::rescue_none) {
        // Replace any parsed values
        parser->set_option_value<size_t>("rescue-attempts", 0);
        rescue_algorithm = MinimizerMapper::rescue_none;
    }
    
    // Now all the arguments are parsed, so see if they make sense
    
    // Decide if we are outputting to an htslib format
    bool hts_output = (output_format == "SAM" || output_format == "BAM" || output_format == "CRAM");
    
    if (!ref_paths_name.empty() && !hts_output) {
        cerr << "warning:[vg giraffe] Reference path file (--ref-paths) is only used when output format (-o) is SAM, BAM, or CRAM." << endl;
        ref_paths_name = "";
    }
    
    if (output_format != "GAM" && !output_basename.empty()) {
        cerr << "error:[vg giraffe] Using an output basename (--output-basename) only makes sense for GAM format (-o)" << endl;
        exit(1);
    }
    
    if (interleaved && !fastq_filename_2.empty()) {
        cerr << "error:[vg giraffe] Cannot designate both interleaved paired ends (-i) and separate paired end file (-f)." << endl;
        exit(1);
    }

    if (!fastq_filename_1.empty() && !gam_filename.empty()) {
        cerr << "error:[vg giraffe] Cannot designate both FASTQ input (-f) and GAM input (-G) in same run." << endl;
        exit(1);
    }
    
    if (have_input_file(optind, argc, argv)) {
        // TODO: work out how to interpret additional files as reads.
        cerr << "error:[vg giraffe] Extraneous input file: " << get_input_file_name(optind, argc, argv) << endl;
        exit(1);
    }

    if ((forced_mean && ! forced_stdev) || (!forced_mean && forced_stdev)) {
        cerr << "warning:[vg giraffe] Both a mean and standard deviation must be specified for the fragment length distribution" << endl;
        cerr << "                   Detecting fragment length distribution automatically" << endl;
        forced_mean = false;
        forced_stdev = false;
        fragment_mean = 0.0;
        fragment_stdev = 0.0;
    }
    if ((forced_mean || forced_stdev || forced_rescue_attempts) && (!paired)) {
        cerr << "warning:[vg giraffe] Attempting to set paired-end parameters but running in single-end mode" << endl;
    }

    bool haplotype_sampling = !haplotype_name.empty() & !kff_name.empty();
    if (!index_basename_override.empty()) {
        index_basename = index_basename_override;
    }
    if (haplotype_sampling) {
        // If we do haplotype sampling, we get a new GBZ and later build indexes for it.
        string gbz_name = sample_haplotypes(provided_indexes, index_basename, sample_name, haplotype_name, kff_name, show_progress);
        registry.provide("Giraffe GBZ", gbz_name);
        index_basename = split_ext(gbz_name).first;
    } else {
        // Otherwise we use the provided indexes.
        for (auto& index : provided_indexes) {
            registry.provide(index.first, index.second);
        }
    }
    registry.set_prefix(index_basename);

    // The IndexRegistry doesn't try to infer index files based on the
    // basename, so do that here. We can have multiple extension options that
    // we try in order of priority.
    unordered_map<string, vector<string>> indexes_and_extensions = {
        {"Giraffe GBZ", {"giraffe.gbz", "gbz"}},
        {"XG", {"xg"}},
        {"Giraffe GBWT", {"gbwt"}},
        {"GBWTGraph", {"gg"}},
        {"Giraffe Distance Index", {"dist"}},
        {"Minimizers", {"min"}}
    };
    for (auto& completed : registry.completed_indexes()) {
        // Drop anything we already got from the list
        indexes_and_extensions.erase(completed);
    }
    for (auto& index_and_extensions : indexes_and_extensions) {
        // For each index type
        for (auto& extension : index_and_extensions.second) {
            // For each extension in priority order
            string inferred_filename = registry.get_prefix() + "." + extension;
            if (ifstream(inferred_filename).is_open()) {
                // A file with the appropriate name exists and we can read it.
                if (haplotype_sampling) {
                    // If we did haplotype sampling, we are going to overwrite existing indexes.
                    cerr << "warning:[vg giraffe] " << inferred_filename << " exists and will be overwritten" << endl;
                } else {
                    // Report it because this may not be desired behavior.
                    cerr << "Guessing that " << inferred_filename << " is " << index_and_extensions.first << endl;
                    registry.provide(index_and_extensions.first, inferred_filename);
                }
                // Skip other extension options for the index
                break;
            }
        }
    }

    // create in-memory objects
    
    // Don't try and use all the memory.
    // TODO: add memory options like autoindex?
    registry.set_target_memory_usage(IndexRegistry::get_system_memory() / 2);
    
    auto index_targets = VGIndexes::get_default_giraffe_indexes();

#ifdef debug
    for (auto& needed : index_targets) {
        cerr << "Want index: " << needed << endl;
    }
#endif
    
    try {
        if (show_progress) {
            cerr << "Preparing Indexes" << endl;
        }
        registry.make_indexes(index_targets);
    }
    catch (InsufficientInputException ex) {
        cerr << "error:[vg giraffe] Input is not sufficient to create indexes" << endl;
        cerr << ex.what();
        return 1;
    }
   
#ifdef debug
    for (auto& completed : registry.completed_indexes()) {
        cerr << "Have index: " << completed << endl;
        for (auto& filename : registry.require(completed)) {
            cerr << "\tAt: " << filename << endl;
        }
    }
#endif
    
    // Grab the minimizer index
    if (show_progress) {
        cerr << "Loading Minimizer Index" << endl;
    }
    auto minimizer_index = vg::io::VPKG::load_one<gbwtgraph::DefaultMinimizerIndex>(registry.require("Minimizers").at(0));

    // Grab the zipcodes
    if (show_progress) {
        cerr << "Loading Zipcodes" << endl;
    }
    ZipCodeCollection oversized_zipcodes;
    if (!zipcode_name.empty()) {

        ifstream zip_in (zipcode_name);
        oversized_zipcodes.deserialize(zip_in);
        zip_in.close();
    }


    // Grab the GBZ
    if (show_progress) {
        cerr << "Loading GBZ" << endl;
    }
    auto gbz = vg::io::VPKG::load_one<gbwtgraph::GBZ>(registry.require("Giraffe GBZ").at(0));

    // Grab the distance index
    if (show_progress) {
        cerr << "Loading Distance Index v2" << endl;
    }
    auto distance_index = vg::io::VPKG::load_one<SnarlDistanceIndex>(registry.require("Giraffe Distance Index").at(0));
    
    if (show_progress) {
        cerr << "Paging in Distance Index v2" << endl;
    }
    std::chrono::time_point<std::chrono::system_clock> preload_start = std::chrono::system_clock::now();
    // Make sure the distance index is paged in from disk.
    // This does a blocking load; a nonblocking hint to the kernel doesn't seem to help at all.
    distance_index->preload(true);
    std::chrono::time_point<std::chrono::system_clock> preload_end = std::chrono::system_clock::now();
    std::chrono::duration<double> di2_preload_seconds = preload_end - preload_start;
    
    // If we are tracking correctness, we will fill this in with a graph for
    // getting offsets along ref paths.
    PathPositionHandleGraph* path_position_graph = nullptr;
    // If we need an overlay for position lookup, we might be pointing into
    // this overlay. We want one that's good for reference path queries.
    bdsg::ReferencePathOverlayHelper overlay_helper;
    // And we might load an XG
    unique_ptr<PathHandleGraph> xg_graph;
    if (track_correctness || track_position || set_refpos || hts_output) {
        // Usually we will get our paths from the GBZ
        PathHandleGraph* base_graph = &gbz->graph;
        // But if an XG is around, we should use that instead. Otherwise, it's not possible to provide paths when using an old GBWT/GBZ that doesn't have them.
        if (registry.available("XG")) {
            if (show_progress) {
                cerr << "Loading XG Graph" << endl;
            }
            xg_graph = vg::io::VPKG::load_one<PathHandleGraph>(registry.require("XG").at(0));
            base_graph = xg_graph.get();
        }
    
        // Apply the overlay if needed.
        if (show_progress) {
            cerr << "Applying overlay" << endl;
        }
        path_position_graph = overlay_helper.apply(base_graph);
    }

    // Set up the mapper
    if (show_progress) {
        cerr << "Initializing MinimizerMapper" << endl;
    }
    MinimizerMapper minimizer_mapper(gbz->graph, *minimizer_index, &*distance_index, &oversized_zipcodes, path_position_graph);
    if (forced_mean && forced_stdev) {
        minimizer_mapper.force_fragment_length_distr(fragment_mean, fragment_stdev);
    }
    
    std::chrono::time_point<std::chrono::system_clock> init = std::chrono::system_clock::now();
    std::chrono::duration<double> init_seconds = init - launch;
    if (show_progress) {
        cerr << "Loading and initialization: " << init_seconds.count() << " seconds" << endl;
        cerr << "Of which Distance Index v2 paging: " << di2_preload_seconds.count() << " seconds" << endl;
    }
    
    // Set up to write a report of mapping speed if requested, instead of just dumping to stderr.
    ofstream report;
    if (!report_name.empty()) {
        // Open the report
        report.open(report_name);
        if (!report) {
            // Make sure it worked
            cerr << "error[vg giraffe]: Could not open report file " << report_name << endl;
            exit(1);
        }
        
        // Add a header
        report << "#file\treads/second/thread" << endl;
    }

    // We need to loop over all the ranges...
    for_each_combo([&]() {
    
        // Work out where to send the output. Default to stdout.
        string output_filename = "-";
        if (!output_basename.empty()) {
            // Compose a name using all the parameters.
            stringstream s;
            
            s << output_basename;
            
            if (interleaved) {
                s << "-i";
            }
            // Make a slug of the other options
            parser->print_options(s, OptionFormat::SLUG);
            s << ".gam";
            
            output_filename = s.str();
        }
    
        if (show_progress) {
            if (discard_alignments) {
                cerr << "Discarding output alignments" << endl;
            } else {
                cerr << "Mapping reads to \"" << output_filename << "\" (" << output_format << ")" << endl;
            }
        }

        // Show and apply all the parser-managed options
        if (show_progress) {
            parser->print_options(cerr);
        }
        parser->apply(minimizer_mapper);
        parser->apply(main_options);
        parser->apply(scoring_options);

        // Make a line of JSON about our command line options.
        // We may embed it int he output file later.
        std::stringstream params_json;
        params_json << "{";
        parser->print_options(params_json, OptionFormat::JSON);
        
        // We make this helper to report flags we manage both places, to deduplicate code.
        auto report_flag = [&](const std::string& name, bool value) {
            if (value) {
                params_json << ",\"" << name << "\":true";
                if (show_progress) {
                    cerr << "--" << name << endl;
                }
            }
        };
        auto report_number = [&](const std::string& name, size_t value) {
            params_json << ",\"" << name << "\":" << value;
            if (show_progress) {
                cerr << "--" << name << " " << value << endl;
            }
        };
        auto report_string = [&](const std::string& name, const std::string& value) {
            params_json << ",\"" << name << "\":\"" << value << "\"";
            if (show_progress) {
                cerr << "--" << name << " " << value << endl;
            }
        };

        report_flag("interleaved", interleaved);
        report_flag("prune-low-cplx", prune_anchors);
        report_flag("set-refpos", set_refpos);
        minimizer_mapper.set_refpos = set_refpos;
        report_flag("track-provenance", track_provenance);
        minimizer_mapper.track_provenance = track_provenance;
        report_flag("track-position", track_position);
        minimizer_mapper.track_position = track_position;
        report_flag("track-correctness", track_correctness);
        minimizer_mapper.track_correctness = track_correctness;
        report_flag("show-work", show_work);
        minimizer_mapper.show_work = show_work;
        if (paired) {
            if (forced_mean) {
                report_number("fragment-mean", fragment_mean);
            }
            if (forced_stdev) {
                report_number("fragment-stdev", fragment_stdev);
            }
            report_string("rescue-algorithm", algorithm_names[rescue_algorithm]);
        }
        minimizer_mapper.rescue_algorithm = rescue_algorithm;

        params_json << "}" << std::endl;

        minimizer_mapper.sample_name = sample_name;
        minimizer_mapper.read_group = read_group;

        // Apply scoring parameters, after they have been parsed
        minimizer_mapper.set_alignment_scores(scoring_options.match, scoring_options.mismatch, scoring_options.gap_open, scoring_options.gap_extend, scoring_options.full_length_bonus);

        // Work out the number of threads we will have
        size_t thread_count = omp_get_max_threads();

        // Set up counters per-thread for total reads mapped
        vector<size_t> reads_mapped_by_thread(thread_count, 0);
        
        // For timing, we may run one thread first and then switch to all threads. So track both start times.
        std::chrono::time_point<std::chrono::system_clock> first_thread_start;
        std::chrono::time_point<std::chrono::system_clock> all_threads_start;
        
        // We also time in terms of CPU time
        clock_t cpu_time_before;
        
        // We may also have access to perf stats.
        vector<int> perf_fds;
        
#ifdef __linux__
        // Set up a counter for executed instructions.
        // See <https://stackoverflow.com/a/64863392/402891>
        struct perf_event_attr perf_config;
        memset(&perf_config, 0, sizeof(struct perf_event_attr));
        perf_config.type = PERF_TYPE_HARDWARE;
        perf_config.size = sizeof(struct perf_event_attr);
        perf_config.config = PERF_COUNT_HW_INSTRUCTIONS;
        perf_config.exclude_kernel = 1;
        perf_config.exclude_hv = 1;
        
        perf_fds.resize(thread_count);
        
        perf_fds[omp_get_thread_num()] = perf_event_open(&perf_config, 0, -1, -1, 0);
        if (show_progress && perf_fds[omp_get_thread_num()] == -1) {
            int problem = errno;
            cerr << "Not counting CPU instructions because perf events are unavailable: " << strerror(problem) << endl;
            perf_fds.clear();
        }
        
        // Each OMP thread will call this to make sure perf is on.
        auto ensure_perf_for_thread = [&]() {
            if (!perf_fds.empty() && perf_fds[omp_get_thread_num()] == 0) {
                perf_fds[omp_get_thread_num()] = perf_event_open(&perf_config, 0, -1, -1, 0);
            }
        };
        
        // Main thread will call this to turn it off
        auto stop_perf_for_thread = [&]() {
            if (!perf_fds.empty() && perf_fds[omp_get_thread_num()] != 0) {
                ioctl(perf_fds[omp_get_thread_num()], PERF_EVENT_IOC_DISABLE, 0);
            }
        };
        
        // Main thread will call this when mapping starts to reset the counter.
        auto reset_perf_for_thread = [&]() {
            if (!perf_fds.empty() && perf_fds[omp_get_thread_num()] != 0) {
                ioctl(perf_fds[omp_get_thread_num()], PERF_EVENT_IOC_RESET, 0);
            }
        };
        
        // TODO: we won't count the output thread, but it will appear in CPU time!
#endif

        // Establish a watchdog to find reads that take too long to map.
        // If we see any, we will issue a warning.
        unique_ptr<Watchdog> watchdog(new Watchdog(thread_count, chrono::seconds(main_options.watchdog_timeout)));

        {
        
            // Look up all the paths we might need to surject to.
            vector<tuple<path_handle_t, size_t, size_t>> paths;
            if (hts_output) {
                // For htslib we need a non-empty list of paths.
                assert(path_position_graph != nullptr);
                paths = get_sequence_dictionary(ref_paths_name, {}, *path_position_graph);
            }
            
            // Set up output to an emitter that will handle serialization and surjection.
            // Unless we want to discard all the alignments in which case do that.
            unique_ptr<AlignmentEmitter> alignment_emitter;
            if (discard_alignments) {
                alignment_emitter = make_unique<NullAlignmentEmitter>();
            } else {
                // We actually want to emit alignments.
                // Encode flags describing what we want to happen.
                int flags = ALIGNMENT_EMITTER_FLAG_NONE;
                if (prune_anchors) {
                    // When surjecting, do anchor pruning.
                    flags |= ALIGNMENT_EMITTER_FLAG_HTS_PRUNE_SUSPICIOUS_ANCHORS;
                }
                if (named_coordinates) {
                    // When not surjecting, use named segments instead of node IDs.
                    flags |= ALIGNMENT_EMITTER_FLAG_VG_USE_SEGMENT_NAMES;
                }
                
                // We send along the positional graph when we have it, and otherwise we send the GBWTGraph which is sufficient for GAF output.
                // TODO: What if we need both a positional graph and a NamedNodeBackTranslation???
                const HandleGraph* emitter_graph = path_position_graph ? (const HandleGraph*)path_position_graph : (const HandleGraph*)&(gbz->graph);
                alignment_emitter = get_alignment_emitter(output_filename, output_format,
                                                          paths, thread_count,
                                                          emitter_graph, flags);
            }

            // Stick any metadata in the emitter near the front of the stream.
            alignment_emitter->emit_extra_message("PARAMS_JSON", params_json.str());

#ifdef USE_MEMORY_PROFILING
            // Start profiling memory allocations
            AllocatorConfig::set_profiling(true);
            // And dump an initial snapshot
            AllocatorConfig::snapshot();
#endif

#ifdef USE_CALLGRIND
            // We want to profile the alignment, not the loading.
            CALLGRIND_START_INSTRUMENTATION;
#endif

            // Start timing overall mapping time now that indexes are loaded.
            first_thread_start = std::chrono::system_clock::now();
            cpu_time_before = clock();
            
#ifdef __linux__
            reset_perf_for_thread();
#endif

            if (interleaved || !fastq_filename_2.empty()) {
                //Map paired end from either one gam or fastq file or two fastq files

                // a buffer to hold read pairs that can't be unambiguously mapped before the fragment length distribution
                // is estimated
                // note: sufficient to have only one buffer because multithreading code enforces single threaded mode
                // during distribution estimation
                vector<pair<Alignment, Alignment>> ambiguous_pair_buffer;
                
                // Track whether the distribution was ready, so we can detect when it becomes ready and capture the all-threads start time.
                bool distribution_was_ready = false;

                // Define how to know if the paired end distribution is ready
                auto distribution_is_ready = [&]() {
                    bool is_ready = minimizer_mapper.fragment_distr_is_finalized();
                    if (is_ready && !distribution_was_ready) {
                        // It has become ready now.
                        distribution_was_ready = true;
                        
                        if (show_progress) {
                            // Report that it is now ready
                            #pragma omp critical (cerr)
                            {
                                cerr << "Using fragment length estimate: " << minimizer_mapper.get_fragment_length_mean() << " +/- " << minimizer_mapper.get_fragment_length_stdev() << endl;
                            }
                        }
                        
                        // Remember when now is.
                        all_threads_start = std::chrono::system_clock::now();
                    }
                    return is_ready;
                };
                
                // Define a way to force the distribution ready
                auto require_distribution_finalized = [&]() {
                    if (!minimizer_mapper.fragment_distr_is_finalized()){
                        cerr << "warning[vg::giraffe]: Finalizing fragment length distribution before reaching maximum sample size" << endl;
                        cerr << "                      mapped " << minimizer_mapper.get_fragment_length_sample_size() 
                             << " reads single ended with " << ambiguous_pair_buffer.size() << " pairs of reads left unmapped" << endl;
                        cerr << "                      mean: " << minimizer_mapper.get_fragment_length_mean() << ", stdev: " 
                             << minimizer_mapper.get_fragment_length_stdev() << endl;
                        minimizer_mapper.finalize_fragment_length_distr();
                    }
                };
                
                // Define how to align and output a read pair, in a thread.
                auto map_read_pair = [&](Alignment& aln1, Alignment& aln2) {
                    try {
                        set_crash_context(aln1.name() + ", " + aln2.name());
                        
                        auto thread_num = omp_get_thread_num();
#ifdef __linux__
                        ensure_perf_for_thread();
#endif
                        
                        if (watchdog) {
                            watchdog->check_in(thread_num, aln1.name() + ", " + aln2.name());
                        }
                        if (main_options.log_reads) {
                            #pragma omp critical (cerr)
                            std::cerr << "Thread " << thread_num << " now mapping " << aln1.name() << ", " << aln2.name() << std::endl;
                        }
                        
                        toUppercaseInPlace(*aln1.mutable_sequence());
                        toUppercaseInPlace(*aln2.mutable_sequence());

                        pair<vector<Alignment>, vector<Alignment>> mapped_pairs = minimizer_mapper.map_paired(aln1, aln2, ambiguous_pair_buffer);
                        if (!mapped_pairs.first.empty() && !mapped_pairs.second.empty()) {
                            //If we actually tried to map this paired end
                            
                            // Work out whether it could be properly paired or not, if that is relevant.
                            // If we're here, let the read be properly paired in
                            // HTSlib terms no matter how far away it is in linear
                            // space (on the same contig), because it went into
                            // pair distribution estimation.
                            // TODO: The semantics are weird here. 0 means
                            // "properly paired at any distance" and
                            // numeric_limits<int64_t>::max() doesn't.
                            int64_t tlen_limit = 0;
                            if (hts_output && minimizer_mapper.fragment_distr_is_finalized()) {
                                 tlen_limit = minimizer_mapper.get_fragment_length_mean() + 6 * minimizer_mapper.get_fragment_length_stdev();
                            }
                            // Emit it
                            alignment_emitter->emit_mapped_pair(std::move(mapped_pairs.first), std::move(mapped_pairs.second), tlen_limit);
                            // Record that we mapped a read.
                            reads_mapped_by_thread.at(thread_num) += 2;
                        }
                        
                        if (!minimizer_mapper.fragment_distr_is_finalized() && ambiguous_pair_buffer.size() >= MAX_BUFFERED_PAIRS) {
                            // We risk running out of memory if we keep this up.
                            cerr << "warning[vg::giraffe]: Encountered " << ambiguous_pair_buffer.size() << " ambiguously-paired reads before finding enough" << endl
                                 << "                      unambiguously-paired reads to learn fragment length distribution. Are you sure" << endl
                                 << "                      your reads are paired and your graph is not a hairball?" << endl;
                            require_distribution_finalized();
                        }
                        
                        if (watchdog) {
                            watchdog->check_out(thread_num);
                        }
                        
                        clear_crash_context();
                            
                    } catch (const std::exception& ex) {
                        report_exception(ex);
                    }
                };

                if (!gam_filename.empty()) {
                    // GAM file to remap
                    get_input_file(gam_filename, [&](istream& in) {
                        // Map pairs of reads to the emitter
                        vg::io::for_each_interleaved_pair_parallel_after_wait<Alignment>(in, map_read_pair, distribution_is_ready);
                    });
                } else if (!fastq_filename_2.empty()) {
                    //A pair of FASTQ files to map
                    fastq_paired_two_files_for_each_parallel_after_wait(fastq_filename_1, fastq_filename_2, map_read_pair, distribution_is_ready, main_options.batch_size);


                } else if ( !fastq_filename_1.empty()) {
                    // An interleaved FASTQ file to map, map all its pairs in parallel.
                    fastq_paired_interleaved_for_each_parallel_after_wait(fastq_filename_1, map_read_pair, distribution_is_ready, main_options.batch_size);
                }

                // Now map all the ambiguous pairs
                // Make sure fragment length distribution is finalized first.
                require_distribution_finalized();
                for (pair<Alignment, Alignment>& alignment_pair : ambiguous_pair_buffer) {
                    try {
                        set_crash_context(alignment_pair.first.name() + ", " + alignment_pair.second.name());
                        auto mapped_pairs = minimizer_mapper.map_paired(alignment_pair.first, alignment_pair.second);
                        // Work out whether it could be properly paired or not, if that is relevant.
                        int64_t tlen_limit = 0;
                        if (hts_output && minimizer_mapper.fragment_distr_is_finalized()) {
                             tlen_limit = minimizer_mapper.get_fragment_length_mean() + 6 * minimizer_mapper.get_fragment_length_stdev();
                        }
                        // Emit the read
                        alignment_emitter->emit_mapped_pair(std::move(mapped_pairs.first), std::move(mapped_pairs.second), tlen_limit);
                        // Record that we mapped a read.
                        reads_mapped_by_thread.at(omp_get_thread_num()) += 2;
                        clear_crash_context();
                    } catch (const std::exception& ex) {
                        report_exception(ex);
                    }
                }
            } else {
                // Map single-ended
                
#ifdef USE_MEMORY_PROFILING
                size_t reads_mapped = 0;
                size_t reads_mapped_threshold = 1;
#endif

                // All the threads start at once.
                all_threads_start = first_thread_start;
            
                // Define how to align and output a read, in a thread.
                auto map_read = [&](Alignment& aln) {
                    try {
                        set_crash_context(aln.name());
                        auto thread_num = omp_get_thread_num();
#ifdef __linux__
                        ensure_perf_for_thread();
#endif
                        if (watchdog) {
                            watchdog->check_in(thread_num, aln.name());
                        }
                        if (main_options.log_reads) {
                            #pragma omp critical (cerr)
                            std::cerr << "Thread " << thread_num << " now mapping " << aln.name() << std::endl;
                        }
                        
                        toUppercaseInPlace(*aln.mutable_sequence());
                    
                        // Map the read with the MinimizerMapper.
                        minimizer_mapper.map(aln, *alignment_emitter);
                        // Record that we mapped a read.
                        reads_mapped_by_thread.at(thread_num)++;

#ifdef USE_MEMORY_PROFILING
                        #pragma omp critical (reads_mapped)
                        {
                            reads_mapped++;
                            if (reads_mapped == reads_mapped_threshold) {
                                reads_mapped_threshold *= 2;
                                // Dump a memory snapshot every time the mapped reads doubles.
                                AllocatorConfig::snapshot();
                            }
                        }
#endif
                        
                        if (watchdog) {
                            watchdog->check_out(thread_num);
                        }
                        clear_crash_context();
                    } catch (const std::exception& ex) {
                        report_exception(ex);
                    }
                };
                    
                if (!gam_filename.empty()) {
                    // GAM file to remap
                    get_input_file(gam_filename, [&](istream& in) {
                        // Open it and map all the reads in parallel.
                        vg::io::for_each_parallel<Alignment>(in, map_read, main_options.batch_size);
                    });
                }
                
                if (!fastq_filename_1.empty()) {
                    // FASTQ file to map, map all its reads in parallel.
                    fastq_unpaired_for_each_parallel(fastq_filename_1, map_read, main_options.batch_size);
                }
            }
        
        } // Make sure alignment emitter is destroyed and all alignments are on disk.

        // Now mapping is done
        std::chrono::time_point<std::chrono::system_clock> end = std::chrono::system_clock::now();
        clock_t cpu_time_after = clock();
#ifdef __linux__
        stop_perf_for_thread();
#endif

#ifdef USE_MEMORY_PROFILING
            // Dump a final snapshot
            AllocatorConfig::snapshot();
            // Stop profiling memory allocations
            AllocatorConfig::set_profiling(false);
#endif
        
        // Compute wall clock elapsed
        std::chrono::duration<double> all_threads_seconds = end - all_threads_start;
        std::chrono::duration<double> first_thread_additional_seconds = all_threads_start - first_thread_start;
        
        // Compute CPU time elapsed
        double cpu_seconds = (cpu_time_after - cpu_time_before) / (double)CLOCKS_PER_SEC;
        
        // Compute instructions used
        long long total_instructions = 0;
        for (auto& perf_fd : perf_fds) {
            if (perf_fd > 0) {
                long long thread_instructions;
                if (read(perf_fd, &thread_instructions, sizeof(long long)) != sizeof(long long)) {
                    // Read failed for some reason.
                    cerr << "warning:[vg giraffe] Could not count CPU instructions executed" << endl;
                    thread_instructions = 0;
                }
                if (close(perf_fd)) {
                    int problem = errno;
                    cerr << "warning:[vg giraffe] Error closing perf event instruction counter: " << strerror(problem) << endl;
                }
                total_instructions += thread_instructions;
            }
        }
        
        // How many reads did we map?
        size_t total_reads_mapped = 0;
        for (auto& reads_mapped : reads_mapped_by_thread) {
            total_reads_mapped += reads_mapped;
        }
        
        // Compute speed (as reads per thread-second)
        double reads_per_second_per_thread = total_reads_mapped / (all_threads_seconds.count() * thread_count + first_thread_additional_seconds.count());
        // And per CPU second (including any IO threads)
        double reads_per_cpu_second = total_reads_mapped / cpu_seconds;
        double mega_instructions_per_read = total_instructions / (double)total_reads_mapped / 1E6;
        double mega_instructions_per_second = total_instructions / cpu_seconds / 1E6;
        
        if (show_progress) {
            // Log to standard error
            cerr << "Mapped " << total_reads_mapped << " reads across "
                << thread_count << " threads in "
                << all_threads_seconds.count() << " seconds with " 
                << first_thread_additional_seconds.count() << " additional single-threaded seconds." << endl;
            cerr << "Mapping speed: " << reads_per_second_per_thread
                << " reads per second per thread" << endl;
            
            cerr << "Used " << cpu_seconds << " CPU-seconds (including output)." << endl;
            cerr << "Achieved " << reads_per_cpu_second
                << " reads per CPU-second (including output)" << endl;
            
            if (total_instructions != 0) {
                cerr << "Used " << total_instructions << " CPU instructions (not including output)." << endl;
                cerr << "Mapping slowness: " << mega_instructions_per_read
                    << " M instructions per read at " << mega_instructions_per_second
                    << " M mapping instructions per inclusive CPU-second" << endl;
            }

            cerr << "Memory footprint: " << gbwt::inGigabytes(gbwt::memoryUsage()) << " GB" << endl;
        }
        
        
        if (report) {
            // Log output filename and mapping speed in reads/second/thread to report TSV
            report << output_filename << "\t" << reads_per_second_per_thread << endl;
        }
    });
        
    return 0;
}

//----------------------------------------------------------------------------

string sample_haplotypes(const vector<pair<string, string>>& indexes, string& basename, string& sample_name, string& haplotype_file, string& kff_file, bool progress) {

    if (progress) {
        std::cerr << "Sampling haplotypes" << std::endl;
    }

    // Sanity checks.
    if (haplotype_file.empty() || kff_file.empty()) {
        std::cerr << "error:[vg giraffe] Haplotype sampling requires --haplotype-name and --kff-name." << std::endl;
        std::exit(EXIT_FAILURE);
    }

    // Determine output name.
    std::string sample = sample_name;
    if (sample.empty()) {
        sample = file_base_name(kff_file);
        if (progress) {
            std::cerr << "Guessing from " << kff_file << " that sample name is " << sample << std::endl;
        }
    }
    if (sample == "giraffe") {
        std::cerr << "warning:[vg giraffe] Using \"giraffe\" as a sample name may lead to filename collisions." << std::endl;
    }
    std::string output_name = basename + "." + sample + ".gbz";

    // Load GBZ.
    gbwtgraph::GBZ gbz;
    if (indexes.size() == 1 && indexes[0].first == "Giraffe GBZ") {
        load_gbz(gbz, indexes[0].second, progress);
    } else if (indexes.size() == 2 && indexes[0].first == "Giraffe GBWT" && indexes[1].first == "GBWTGraph") {
        load_gbz(gbz, indexes[0].second, indexes[1].second, progress);
    } else if (indexes.size() == 2 && indexes[0].first == "GBWTGraph" && indexes[1].first == "Giraffe GBWT") {
        load_gbz(gbz, indexes[1].second, indexes[0].second, progress);
    } else {
        std::cerr << "error:[vg giraffe] Haplotype sampling requires either -Z or -g and -H with no other indexes." << std::endl;
        std::exit(EXIT_FAILURE);
    }

    // Load haplotype information.
    if (progress) {
        std::cerr << "Loading haplotype information from " << haplotype_file << std::endl;
    }
    Haplotypes haplotypes;
    sdsl::simple_sds::load_from(haplotypes, haplotype_file);

    // Sample haplotypes.
    Haplotypes::Verbosity verbosity = (progress ? Haplotypes::verbosity_basic : Haplotypes::verbosity_silent);
    Recombinator recombinator(gbz, verbosity);
    Recombinator::Parameters parameters;
    parameters.num_haplotypes = Recombinator::NUM_CANDIDATES;
    parameters.diploid_sampling = true;
    parameters.include_reference = true;
    gbwt::GBWT sampled_gbwt;
    try {
        sampled_gbwt = recombinator.generate_haplotypes(haplotypes, kff_file, parameters);
    } catch (const std::runtime_error& e) {
        std::cerr << "error:[vg giraffe] Haplotype sampling failed: " << e.what() << std::endl;
        std::exit(EXIT_FAILURE);
    }

    // Create GBWTGraph and save GBZ.
    if (progress) {
        std::cerr << "Building GBWTGraph" << std::endl;
    }
    gbwtgraph::GBWTGraph sampled_graph = gbz.graph.subgraph(sampled_gbwt);
    save_gbz(sampled_gbwt, sampled_graph, output_name, progress);

    return output_name;
}

//----------------------------------------------------------------------------

// Register subcommand
static Subcommand vg_giraffe("giraffe", "fast haplotype-aware short read alignment", PIPELINE, 6, main_giraffe);<|MERGE_RESOLUTION|>--- conflicted
+++ resolved
@@ -333,7 +333,12 @@
         double_is_nonnegative
     );
     chaining_opts.add_range(
-<<<<<<< HEAD
+        "zipcode-tree-scale",
+        &MinimizerMapper::zipcode_tree_scale,
+        MinimizerMapper::default_zipcode_tree_scale,
+        "at what fraction of the read length should zipcode trees be split up"
+    );
+    chaining_opts.add_range(
         "min-to-fragment",
         &MinimizerMapper::min_to_fragment,
         MinimizerMapper::default_min_to_fragment,
@@ -345,11 +350,11 @@
         MinimizerMapper::default_max_to_fragment,
         "maximum number of fragmenting problems to run"
     );
-    chaining_opts.add_flag(
-        "do-gapless-extension",
-        &MinimizerMapper::do_gapless_extension,
-        MinimizerMapper::default_do_gapless_extension,
-        "do gapless extension to seeds in a tree before fragmenting"
+    chaining_opts.add_range(
+        "gapless-extension-limit",
+        &MinimizerMapper::gapless_extension_limit,
+        MinimizerMapper::default_gapless_extension_limit,
+        "do gapless extension to seeds in a tree before fragmenting if the read length is less than this"
     );
     chaining_opts.add_range(
         "fragment-max-lookback-bases",
@@ -358,16 +363,41 @@
         "maximum distance to look back when making fragments"
     );
     chaining_opts.add_range(
+        "fragment-max-lookback-bases-per-base",
+        &MinimizerMapper::fragment_max_lookback_bases_per_base,
+        MinimizerMapper::default_fragment_max_lookback_bases_per_base,
+        "maximum distance to look back when making fragments, per base"
+    );
+    chaining_opts.add_range(
         "fragment-max-indel-bases",
         &MinimizerMapper::fragment_max_indel_bases,
         MinimizerMapper::default_fragment_max_indel_bases,
         "maximum indel length in a transition when making fragments"
     );
     chaining_opts.add_range(
+        "fragment-max-indel-bases-per-base",
+        &MinimizerMapper::fragment_max_indel_bases_per_base,
+        MinimizerMapper::default_fragment_max_indel_bases_per_base,
+        "maximum indel length in a transition when making fragments, per read base"
+    );
+    chaining_opts.add_range(
+        "fragment-gap-scale",
+        &MinimizerMapper::fragment_gap_scale,
+        MinimizerMapper::default_fragment_gap_scale,
+        "scale for gap scores when fragmenting",
+        double_is_nonnegative
+    );
+    chaining_opts.add_range(
         "fragment-score-fraction",
         &MinimizerMapper::fragment_score_fraction,
         MinimizerMapper::default_fragment_score_fraction,
         "minimum fraction of best fragment score to retain a fragment"
+    );
+    chaining_opts.add_range(
+        "fragment-max-min-score",
+        &MinimizerMapper::fragment_max_min_score,
+        MinimizerMapper::default_fragment_max_min_score,
+        "maximum for fragment score threshold based on the score of the best fragment"
     );
     chaining_opts.add_range(
         "fragment-min-score",
@@ -384,89 +414,6 @@
         double_is_nonnegative
     );
     chaining_opts.add_range(
-=======
-        "zipcode-tree-scale",
-        &MinimizerMapper::zipcode_tree_scale,
-        MinimizerMapper::default_zipcode_tree_scale,
-        "at what fraction of the read length should zipcode trees be split up"
-    );
-    chaining_opts.add_range(
-        "min-to-fragment",
-        &MinimizerMapper::min_to_fragment,
-        MinimizerMapper::default_min_to_fragment,
-        "minimum number of fragmenting problems to run"
-    );
-    chaining_opts.add_range(
-        "max-to-fragment",
-        &MinimizerMapper::max_to_fragment,
-        MinimizerMapper::default_max_to_fragment,
-        "maximum number of fragmenting problems to run"
-    );
-    chaining_opts.add_range(
-        "gapless-extension-limit",
-        &MinimizerMapper::gapless_extension_limit,
-        MinimizerMapper::default_gapless_extension_limit,
-        "do gapless extension to seeds in a tree before fragmenting if the read length is less than this"
-    );
-    chaining_opts.add_range(
-        "fragment-max-lookback-bases",
-        &MinimizerMapper::fragment_max_lookback_bases,
-        MinimizerMapper::default_fragment_max_lookback_bases,
-        "maximum distance to look back when making fragments"
-    );
-    chaining_opts.add_range(
-        "fragment-max-lookback-bases-per-base",
-        &MinimizerMapper::fragment_max_lookback_bases_per_base,
-        MinimizerMapper::default_fragment_max_lookback_bases_per_base,
-        "maximum distance to look back when making fragments, per base"
-    );
-    chaining_opts.add_range(
-        "fragment-max-indel-bases",
-        &MinimizerMapper::fragment_max_indel_bases,
-        MinimizerMapper::default_fragment_max_indel_bases,
-        "maximum indel length in a transition when making fragments"
-    );
-    chaining_opts.add_range(
-        "fragment-max-indel-bases-per-base",
-        &MinimizerMapper::fragment_max_indel_bases_per_base,
-        MinimizerMapper::default_fragment_max_indel_bases_per_base,
-        "maximum indel length in a transition when making fragments, per read base"
-    );
-    chaining_opts.add_range(
-        "fragment-gap-scale",
-        &MinimizerMapper::fragment_gap_scale,
-        MinimizerMapper::default_fragment_gap_scale,
-        "scale for gap scores when fragmenting",
-        double_is_nonnegative
-    );
-    chaining_opts.add_range(
-        "fragment-score-fraction",
-        &MinimizerMapper::fragment_score_fraction,
-        MinimizerMapper::default_fragment_score_fraction,
-        "minimum fraction of best fragment score to retain a fragment"
-    );
-    chaining_opts.add_range(
-        "fragment-max-min-score",
-        &MinimizerMapper::fragment_max_min_score,
-        MinimizerMapper::default_fragment_max_min_score,
-        "maximum for fragment score threshold based on the score of the best fragment"
-    );
-    chaining_opts.add_range(
-        "fragment-min-score",
-        &MinimizerMapper::fragment_min_score,
-        MinimizerMapper::default_fragment_min_score,
-        "minimum score to retain a fragment",
-        double_is_nonnegative
-    );
-    chaining_opts.add_range(
-        "fragment-set-score-threshold",
-        &MinimizerMapper::fragment_set_score_threshold,
-        MinimizerMapper::default_fragment_set_score_threshold,
-        "only chain fragments in a tree if their overall score is within this many points of the best tree",
-        double_is_nonnegative
-    );
-    chaining_opts.add_range(
->>>>>>> 1a354f8a
         "min-chaining-problems",
         &MinimizerMapper::min_chaining_problems,
         MinimizerMapper::default_min_chaining_problems,
@@ -487,30 +434,24 @@
         "maximum distance to look back when chaining"
     );
     chaining_opts.add_range(
-<<<<<<< HEAD
-=======
         "max-lookback-bases-per-base",
         &MinimizerMapper::max_lookback_bases_per_base,
         MinimizerMapper::default_max_lookback_bases_per_base,
         "maximum distance to look back when chaining, per read base"
     );
     chaining_opts.add_range(
->>>>>>> 1a354f8a
         "max-indel-bases",
         &MinimizerMapper::max_indel_bases,
         MinimizerMapper::default_max_indel_bases,
         "maximum indel length in a transition when chaining"
     );
     chaining_opts.add_range(
-<<<<<<< HEAD
-=======
         "max-indel-bases-per-base",
         &MinimizerMapper::max_indel_bases_per_base,
         MinimizerMapper::default_max_indel_bases_per_base,
         "maximum indel length in a transition when chaining, per read base"
     );
     chaining_opts.add_range(
->>>>>>> 1a354f8a
         "item-bonus",
         &MinimizerMapper::item_bonus,
         MinimizerMapper::default_item_bonus,
@@ -526,11 +467,7 @@
         "gap-scale",
         &MinimizerMapper::gap_scale,
         MinimizerMapper::default_gap_scale,
-<<<<<<< HEAD
-        "scale for gap scores when fragmenting or chaining",
-=======
         "scale for gap scores when chaining",
->>>>>>> 1a354f8a
         double_is_nonnegative
     );
     
@@ -833,31 +770,13 @@
     presets["default"]
         // This is always on in the non-chaining codepath right now, but just to be sure...
         .add_entry<bool>("explored-cap", true);
-<<<<<<< HEAD
-    // And a long read preset (TODO: make into PacBio and Nanopore)
-    presets["lr"]
-=======
     presets["hifi"]
->>>>>>> 1a354f8a
         .add_entry<bool>("align-from-chains", true)
         .add_entry<bool>("explored-cap", false)
         .add_entry<size_t>("watchdog-timeout", 30)
         .add_entry<size_t>("batch-size", 10)
         // Use downsampling instead of max unique minimizer count
         .add_entry<size_t>("max-min", 0)
-<<<<<<< HEAD
-        .add_entry<size_t>("downsample-min", 200)
-        // Don't use the hit-cap||score-fraction filter because it doesn't do anything after downsampling
-        .add_entry<size_t>("hit-cap", 0)
-        .add_entry<double>("score-fraction", 1.0)
-        // Use a high hard hit cap to allow centromeres
-        .add_entry<size_t>("hard-hit-cap", 16384)
-        // Parameter search results
-        .add_entry<double>("mapq-score-scale", 0.001)
-        .add_entry<size_t>("min-to-fragment", 2)
-        .add_entry<size_t>("max-to-fragment", 10)
-        .add_entry<double>("fragment-score-fraction", 0.15)
-=======
         .add_entry<size_t>("num-bp-per-min", 1000)
         .add_entry<size_t>("downsample-min", 125)
         // Don't use the hit-cap||score-fraction filter because it doesn't do anything after downsampling
@@ -917,18 +836,14 @@
         .add_entry<double>("fragment-gap-scale", 1.0)
         .add_entry<double>("fragment-score-fraction", 0.15)
         .add_entry<double>("fragment-max-min-score", 120)
->>>>>>> 1a354f8a
         .add_entry<double>("fragment-min-score", 0)
         .add_entry<double>("fragment-set-score-threshold", std::numeric_limits<double>::max())
         .add_entry<int>("min-chaining-problems", 1)
         .add_entry<int>("max-chaining-problems", std::numeric_limits<int>::max())
-<<<<<<< HEAD
-=======
         .add_entry<size_t>("max-lookback-bases", 3000)
         .add_entry<double>("max-lookback-bases-per-base", 0.3)
         .add_entry<size_t>("max-indel-bases", 2000)
         .add_entry<double>("max-indel-bases-per-base", 0.2)
->>>>>>> 1a354f8a
         .add_entry<int>("min-chains", 4)
         .add_entry<size_t>("max-chains-per-tree", 5)
         .add_entry<size_t>("max-alignments", 5);
@@ -951,13 +866,6 @@
         .add_entry<double>("pad-zipcode-tree-score-threshold", 20)
         .add_entry<double>("zipcode-tree-coverage-threshold", 0.3)
         // And extend them
-<<<<<<< HEAD
-        .add_entry<bool>("do-gapless-extension", true)
-        // Allowing a lot of mismatches because we chop later
-        .add_entry<size_t>("max-extension-mismatches", 10)
-        // And fragment them
-        .add_entry<double>("gap-scale", 4.0)
-=======
         .add_entry<size_t>("gapless-extension-limit", std::numeric_limits<size_t>::max())
         // Allowing a lot of mismatches because we chop later
         .add_entry<size_t>("max-extension-mismatches", 10)
@@ -966,18 +874,14 @@
         .add_entry<double>("gap-scale", 4.0)
         .add_entry<double>("fragment-max-lookback-bases-per-base", 0)
         .add_entry<double>("fragment-max-indel-bases-per-base", 0)
->>>>>>> 1a354f8a
         // And take those to chains
         .add_entry<double>("fragment-score-fraction", 0.7)
         .add_entry<double>("fragment-min-score", 0)
         .add_entry<double>("fragment-set-score-threshold", std::numeric_limits<double>::max())
         .add_entry<int>("min-chaining-problems", 1)
         .add_entry<int>("max-chaining-problems", std::numeric_limits<int>::max())
-<<<<<<< HEAD
-=======
         .add_entry<double>("max-lookback-bases-per-base", 0)
         .add_entry<double>("max-indel-bases-per-base", 0)
->>>>>>> 1a354f8a
         .add_entry<int>("min-chains", 4)
         .add_entry<size_t>("max-chains-per-tree", 5)
         .add_entry<size_t>("max-alignments", 5)
@@ -998,21 +902,15 @@
         .add_entry<double>("mapq-score-scale", 1.0)
         .add_entry<size_t>("min-to-fragment", 2)
         .add_entry<size_t>("max-to-fragment", 10)
-<<<<<<< HEAD
-=======
         .add_entry<double>("fragment-max-lookback-bases-per-base", 0)
         .add_entry<double>("fragment-max-indel-bases-per-base", 0)
->>>>>>> 1a354f8a
         .add_entry<double>("fragment-score-fraction", 0.8)
         .add_entry<double>("fragment-min-score", 0)
         .add_entry<double>("fragment-set-score-threshold", std::numeric_limits<double>::max())
         .add_entry<int>("min-chaining-problems", 1)
         .add_entry<int>("max-chaining-problems", std::numeric_limits<int>::max())
-<<<<<<< HEAD
-=======
         .add_entry<double>("max-lookback-bases-per-base", 0)
         .add_entry<double>("max-indel-bases-per-base", 0)
->>>>>>> 1a354f8a
         .add_entry<int>("min-chains", 4)
         .add_entry<size_t>("max-chains-per-tree", 5)
         .add_entry<size_t>("max-alignments", 5);

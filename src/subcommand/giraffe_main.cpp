/**
 * \file giraffe_main.cpp: G(ir)AF (Graph Alignment Format) Fast Emitter: a fast short-read-to-haplotypes mapper
 */

#include <omp.h>
#include <unistd.h>
#include <getopt.h>
#include <iostream>
#include <cassert>
#include <cstring>
#include <ctime>
#include <map>
#include <vector>
#include <unordered_set>
#include <chrono>
#include <mutex>

#include "subcommand.hpp"

#include "../snarl_seed_clusterer.hpp"
#include "../mapper.hpp"
#include "../annotation.hpp"
#include <vg/io/vpkg.hpp>
#include <vg/io/stream.hpp>
#include "../hts_alignment_emitter.hpp"
#include "../gapless_extender.hpp"
#include "../minimizer_mapper.hpp"
#include "../index_registry.hpp"
#include <bdsg/overlays/overlay_helper.hpp>

#include <gbwtgraph/gbz.h>
#include <gbwtgraph/minimizer.h>

//#define USE_CALLGRIND

#ifdef USE_CALLGRIND
#include <valgrind/callgrind.h>
#endif

#include <sys/ioctl.h>
#ifdef __linux__
#include <linux/perf_event.h>
#include <asm/unistd.h>
/// Bind perf_event_open for counting instructions.
/// See <https://stackoverflow.com/a/64863392>
static long perf_event_open(struct perf_event_attr* hw_event, pid_t pid, int cpu, int group_fd, unsigned long flags) {
    return syscall(__NR_perf_event_open, hw_event, pid, cpu, group_fd, flags);
}
#endif

using namespace std;
using namespace vg;
using namespace vg::subcommand;

namespace vg {

// Define a system for grid searching

/// This defines a range of values to test, from start to <=end, going up by step
template<typename Number>
struct Range {
    
    // Expose the thing we are a range of
    using type = Number;

    /// Represents the start of the range
    Number start = 0;
    /// Represents the inclusive end of the range
    Number end = 0;
    /// Represents the step to move by each tick
    Number step = 1;
    
    /// Represents the current value the range is at
    Number here = 0;
    /// Determines if we are running or not (i.e. is here valid)
    bool running = false;
    
    /// This will be called when we want to reset_chain what we are chained onto.
    function<void(void)> reset_chain_parent = []() {
    };
    /// This will be called when we need to tick_chain our parent
    function<bool(void)> tick_chain_parent = []() {
        return false;
    };
    
    /// Default constructor
    Range() {
        // Nothing to do!
    }
    
    /// Construct from a single value
    Range(const Number& val): start(val), end(val) {
        // Nothing to do!
    }
    
    /// Copy, preserving destination links
    Range(const Range& other): start(other.start), end(other.end), step(other.step) {
        // Nothing to do
    }
    
    /// Move, preserving destination links
    Range(Range&& other): start(other.start), end(other.end), step(other.step) {
        // Nothing to do
    }
    
    /// Copy assignment, preserving destination links
    Range& operator=(const Range& other) {
        start = other.start;
        end = other.end;
        step = other.step;
        return *this;
    }
    
    /// Move assignment, preserving destination links
    Range& operator=(Range&& other) {
        start = other.start;
        end = other.end;
        step = other.step;
        return *this;
    }
    
    /// Check the range for usefulness
    inline bool is_valid() {
        if (start != end && step == 0) {
            // We'll never make it
            cerr << "Invalid range (no movement): " << start << " to " << end << " step " << step << endl;
            return false;
        }
        
        if (start > end && step > 0) {
            // We're going the wrong way
            cerr << "Invalid range (need to go down): " << start << " to " << end << " step " << step << endl;
            return false;
        }
        
        if (start < end && step < 0) {
            // We're going the other wrong way
            cerr << "Invalid range (need to go up): " << start << " to " << end << " step " << step << endl;
            return false;
        }
        
        return true;
    }
    
    /// Convert to Number with the current value
    operator Number() const {
        if (running) {
            return here;
        } else {
            return start;
        }
    }
    
    /// Start at our start value
    void reset() {
        here = start;
        running = true;
    }
    
    /// Start us and all the things we are chained onto at their start values
    void reset_chain() {
        reset();
        reset_chain_parent();
    }
    
    /// Increment our value.
    /// Returns true if the new value needs processing, and false if we have left or would leave the range.
    bool tick() {
        if (here == end) {
            // We are at the end
            return false;
        }
        
        here += step;
        if ((step > 0 && here > end) || (step < 0 && here < end)) {
            // We have passed the end (for things like double)
            return false;
        }
        
        return true;
    }
    
    /// Increment our value.
    /// If it overflows, tock_chain whatever we are chained onto, and reset and succeed if that succeeds.
    bool tick_chain() {
        if (tick()) {
            // We could change
            return true;
        } else {
            // We couldn't change.
            if (tick_chain_parent()) {
                // We have a parent we could advance.
                reset();
                return true;
            } else {
                // Our parent couldn't advance either.
                return false;
            }
        }
    }
    
    /// Chain the given range onto this one.
    /// Return the passed-in range.
    /// Neither range may be moved away!
    template<typename Other>
    Range<Other>& chain(Range<Other>& next) {
        
        // Attach next to us
        next.reset_chain_parent = [&]() {
            this->reset_chain();
        };
        next.tick_chain_parent = [&]() {
            return this->tick_chain();
        };
        
        return next;
    }
    
    /// Get a function that runs another function for each combination of
    /// values for this Range and all Ranges it has been chained onto.
    function<void(const function<void(void)>&)> get_iterator() {
        return [&](const function<void(void)>& iteratee) {
            // Start
            reset_chain();
            
            do {
                // Run iteratee
                iteratee();
                // And tick the whole chain before running again
            } while(tick_chain());
        };
    }
};

// Define a way to test if a type is a Result<T>
// See https://stackoverflow.com/a/25803794

// In general, things aren't instantiations of things
template <typename Subject, template<typename...> class Predicate>
struct is_instantiation_of : std::false_type {
};

// Except things that are instantiations of things with some arguments
template <template<typename... > class Predicate, class... PredicateArgs>
struct is_instantiation_of<Predicate<PredicateArgs...>, Predicate> : std::true_type {
};

/// Parse a range as start[:end[:step]]
template<typename Result>
inline bool parse(const string& arg, typename enable_if<is_instantiation_of<Result, Range>::value, Result>::type& dest) {

    auto colon1 = arg.find(':');
    
    if (colon1 == string::npos) {
        // No colons here. Parse one number.
        if (!parse<typename Result::type>(arg, dest.start)) {
            return false;
        }
        dest.end = dest.start;
        dest.step = 0;
        return dest.is_valid();
    } else if (colon1 == arg.size()) {
        // Can't end in a colon
        return false;
    } else {
        // Look for another colon
        auto colon2 = arg.find(':', colon1 + 1);
        if (colon2 == string::npos) {
            // Just a range of two things
            if (!parse<typename Result::type>(arg.substr(0, colon1), dest.start)) {
                return false;
            }
            if (!parse<typename Result::type>(arg.substr(colon1 + 1), dest.end)) {
                return false;
            }
            dest.step = 1;
            return dest.is_valid();
        } else if (colon2 == arg.size()) {
            // Can't end in a colon
            return false;
        } else {
            // We have 3 numbers
            if (!parse<typename Result::type>(arg.substr(0, colon1), dest.start)) {
                return false;
            }
            if (!parse<typename Result::type>(arg.substr(colon1 + 1, colon2 - colon1 - 1), dest.end)) {
                return false;
            }
            if (!parse<typename Result::type>(arg.substr(colon2 + 1), dest.step)) {
                return false;
            }
            
            return dest.is_valid();
        }
    }
}
}

// Try stripping all suffixes in the vector, one at a time, and return on failure.
std::string strip_suffixes(std::string filename, const std::vector<std::string>& suffixes) {
    for (const std::string& suffix : suffixes) {
        if (filename.length() > suffix.length() && filename.substr(filename.length() - suffix.length()) == suffix) {
            filename = filename.substr(0, filename.length() - suffix.length());
        } else {
            break;
        }
    }
    return filename;
}

void help_giraffe(char** argv) {
    cerr
    << "usage: " << argv[0] << " giraffe [options] [ref.fa [variants.vcf.gz]] > output.gam" << endl
    << "Fast haplotype-aware short read mapper." << endl
    << endl
    << "basic options:" << endl
    << "  -Z, --gbz-name FILE           use this GBZ file (GBWT index + GBWTGraph)" << endl
    << "  -m, --minimizer-name FILE     use this minimizer index" << endl
    << "  -d, --dist-name FILE          cluster using this distance index" << endl
    << "  -p, --progress                show progress" << endl
    << "input options:" << endl
    << "  -G, --gam-in FILE             read and realign GAM-format reads from FILE" << endl
    << "  -f, --fastq-in FILE           read and align FASTQ-format reads from FILE (two are allowed, one for each mate)" << endl
    << "  -i, --interleaved             GAM/FASTQ input is interleaved pairs, for paired-end alignment" << endl
    << "alternate indexes:" << endl
    << "  -x, --xg-name FILE            use this xg index or graph" << endl
    << "  -g, --graph-name FILE         use this GBWTGraph" << endl
    << "  -H, --gbwt-name FILE          use this GBWT index" << endl
    << "output options:" << endl
    << "  -M, --max-multimaps INT       produce up to INT alignments for each read [1]" << endl
    << "  -N, --sample NAME             add this sample name" << endl
    << "  -R, --read-group NAME         add this read group" << endl
    << "  -o, --output-format NAME      output the alignments in NAME format (gam / gaf / json / tsv / SAM / BAM / CRAM) [gam]" << endl
    << "  --ref-paths FILE              ordered list of paths in the graph, one per line or HTSlib .dict, for HTSLib @SQ headers" << endl
    << "  --named-coordinates           produce GAM outputs in named-segment (GFA) space" << endl
    << "  -P, --prune-low-cplx          prune short and low complexity anchors during linear format realignment" << endl
    << "  -n, --discard                 discard all output alignments (for profiling)" << endl
    << "  --output-basename NAME        write output to a GAM file beginning with the given prefix for each setting combination" << endl
    << "  --report-name NAME            write a TSV of output file and mapping speed to the given file" << endl
    << "  --show-work                   log how the mapper comes to its conclusions about mapping locations" << endl
    << "algorithm presets:" << endl
    << "  -b, --parameter-preset NAME   set computational parameters (fast / default) [default]" << endl
    << "computational parameters:" << endl
    << "  -c, --hit-cap INT             use all minimizers with at most INT hits [10]" << endl
    << "  -C, --hard-hit-cap INT        ignore all minimizers with more than INT hits [500]" << endl
    << "  -F, --score-fraction FLOAT    select minimizers between hit caps until score is FLOAT of total [0.9]" << endl
    << "  -D, --distance-limit INT      cluster using this distance limit [200]" << endl
    << "  -e, --max-extensions INT      extend up to INT clusters [800]" << endl
    << "  -a, --max-alignments INT      align up to INT extensions [8]" << endl
    << "  -s, --cluster-score INT       only extend clusters if they are within INT of the best score [50]" << endl
    << "  -S, --pad-cluster-score INT   also extend clusters within INT of above threshold to get a second-best cluster [0]" << endl
    << "  -u, --cluster-coverage FLOAT  only extend clusters if they are within FLOAT of the best read coverage [0.3]" << endl
    << "  -v, --extension-score INT     only align extensions if their score is within INT of the best score [1]" << endl
    << "  -w, --extension-set INT       only align extension sets if their score is within INT of the best score [20]" << endl
    << "  -O, --no-dp                   disable all gapped alignment" << endl
    << "  -r, --rescue-attempts         attempt up to INT rescues per read in a pair [15]" << endl
    << "  -A, --rescue-algorithm NAME   use algorithm NAME for rescue (none / dozeu / gssw / haplotypes) [dozeu]" << endl
    << "  -L, --max-fragment-length INT assume that fragment lengths should be smaller than INT when estimating the fragment length distribution" << endl
    << "  --fragment-mean FLOAT         force the fragment length distribution to have this mean (requires --fragment-stdev)" << endl
    << "  --fragment-stdev FLOAT        force the fragment length distribution to have this standard deviation (requires --fragment-mean)" << endl
    << "  --paired-distance-limit FLOAT cluster pairs of read using a distance limit FLOAT standard deviations greater than the mean [2.0]" << endl
    << "  --rescue-subgraph-size FLOAT  search for rescued alignments FLOAT standard deviations greater than the mean [4.0]" << endl
    << "  --rescue-seed-limit INT       attempt rescue with at most INT seeds [100]" << endl
    << "  --track-provenance            track how internal intermediate alignment candidates were arrived at" << endl
    << "  --track-correctness           track if internal intermediate alignment candidates are correct (implies --track-provenance)" << endl
    << "  -t, --threads INT             number of mapping threads to use" << endl;
}

int main_giraffe(int argc, char** argv) {

    std::chrono::time_point<std::chrono::system_clock> launch = std::chrono::system_clock::now();

    if (argc == 2) {
        help_giraffe(argv);
        return 1;
    }

    #define OPT_OUTPUT_BASENAME 1001
    #define OPT_REPORT_NAME 1002
    #define OPT_TRACK_PROVENANCE 1003
    #define OPT_TRACK_CORRECTNESS 1004
    #define OPT_FRAGMENT_MEAN 1005
    #define OPT_FRAGMENT_STDEV 1006
    #define OPT_CLUSTER_STDEV 1007
    #define OPT_RESCUE_STDEV 1008
    #define OPT_RESCUE_SEED_LIMIT 1009
    #define OPT_REF_PATHS 1010
    #define OPT_SHOW_WORK 1011
    #define OPT_NAMED_COORDINATES 1012
    

    // initialize parameters with their default options
    
    // This holds and manages finding our indexes.
    IndexRegistry registry = VGIndexes::get_vg_index_registry();
    string output_basename;
    string report_name;
    // How close should two hits be to be in the same cluster?
    Range<size_t> distance_limit = 200;
    Range<size_t> hit_cap = 10, hard_hit_cap = 500;
    Range<double> minimizer_score_fraction = 0.9;
    bool show_progress = false;
    // Should we try chaining or just give up if we can't find a full length gapless alignment?
    bool do_dp = true;
    // What GAM should we realign?
    string gam_filename;
    // What FASTQs should we align.
    // Note: multiple FASTQs are not interpreted as paired.
    string fastq_filename_1;
    string fastq_filename_2;
    // Is the input interleaved/are we in paired-end mode?
    bool interleaved = false;
    // True if fastq_filename_2 or interleaved is set.
    bool paired = false;
    string param_preset = "default";
    // How many mappings per read can we emit?
    Range<size_t> max_multimaps = 1;
    // How many clusters should we extend?
    Range<size_t> max_extensions = 800;
    // How many extended clusters should we align, max?
    Range<size_t> max_alignments = 8;
    //Throw away cluster with scores that are this amount below the best
    Range<double> cluster_score = 50;
    //Unless they are the second best and within this amount beyond that
    Range<double> pad_cluster_score = 0;
    //Throw away clusters with coverage this amount below the best 
    Range<double> cluster_coverage = 0.3;
    //Throw away extension sets with scores that are this amount below the best
    Range<double> extension_set = 20;
    //Throw away extensions with scores that are this amount below the best
    Range<int> extension_score = 1;
    //Attempt up to this many rescues of reads with no pairs
    bool forced_rescue_attempts = false;
    Range<int> rescue_attempts = 15;
    //Don't let distances larger than this contribute to the fragment length distribution
    size_t fragment_length = 2000;
    // Which rescue algorithm do we use?
    MinimizerMapper::RescueAlgorithm rescue_algorithm = MinimizerMapper::rescue_dozeu;
    //Did we force the fragment length distribution?
    bool forced_mean = false;
    //And if so what is it?
    double fragment_mean = 0.0;
    bool forced_stdev = false;
    double fragment_stdev = 0.0;
    //How many sdevs to we look out when clustering pairs?
    double cluster_stdev = 2.0;
    //How many stdevs do we look out when rescuing? 
    double rescue_stdev = 4.0;
    // Attempt rescue with up to this many seeds.
    size_t rescue_seed_limit = 100;
    // How many pairs should we be willing to buffer before giving up on fragment length estimation?
    size_t MAX_BUFFERED_PAIRS = 100000;
    // What sample name if any should we apply?
    string sample_name;
    // What read group if any should we apply?
    string read_group;
    // Should we throw out our alignments instead of outputting them?
    bool discard_alignments = false;
    // Should we track candidate provenance?
    bool track_provenance = false;
    // Should we track candidate correctness?
    bool track_correctness = false;
    // Should we log our mapping decision making?
    bool show_work = false;

    // Chain all the ranges and get a function that loops over all combinations.
    auto for_each_combo = distance_limit
        .chain(hit_cap)
        .chain(hard_hit_cap)
        .chain(minimizer_score_fraction)
        .chain(rescue_attempts)
        .chain(max_multimaps)
        .chain(max_extensions)
        .chain(max_alignments)
        .chain(cluster_score)
        .chain(pad_cluster_score)
        .chain(cluster_coverage)
        .chain(extension_set)
        .chain(extension_score)
        .get_iterator();
    

    // Formats for alignment output.
    std::string output_format = "GAM";
    std::set<std::string> output_formats = { "GAM", "GAF", "JSON", "TSV", "SAM", "BAM", "CRAM" };

    // For HTSlib formats, where do we get sequence header info?
    std::string ref_paths_name;
    // And should we drop low complexity anchors when surjectng?
    bool prune_anchors = false;
    
    // For GAM format, should we report in named-segment space instead of node ID space?
    bool named_coordinates = false;

    // Map algorithm names to rescue algorithms
    std::map<std::string, MinimizerMapper::RescueAlgorithm> rescue_algorithms = {
        { "none", MinimizerMapper::rescue_none },
        { "dozeu", MinimizerMapper::rescue_dozeu },
        { "gssw", MinimizerMapper::rescue_gssw },
        { "haplotypes", MinimizerMapper::rescue_haplotypes }
    };
    std::map<MinimizerMapper::RescueAlgorithm, std::string> algorithm_names =  {
        { MinimizerMapper::rescue_none, "none" },
        { MinimizerMapper::rescue_dozeu, "dozeu" },
        { MinimizerMapper::rescue_gssw, "gssw" },
        { MinimizerMapper::rescue_haplotypes, "haplotypes" }
    };

    int c;
    optind = 2; // force optind past command positional argument
    while (true) {
        static struct option long_options[] =
        {
            {"help", no_argument, 0, 'h'},
            {"gbz-name", required_argument, 0, 'Z'},
            {"xg-name", required_argument, 0, 'x'},
            {"graph-name", required_argument, 0, 'g'},
            {"gbwt-name", required_argument, 0, 'H'},
            {"minimizer-name", required_argument, 0, 'm'},
            {"dist-name", required_argument, 0, 'd'},
            {"progress", no_argument, 0, 'p'},
            {"gam-in", required_argument, 0, 'G'},
            {"fastq-in", required_argument, 0, 'f'},
            {"interleaved", no_argument, 0, 'i'},
            {"max-multimaps", required_argument, 0, 'M'},
            {"sample", required_argument, 0, 'N'},
            {"read-group", required_argument, 0, 'R'},
            {"output-format", required_argument, 0, 'o'},
            {"ref-paths", required_argument, 0, OPT_REF_PATHS},
            {"prune-low-cplx", no_argument, 0, 'P'},
            {"named-coordinates", no_argument, 0, OPT_NAMED_COORDINATES},
            {"discard", no_argument, 0, 'n'},
            {"output-basename", required_argument, 0, OPT_OUTPUT_BASENAME},
            {"report-name", required_argument, 0, OPT_REPORT_NAME},
            {"fast-mode", no_argument, 0, 'b'},
            {"hit-cap", required_argument, 0, 'c'},
            {"hard-hit-cap", required_argument, 0, 'C'},
            {"distance-limit", required_argument, 0, 'D'},
            {"max-extensions", required_argument, 0, 'e'},
            {"max-alignments", required_argument, 0, 'a'},
            {"cluster-score", required_argument, 0, 's'},
            {"pad-cluster-score", required_argument, 0, 'S'},
            {"cluster-coverage", required_argument, 0, 'u'},
            {"extension-score", required_argument, 0, 'v'},
            {"extension-set", required_argument, 0, 'w'},
            {"score-fraction", required_argument, 0, 'F'},
            {"no-dp", no_argument, 0, 'O'},
            {"rescue-attempts", required_argument, 0, 'r'},
            {"rescue-algorithm", required_argument, 0, 'A'},
            {"paired-distance-limit", required_argument, 0, OPT_CLUSTER_STDEV },
            {"rescue-subgraph-size", required_argument, 0, OPT_RESCUE_STDEV },
            {"rescue-seed-limit", required_argument, 0, OPT_RESCUE_SEED_LIMIT},
            {"max-fragment-length", required_argument, 0, 'L' },
            {"fragment-mean", required_argument, 0, OPT_FRAGMENT_MEAN },
            {"fragment-stdev", required_argument, 0, OPT_FRAGMENT_STDEV },
            {"track-provenance", no_argument, 0, OPT_TRACK_PROVENANCE},
            {"track-correctness", no_argument, 0, OPT_TRACK_CORRECTNESS},
            {"show-work", no_argument, 0, OPT_SHOW_WORK},
            {"threads", required_argument, 0, 't'},
            {0, 0, 0, 0}
        };

        int option_index = 0;
        c = getopt_long (argc, argv, "hZ:x:g:H:m:s:d:pG:f:iM:N:R:o:Pnb:c:C:D:F:e:a:S:u:v:w:Ot:r:A:L:",
                         long_options, &option_index);


        // Detect the end of the options.
        if (c == -1)
            break;

        switch (c)
        {
            case 'Z':
                if (!optarg || !*optarg) {
                    cerr << "error:[vg giraffe] Must provide GBZ file with -Z." << endl;
                    exit(1);
                }
                if (!std::ifstream(optarg).is_open()) {
                    cerr << "error:[vg giraffe] Couldn't open GBZ file " << optarg << endl;
                    exit(1);
                }
                registry.provide("Giraffe GBZ", optarg);

                // If we have a GBZ we probably want to use its name as the base name.
                // But see -g.
                registry.set_prefix(strip_suffixes(std::string(optarg), { ".gbz", ".giraffe" }));

                break;

            case 'x':
                if (!optarg || !*optarg) {
                    cerr << "error:[vg giraffe] Must provide graph file with -x." << endl;
                    exit(1);
                }
                if (!std::ifstream(optarg).is_open()) {
                    cerr << "error:[vg giraffe] Couldn't open graph file " << optarg << endl;
                    exit(1); 
                }
                registry.provide("XG", optarg);
                
                // If we have an xg we probably want to use its name as the base name.
                // But see -g.
                registry.set_prefix(split_ext(optarg).first);
                
                break;

            case 'g':
                if (!optarg || !*optarg) {
                    cerr << "error:[vg giraffe] Must provide GBWTGraph file with -g." << endl;
                    exit(1);
                }
                if (!std::ifstream(optarg).is_open()) {
                    cerr << "error:[vg giraffe] Couldn't open GBWTGraph file " << optarg << endl;
                    exit(1); 
                }
                registry.provide("GBWTGraph", optarg);
                
                // But if we have a GBWTGraph we probably want to use *its* name as the base name.
                // Whichever is specified last will win, unless we also have a FASTA input name.
                registry.set_prefix(split_ext(optarg).first);
                
                break;

            case 'H':
                if (!optarg || !*optarg) {
                    cerr << "error:[vg giraffe] Must provide GBWT file with -H." << endl;
                    exit(1);
                }
                if (!std::ifstream(optarg).is_open()) {
                    cerr << "error:[vg giraffe] Couldn't open GBWT file " << optarg << endl;
                    exit(1); 
                }
                registry.provide("Giraffe GBWT", optarg);
                break;
                
            case 'm':
                if (!optarg || !*optarg) {
                    cerr << "error:[vg giraffe] Must provide minimizer file with -m." << endl;
                    exit(1);
                }
                if (!std::ifstream(optarg).is_open()) {
                    cerr << "error:[vg giraffe] Couldn't open minimizer file " << optarg << endl;
                    exit(1); 
                }
                registry.provide("Minimizers", optarg);
                break;
                
            case 'd':
                if (!optarg || !*optarg) {
                    cerr << "error:[vg giraffe] Must provide distance index file with -d." << endl;
                    exit(1);
                }
                if (!std::ifstream(optarg).is_open()) {
                    cerr << "error:[vg giraffe] Couldn't open distance index file " << optarg << endl;
                    exit(1); 
                }
                registry.provide("Giraffe Distance Index", optarg);
                break;

            case 'p':
                show_progress = true;
                break;
                
            case 'G':
                gam_filename = optarg;
                if (gam_filename.empty()) {
                    cerr << "error:[vg giraffe] Must provide GAM file with -G." << endl;
                    exit(1);
                }
                break;
            
            case 'f':
                if (fastq_filename_1.empty()) {
                    fastq_filename_1 = optarg;
                    if (fastq_filename_1.empty()) {
                        cerr << "error:[vg giraffe] Must provide FASTQ file with -f." << endl;
                        exit(1);
                    }
                }
                else if (fastq_filename_2.empty()) {
                    fastq_filename_2 = optarg;
                    if (fastq_filename_2.empty()) {
                        cerr << "error:[vg giraffe] Must provide FASTQ file with -f." << endl;
                        exit(1);
                    }
                    paired = true;
                } else {
                    cerr << "error:[vg giraffe] Cannot specify more than two FASTQ files." << endl;
                    exit(1);
                }
                break;

            case 'i':
                interleaved = true;
                paired = true;
                break;
                
            case 'M':
                max_multimaps = parse<Range<size_t>>(optarg);
                break;
            
            case 'N':
                sample_name = optarg;
                break;
                
            case 'R':
                read_group = optarg;
                break;

            case 'o':
                {
                    output_format = optarg;
                    for (char& c : output_format) {
                        c = std::toupper(c);
                    }
                    if (output_formats.find(output_format) == output_formats.end()) {
                        std::cerr << "error: [vg giraffe] Invalid output format: " << optarg << std::endl;
                        std::exit(1);
                    }
                }
                break;
                
            case OPT_REF_PATHS:
                ref_paths_name = optarg;
                break;
                
            case 'P':
                prune_anchors = true;
                break;
                
            case OPT_NAMED_COORDINATES:
                named_coordinates = true;
                break;

            case 'n':
                discard_alignments = true;
                break;
                
            case OPT_OUTPUT_BASENAME:
                output_basename = optarg;
                break;
            
            case OPT_REPORT_NAME:
                report_name = optarg;
                break;
            case 'b':
                param_preset = optarg;

                if (param_preset == "fast" ) {

                    hit_cap = 10;
                    hard_hit_cap = 500;
                    minimizer_score_fraction = 0.5;
                    max_multimaps = 1;
                    max_extensions = 400;
                    max_alignments = 8;
                    cluster_score = 50;
                    pad_cluster_score = 0;
                    cluster_coverage = 0.2;
                    extension_set = 20;
                    extension_score = 1;
                } else if (param_preset != "default" ) {
                    std::cerr << "error: [vg giraffe] invalid parameter preset: " << optarg << std:: endl;
                }
                break;

            case 'c':
                {
                    auto cap = parse<Range<size_t>>(optarg);
                    if (cap <= 0) {
                        cerr << "error: [vg giraffe] Hit cap (" << cap << ") must be a positive integer" << endl;
                        exit(1);
                    }
                    hit_cap = cap;
                }
                break;

            case 'C':
                {
                    auto cap = parse<Range<size_t>>(optarg);
                    if (cap <= 0) {
                        cerr << "error: [vg giraffe] Hard hit cap (" << cap << ") must be a positive integer" << endl;
                        exit(1);
                    }
                    hard_hit_cap = cap;
                }
                break;
                
            case 'D':
                {
                    auto limit = parse<Range<size_t>>(optarg);
                    if (limit <= 0) {
                        cerr << "error: [vg giraffe] Distance limit (" << limit << ") must be a positive integer" << endl;
                        exit(1);
                    }
                    distance_limit = limit;
                }
                break;

            case 'F':
                minimizer_score_fraction = parse<Range<double>>(optarg);
                break;

            case 'e':
                {
                    auto extensions = parse<Range<size_t>>(optarg);
                    if (extensions <= 0) {
                        cerr << "error: [vg giraffe] Number of extensions (" << extensions << ") must be a positive integer" << endl;
                        exit(1);
                    }
                    max_extensions = extensions;
                }
                break;

            case 'a':
                {
                    auto alignments = parse<Range<size_t>>(optarg);
                    if (alignments <= 0) {
                        cerr << "error: [vg giraffe] Number of alignments (" << alignments << ") must be a positive integer" << endl;
                        exit(1);
                    }
                    max_alignments = alignments;
                }
                break;

            case 's':
                {
                    auto score = parse<Range<double>>(optarg);
                    if (score < 0) {
                        cerr << "error: [vg giraffe] Cluster score threshold (" << score << ") must be positive" << endl;
                        exit(1);
                    }
                    cluster_score = score;
                }
                break;
                
            case 'S':
                {
                    auto score = parse<Range<double>>(optarg);
                    if (score < 0) {
                        cerr << "error: [vg giraffe] Second best cluster score threshold (" << score << ") must be positive" << endl;
                        exit(1);
                    }
                    pad_cluster_score = score;
                }
                break;

            case 'u':
                {
                    auto score = parse<Range<double>>(optarg);
                    if (score < 0) {
                        cerr << "error: [vg giraffe] Cluster coverage threshold (" << score << ") must be positive" << endl;
                        exit(1);
                    }
                    cluster_coverage = score;
                }
                break;
            case 'v':
                {
                    auto score = parse<Range<int>>(optarg);
                    if (score < 0) {
                        cerr << "error: [vg giraffe] Extension score threshold (" << score << ") must be positive" << endl;
                        exit(1);
                    }
                    extension_score = score;
                }
                break;
            case 'w':
                {
                    auto score = parse<Range<double>>(optarg);
                    if (score < 0) {
                        cerr << "error: [vg giraffe] Extension set score threshold (" << score << ") must be positive" << endl;
                        exit(1);
                    }
                    extension_set = score;
                }
                break;
                
            case 'O':
                do_dp = false;
                break;
                
            case 'r':
                {
                    forced_rescue_attempts = true;
                    rescue_attempts = parse<Range<int>>( optarg);
                    if (rescue_attempts < 0) {
                        cerr << "error: [vg giraffe] Rescue attempts must be positive" << endl;
                        exit(1);
                    }
                }
                break;

            case 'A':
                {
                    std::string algo_name = optarg;
                    for (char& c : algo_name) {
                        c = std::tolower(c);
                    }
                    auto iter = rescue_algorithms.find(algo_name);
                    if (iter == rescue_algorithms.end()) {
                        std::cerr << "error: [vg giraffe] Invalid rescue algorithm: " << optarg << std::endl;
                        std::exit(1);
                    }
                    rescue_algorithm = iter->second;
                }
                break;

            case OPT_FRAGMENT_MEAN:
                forced_mean = true;
                fragment_mean = parse<double>(optarg);
                break;

            case OPT_FRAGMENT_STDEV:
                forced_stdev = true;
                fragment_stdev = parse<double>(optarg);
                break;
            case 'L':
                fragment_length = parse<size_t>(optarg);
                break;

            case OPT_CLUSTER_STDEV:
                cluster_stdev = parse<double>(optarg);
                break;

            case OPT_RESCUE_STDEV:
                rescue_stdev = parse<double>(optarg);
                break;

            case OPT_RESCUE_SEED_LIMIT:
                rescue_seed_limit = parse<size_t>(optarg);
                break;

            case OPT_TRACK_PROVENANCE:
                track_provenance = true;
                break;
            
            case OPT_TRACK_CORRECTNESS:
                track_provenance = true;
                track_correctness = true;
                break;
                
            case OPT_SHOW_WORK:
                show_work = true;
                break;
                
            case 't':
            {
                int num_threads = parse<int>(optarg);
                if (num_threads <= 0) {
                    cerr << "error:[vg giraffe] Thread count (-t) set to " << num_threads << ", must set to a positive integer." << endl;
                    exit(1);
                }
                omp_set_num_threads(num_threads);
            }
                break;
                
            case 'h':
            case '?':
            default:
                help_giraffe(argv);
                exit(1);
                break;
        }
    }

   
    // Get positional arguments before validating user intent
    if (have_input_file(optind, argc, argv)) {
        // Must be the FASTA, but check.
        
        string fasta_filename = get_input_file_name(optind, argc, argv);
        
        auto fasta_parts = split_ext(fasta_filename);
        if (fasta_parts.second == "gz") {
            fasta_parts = split_ext(fasta_parts.first);
        }
        if (fasta_parts.second != "fa" && fasta_parts.second != "fasta" && fasta_parts.second != "fna") {
            cerr << "error:[vg giraffe] FASTA file " << fasta_filename << " is not named like a FASTA" << endl;
            exit(1);
        }
        
        registry.provide("Reference FASTA", fasta_filename);
        // Everything else should be named like the FASTA by default
        registry.set_prefix(fasta_parts.first);
        
        if (have_input_file(optind, argc, argv)) {
            // Next one must be VCF, but check.
            // TODO: Unify with FASTA check?
            
            string vcf_filename = get_input_file_name(optind, argc, argv);
            
            auto vcf_parts = split_ext(vcf_filename);
            if (vcf_parts.second == "gz") {
                vcf_parts = split_ext(vcf_parts.first);
            }
            if (vcf_parts.second != "vcf") {
                cerr << "error:[vg giraffe] VCF file " << vcf_filename << " is not named like a VCF" << endl;
                exit(1);
            }
            
            // Determine if it is phased or not
            string file_type = IndexRegistry::vcf_is_phased(vcf_filename) ? "VCF w/ Phasing" : "VCF";
            
            // Feed it to the index registry to maybe use
            registry.provide(file_type, vcf_filename);
        }
    }

    // If we don't want rescue, let the user see we don't try it.
    if (rescue_attempts == 0 || rescue_algorithm == MinimizerMapper::rescue_none) {
        rescue_attempts = 0;
        rescue_algorithm = MinimizerMapper::rescue_none;
    }
    
    // Now all the arguments are parsed, so see if they make sense
    
    // Decide if we are outputting to an htslib format
    bool hts_output = (output_format == "SAM" || output_format == "BAM" || output_format == "CRAM");
    
    if (!ref_paths_name.empty() && !hts_output) {
        cerr << "warning:[vg giraffe] Reference path file (--ref-paths) is only used when output format (-o) is SAM, BAM, or CRAM." << endl;
        ref_paths_name = "";
    }
    
    if (output_format != "GAM" && !output_basename.empty()) {
        cerr << "error:[vg giraffe] Using an output basename (--output-basename) only makes sense for GAM format (-o)" << endl;
        exit(1);
    }
    
    if (interleaved && !fastq_filename_2.empty()) {
        cerr << "error:[vg giraffe] Cannot designate both interleaved paired ends (-i) and separate paired end file (-f)." << endl;
        exit(1);
    }

    if (!fastq_filename_1.empty() && !gam_filename.empty()) {
        cerr << "error:[vg giraffe] Cannot designate both FASTQ input (-f) and GAM input (-G) in same run." << endl;
        exit(1);
    }
    
    if (have_input_file(optind, argc, argv)) {
        // TODO: work out how to interpret additional files as reads.
        cerr << "error:[vg giraffe] Extraneous input file: " << get_input_file_name(optind, argc, argv) << endl;
        exit(1);
    }

    if ((forced_mean && ! forced_stdev) || (!forced_mean && forced_stdev)) {
        cerr << "warning:[vg giraffe] Both a mean and standard deviation must be specified for the fragment length distribution" << endl;
        cerr << "                   Detecting fragment length distribution automatically" << endl;
        forced_mean = false;
        forced_stdev = false;
        fragment_mean = 0.0;
        fragment_stdev = 0.0;
    }
    if ((forced_mean || forced_stdev || forced_rescue_attempts) && (!paired)) {
        cerr << "warning:[vg giraffe] Attempting to set paired-end parameters but running in single-end mode" << endl;
    }
    
    // The IndexRegistry doesn't try to infer index files based on the
    // basename, so do that here. We can have multiple extension options that
    // we try in order of priority.
    unordered_map<string, vector<string>> indexes_and_extensions = {
        {"Giraffe GBZ", {"giraffe.gbz", "gbz"}},
        {"XG", {"xg"}},
        {"Giraffe GBWT", {"gbwt"}},
        {"GBWTGraph", {"gg"}},
        {"Giraffe Distance Index", {"dist"}},
        {"Minimizers", {"min"}}
    };
    for (auto& completed : registry.completed_indexes()) {
        // Drop anything we already got from the list
        indexes_and_extensions.erase(completed);
    }
    for (auto& index_and_extensions : indexes_and_extensions) {
        // For each index type
        for (auto& extension : index_and_extensions.second) {
            // For each extension in priority order
            string inferred_filename = registry.get_prefix() + "." + extension;
            if (ifstream(inferred_filename).is_open()) {
                // A file with the appropriate name exists and we can read it
                registry.provide(index_and_extensions.first, inferred_filename);
                // Report it because this may not be desired behavior
                cerr << "Guessing that " << inferred_filename << " is " << index_and_extensions.first << endl;
                // Skip other extension options for the index
                break;
            }
        }
    }

    // create in-memory objects
    
    // Don't try and use all the memory.
    // TODO: add memory options like autoindex?
    registry.set_target_memory_usage(IndexRegistry::get_system_memory() / 2);
    
    auto index_targets = VGIndexes::get_default_giraffe_indexes();

#ifdef debug
    for (auto& needed : index_targets) {
        cerr << "Want index: " << needed << endl;
    }
#endif
    
    try {
        registry.make_indexes(index_targets);
    }
    catch (InsufficientInputException ex) {
        cerr << "error:[vg giraffe] Input is not sufficient to create indexes" << endl;
        cerr << ex.what();
        return 1;
    }
   
#ifdef debug
    for (auto& completed : registry.completed_indexes()) {
        cerr << "Have index: " << completed << endl;
        for (auto& filename : registry.require(completed)) {
            cerr << "\tAt: " << filename << endl;
        }
    }
#endif
    
    // Grab the minimizer index
    auto minimizer_index = vg::io::VPKG::load_one<gbwtgraph::DefaultMinimizerIndex>(registry.require("Minimizers").at(0));

    // Grab the GBZ
    auto gbz = vg::io::VPKG::load_one<gbwtgraph::GBZ>(registry.require("Giraffe GBZ").at(0));

    // Grab the distance index
<<<<<<< HEAD
    SnarlDistanceIndex distance_index;
    distance_index.deserialize(registry.require("Giraffe Distance Index").at(0));
=======
    auto distance_index = vg::io::VPKG::load_one<MinimumDistanceIndex>(registry.require("Giraffe Distance Index").at(0));
    
    // If we are tracking correctness, we will fill this in with a graph for
    // getting offsets along ref paths.
    PathPositionHandleGraph* path_position_graph = nullptr;
    // If we need an overlay for position lookup, we might be pointing into
    // this overlay
    bdsg::PathPositionOverlayHelper overlay_helper;
    // And we might load an XG
    unique_ptr<PathHandleGraph> xg_graph;
    if (track_correctness || hts_output) {
        // Usually we will get our paths from the GBZ
        PathHandleGraph* base_graph = &gbz->graph;
        // But if an XG is around, we should use that instead. Otherwise, it's not possible to provide paths when using an old GBWT/GBZ that doesn't have them.
        if (registry.available("XG")) {
            xg_graph = vg::io::VPKG::load_one<PathHandleGraph>(registry.require("XG").at(0));
            base_graph = xg_graph.get();
        }
    
        // Apply the overlay if needed.
        path_position_graph = overlay_helper.apply(base_graph);
    }
>>>>>>> cf4d516a

    // Set up the mapper
    if (show_progress) {
        cerr << "Initializing MinimizerMapper" << endl;
    }
    MinimizerMapper minimizer_mapper(gbz->graph, *minimizer_index, distance_index, path_position_graph);
    if (forced_mean && forced_stdev) {
        minimizer_mapper.force_fragment_length_distr(fragment_mean, fragment_stdev);
    }

    
    std::chrono::time_point<std::chrono::system_clock> init = std::chrono::system_clock::now();
    std::chrono::duration<double> init_seconds = init - launch;
    if (show_progress) {
        cerr << "Loading and initialization: " << init_seconds.count() << " seconds" << endl;
    }
    
    // Set up to write a report of mapping speed if requested, instead of just dumping to stderr.
    ofstream report;
    if (!report_name.empty()) {
        // Open the report
        report.open(report_name);
        if (!report) {
            // Make sure it worked
            cerr << "error[vg giraffe]: Could not open report file " << report_name << endl;
            exit(1);
        }
        
        // Add a header
        report << "#file\treads/second/thread" << endl;
    }

    // We need to loop over all the ranges...
    for_each_combo([&]() {
    
        // Work out where to send the output. Default to stdout.
        string output_filename = "-";
        if (!output_basename.empty()) {
            // Compose a name using all the parameters.
            stringstream s;
            
            s << output_basename;
            
            if (interleaved) {
                s << "-i";
            }
            s << "-D" << distance_limit;
            s << "-c" << hit_cap;
            s << "-C" << hard_hit_cap;
            s << "-F" << minimizer_score_fraction;
            s << "-M" << max_multimaps;
            s << "-e" << max_extensions;
            s << "-a" << max_alignments;
            s << "-s" << cluster_score;
            s << "-u" << cluster_coverage;
            s << "-w" << extension_set;
            s << "-v" << extension_score;
            
            s << ".gam";
            
            output_filename = s.str();
        }
    
        if (show_progress) {
            if (discard_alignments) {
                cerr << "Discarding output alignments" << endl;
            } else {
                cerr << "Mapping reads to \"" << output_filename << "\" (" << output_format << ")" << endl;
            }
        }

        if (show_progress && interleaved) {
            cerr << "--interleaved" << endl;
        }
        
        if (show_progress && prune_anchors) {
            cerr << "--prune-low-cplx" << endl;
        }

        if (show_progress) {
            cerr << "--hit-cap " << hit_cap << endl;
        }
        minimizer_mapper.hit_cap = hit_cap;

        if (show_progress) {
            cerr << "--hard-hit-cap " << hard_hit_cap << endl;
        }
        minimizer_mapper.hard_hit_cap = hard_hit_cap;

        if (show_progress) {
            cerr << "--score-fraction " << minimizer_score_fraction << endl;
        }
        minimizer_mapper.minimizer_score_fraction = minimizer_score_fraction;

        if (show_progress) {
            cerr << "--max-extensions " << max_extensions << endl;
        }
        minimizer_mapper.max_extensions = max_extensions;

        if (show_progress) {
            cerr << "--max-alignments " << max_alignments << endl;
        }
        minimizer_mapper.max_alignments = max_alignments;

        if (show_progress) {
            cerr << "--cluster-score " << cluster_score << endl;
        }
        minimizer_mapper.cluster_score_threshold = cluster_score;
        
        if (show_progress) {
            cerr << "--pad-cluster-score " << pad_cluster_score << endl;
        }
        minimizer_mapper.pad_cluster_score_threshold = pad_cluster_score;

        if (show_progress) {
            cerr << "--cluster-coverage " << cluster_coverage << endl;
        }
        minimizer_mapper.cluster_coverage_threshold = cluster_coverage;

        if (show_progress) {
            cerr << "--extension-score " << extension_score << endl;
        }
        minimizer_mapper.extension_score_threshold = extension_score;

        if (show_progress) {
            cerr << "--extension-set " << extension_set << endl;
        }
        minimizer_mapper.extension_set_score_threshold = extension_set;

        if (show_progress && !do_dp) {
            cerr << "--no-dp " << endl;
        }
        minimizer_mapper.do_dp = do_dp;

        if (show_progress) {
            cerr << "--max-multimaps " << max_multimaps << endl;
        }
        minimizer_mapper.max_multimaps = max_multimaps;

        if (show_progress) {
            cerr << "--distance-limit " << distance_limit << endl;
        }
        minimizer_mapper.distance_limit = distance_limit;
        
        if (show_progress && track_provenance) {
            cerr << "--track-provenance " << endl;
        }
        minimizer_mapper.track_provenance = track_provenance;
        
        if (show_progress && track_correctness) {
            cerr << "--track-correctness " << endl;
        }
        minimizer_mapper.track_correctness = track_correctness;
        
        if (show_progress && show_work) {
            cerr << "--show-work " << endl;
        }
        minimizer_mapper.show_work = show_work;

        if (show_progress && paired) {
            if (forced_mean && forced_stdev) {
                cerr << "--fragment-mean " << fragment_mean << endl; 
                cerr << "--fragment-stdev " << fragment_stdev << endl;
            }
            cerr << "--paired-distance-limit " << cluster_stdev << endl;
            cerr << "--rescue-subgraph-size " << rescue_stdev << endl;
            cerr << "--rescue-seed-limit " << rescue_seed_limit << endl;
            cerr << "--rescue-attempts " << rescue_attempts << endl;
            cerr << "--rescue-algorithm " << algorithm_names[rescue_algorithm] << endl;
        }
        minimizer_mapper.max_fragment_length = fragment_length;
        minimizer_mapper.paired_distance_stdevs = cluster_stdev;
        minimizer_mapper.rescue_subgraph_stdevs = rescue_stdev;
        minimizer_mapper.rescue_seed_limit = rescue_seed_limit;
        minimizer_mapper.max_rescue_attempts = rescue_attempts;
        minimizer_mapper.rescue_algorithm = rescue_algorithm;

        minimizer_mapper.sample_name = sample_name;
        minimizer_mapper.read_group = read_group;

        // Work out the number of threads we will have
        size_t thread_count = omp_get_max_threads();

        // Set up counters per-thread for total reads mapped
        vector<size_t> reads_mapped_by_thread(thread_count, 0);
        
        // For timing, we may run one thread first and then switch to all threads. So track both start times.
        std::chrono::time_point<std::chrono::system_clock> first_thread_start;
        std::chrono::time_point<std::chrono::system_clock> all_threads_start;
        
        // We also time in terms of CPU time
        clock_t cpu_time_before;
        
        // We may also have access to perf stats.
        vector<int> perf_fds;
        
#ifdef __linux__
        // Set up a counter for executed instructions.
        // See <https://stackoverflow.com/a/64863392/402891>
        struct perf_event_attr perf_config;
        memset(&perf_config, 0, sizeof(struct perf_event_attr));
        perf_config.type = PERF_TYPE_HARDWARE;
        perf_config.size = sizeof(struct perf_event_attr);
        perf_config.config = PERF_COUNT_HW_INSTRUCTIONS;
        perf_config.exclude_kernel = 1;
        perf_config.exclude_hv = 1;
        
        perf_fds.resize(thread_count);
        
        perf_fds[omp_get_thread_num()] = perf_event_open(&perf_config, 0, -1, -1, 0);
        if (show_progress && perf_fds[omp_get_thread_num()] == -1) {
            int problem = errno;
            cerr << "Not counting CPU instructions because perf events are unavailable: " << strerror(problem) << endl;
            perf_fds.clear();
        }
        
        // Each OMP thread will call this to make sure perf is on.
        auto ensure_perf_for_thread = [&]() {
            if (!perf_fds.empty() && perf_fds[omp_get_thread_num()] == 0) {
                perf_fds[omp_get_thread_num()] = perf_event_open(&perf_config, 0, -1, -1, 0);
            }
        };
        
        // Main thread will call this to turn it off
        auto stop_perf_for_thread = [&]() {
            if (!perf_fds.empty() && perf_fds[omp_get_thread_num()] != 0) {
                ioctl(perf_fds[omp_get_thread_num()], PERF_EVENT_IOC_DISABLE, 0);
            }
        };
        
        // Main thread will call this when mapping starts to reset the counter.
        auto reset_perf_for_thread = [&]() {
            if (!perf_fds.empty() && perf_fds[omp_get_thread_num()] != 0) {
                ioctl(perf_fds[omp_get_thread_num()], PERF_EVENT_IOC_RESET, 0);
            }
        };
        
        // TODO: we won't count the output thread, but it will appear in CPU time!
#endif

        {
        
            // Look up all the paths we might need to surject to.
            vector<tuple<path_handle_t, size_t, size_t>> paths;
            if (hts_output) {
                // For htslib we need a non-empty list of paths.
                assert(path_position_graph != nullptr);
                paths = get_sequence_dictionary(ref_paths_name, *path_position_graph);
            }
            
            // Set up output to an emitter that will handle serialization and surjection.
            // Unless we want to discard all the alignments in which case do that.
            unique_ptr<AlignmentEmitter> alignment_emitter;
            if (discard_alignments) {
                alignment_emitter = make_unique<NullAlignmentEmitter>();
            } else {
                // We actually want to emit alignments.
                // Encode flags describing what we want to happen.
                int flags = ALIGNMENT_EMITTER_FLAG_NONE;
                if (prune_anchors) {
                    // When surjecting, do anchor pruning.
                    flags |= ALIGNMENT_EMITTER_FLAG_HTS_PRUNE_SUSPICIOUS_ANCHORS;
                }
                if (named_coordinates) {
                    // When not surjecting, use named segments instead of node IDs.
                    flags |= ALIGNMENT_EMITTER_FLAG_VG_USE_SEGMENT_NAMES;
                }
                
                // We send along the positional graph when we have it, and otherwise we send the GBWTGraph which is sufficient for GAF output.
                // TODO: What if we need both a positional graph and a NamedNodeBackTranslation???
                const HandleGraph* emitter_graph = path_position_graph ? (const HandleGraph*)path_position_graph : (const HandleGraph*)&(gbz->graph);
                
                alignment_emitter = get_alignment_emitter(output_filename, output_format,
                                                          paths, thread_count,
                                                          emitter_graph, flags);
            }
            
#ifdef USE_CALLGRIND
            // We want to profile the alignment, not the loading.
            CALLGRIND_START_INSTRUMENTATION;
#endif

            // Start timing overall mapping time now that indexes are loaded.
            first_thread_start = std::chrono::system_clock::now();
            cpu_time_before = clock();
            
#ifdef __linux__
            reset_perf_for_thread();
#endif

            if (interleaved || !fastq_filename_2.empty()) {
                //Map paired end from either one gam or fastq file or two fastq files

                // a buffer to hold read pairs that can't be unambiguously mapped before the fragment length distribution
                // is estimated
                // note: sufficient to have only one buffer because multithreading code enforces single threaded mode
                // during distribution estimation
                vector<pair<Alignment, Alignment>> ambiguous_pair_buffer;
                
                // Track whether the distribution was ready, so we can detect when it becomes ready and capture the all-threads start time.
                bool distribution_was_ready = false;

                // Define how to know if the paired end distribution is ready
                auto distribution_is_ready = [&]() {
                    bool is_ready = minimizer_mapper.fragment_distr_is_finalized();
                    if (is_ready && !distribution_was_ready) {
                        // It has become ready now.
                        distribution_was_ready = true;
                        
                        if (show_progress) {
                            // Report that it is now ready
                            #pragma omp critical (cerr)
                            {
                                cerr << "Using fragment length estimate: " << minimizer_mapper.get_fragment_length_mean() << " +/- " << minimizer_mapper.get_fragment_length_stdev() << endl;
                            }
                        }
                        
                        // Remember when now is.
                        all_threads_start = std::chrono::system_clock::now();
                    }
                    return is_ready;
                };
                
                // Define a way to force the distribution ready
                auto require_distribution_finalized = [&]() {
                    if (!minimizer_mapper.fragment_distr_is_finalized()){
                        cerr << "warning[vg::giraffe]: Finalizing fragment length distribution before reaching maximum sample size" << endl;
                        cerr << "                      mapped " << minimizer_mapper.get_fragment_length_sample_size() 
                             << " reads single ended with " << ambiguous_pair_buffer.size() << " pairs of reads left unmapped" << endl;
                        cerr << "                      mean: " << minimizer_mapper.get_fragment_length_mean() << ", stdev: " 
                             << minimizer_mapper.get_fragment_length_stdev() << endl;
                        minimizer_mapper.finalize_fragment_length_distr();
                    }
                };
                
                // Define how to align and output a read pair, in a thread.
                auto map_read_pair = [&](Alignment& aln1, Alignment& aln2) {
#ifdef __linux__
                    ensure_perf_for_thread();
#endif
                    toUppercaseInPlace(*aln1.mutable_sequence());
                    toUppercaseInPlace(*aln2.mutable_sequence());

                    pair<vector<Alignment>, vector<Alignment>> mapped_pairs = minimizer_mapper.map_paired(aln1, aln2, ambiguous_pair_buffer);
                    if (!mapped_pairs.first.empty() && !mapped_pairs.second.empty()) {
                        //If we actually tried to map this paired end
                        
                        // Work out whether it could be properly paired or not, if that is relevant.
                        // If we're here, let the read be properly paired in
                        // HTSlib terms no matter how far away it is in linear
                        // space (on the same contig), because it went into
                        // pair distribution estimation.
                        // TODO: The semantics are weird here. 0 means
                        // "properly paired at any distance" and
                        // numeric_limits<int64_t>::max() doesn't.
                        int64_t tlen_limit = 0;
                        if (hts_output && minimizer_mapper.fragment_distr_is_finalized()) {
                             tlen_limit = minimizer_mapper.get_fragment_length_mean() + 6 * minimizer_mapper.get_fragment_length_stdev();
                        }
                        // Emit it
                        alignment_emitter->emit_mapped_pair(std::move(mapped_pairs.first), std::move(mapped_pairs.second), tlen_limit);
                        // Record that we mapped a read.
                        reads_mapped_by_thread.at(omp_get_thread_num()) += 2;
                    }
                    
                    if (!minimizer_mapper.fragment_distr_is_finalized() && ambiguous_pair_buffer.size() >= MAX_BUFFERED_PAIRS) {
                        // We risk running out of memory if we keep this up.
                        cerr << "warning[vg::giraffe]: Encountered " << ambiguous_pair_buffer.size() << " ambiguously-paired reads before finding enough" << endl
                             << "                      unambiguously-paired reads to learn fragment length distribution. Are you sure" << endl
                             << "                      your reads are paired and your graph is not a hairball?" << endl;
                        require_distribution_finalized();
                    }
                };

                if (!gam_filename.empty()) {
                    // GAM file to remap
                    get_input_file(gam_filename, [&](istream& in) {
                        // Map pairs of reads to the emitter
                        vg::io::for_each_interleaved_pair_parallel_after_wait<Alignment>(in, map_read_pair, distribution_is_ready);
                    });
                } else if (!fastq_filename_2.empty()) {
                    //A pair of FASTQ files to map
                    fastq_paired_two_files_for_each_parallel_after_wait(fastq_filename_1, fastq_filename_2, map_read_pair, distribution_is_ready);


                } else if ( !fastq_filename_1.empty()) {
                    // An interleaved FASTQ file to map, map all its pairs in parallel.
                    fastq_paired_interleaved_for_each_parallel_after_wait(fastq_filename_1, map_read_pair, distribution_is_ready);
                }

                // Now map all the ambiguous pairs
                // Make sure fragment length distribution is finalized first.
                require_distribution_finalized();
                for (pair<Alignment, Alignment>& alignment_pair : ambiguous_pair_buffer) {

                    auto mapped_pairs = minimizer_mapper.map_paired(alignment_pair.first, alignment_pair.second);
                    // Work out whether it could be properly paired or not, if that is relevant.
                    int64_t tlen_limit = 0;
                    if (hts_output && minimizer_mapper.fragment_distr_is_finalized()) {
                         tlen_limit = minimizer_mapper.get_fragment_length_mean() + 6 * minimizer_mapper.get_fragment_length_stdev();
                    }
                    // Emit the read
                    alignment_emitter->emit_mapped_pair(std::move(mapped_pairs.first), std::move(mapped_pairs.second), tlen_limit);
                    // Record that we mapped a read.
                    reads_mapped_by_thread.at(omp_get_thread_num()) += 2;
                }
            } else {
                // Map single-ended

                // All the threads start at once.
                all_threads_start = first_thread_start;
            
                // Define how to align and output a read, in a thread.
                auto map_read = [&](Alignment& aln) {
#ifdef __linux__
                    ensure_perf_for_thread();
#endif
                    toUppercaseInPlace(*aln.mutable_sequence());
                
                    // Map the read with the MinimizerMapper.
                    minimizer_mapper.map(aln, *alignment_emitter);
                    // Record that we mapped a read.
                    reads_mapped_by_thread.at(omp_get_thread_num())++;
                };
                    
                if (!gam_filename.empty()) {
                    // GAM file to remap
                    get_input_file(gam_filename, [&](istream& in) {
                        // Open it and map all the reads in parallel.
                        vg::io::for_each_parallel<Alignment>(in, map_read);
                    });
                }
                
                if (!fastq_filename_1.empty()) {
                    // FASTQ file to map, map all its reads in parallel.
                    fastq_unpaired_for_each_parallel(fastq_filename_1, map_read);
                }
            }
        
        } // Make sure alignment emitter is destroyed and all alignments are on disk.
        
        // Now mapping is done
        std::chrono::time_point<std::chrono::system_clock> end = std::chrono::system_clock::now();
        clock_t cpu_time_after = clock();
#ifdef __linux__
        stop_perf_for_thread();
#endif
        
        // Compute wall clock elapsed
        std::chrono::duration<double> all_threads_seconds = end - all_threads_start;
        std::chrono::duration<double> first_thread_additional_seconds = all_threads_start - first_thread_start;
        
        // Compute CPU time elapsed
        double cpu_seconds = (cpu_time_after - cpu_time_before) / (double)CLOCKS_PER_SEC;
        
        // Compute instructions used
        long long total_instructions = 0;
        for (auto& perf_fd : perf_fds) {
            if (perf_fd > 0) {
                long long thread_instructions;
                if (read(perf_fd, &thread_instructions, sizeof(long long)) != sizeof(long long)) {
                    // Read failed for some reason.
                    cerr << "warning:[vg giraffe] Could not count CPU instructions executed" << endl;
                    thread_instructions = 0;
                }
                if (close(perf_fd)) {
                    int problem = errno;
                    cerr << "warning:[vg giraffe] Error closing perf event instruction counter: " << strerror(problem) << endl;
                }
                total_instructions += thread_instructions;
            }
        }
        
        // How many reads did we map?
        size_t total_reads_mapped = 0;
        for (auto& reads_mapped : reads_mapped_by_thread) {
            total_reads_mapped += reads_mapped;
        }
        
        // Compute speed (as reads per thread-second)
        double reads_per_second_per_thread = total_reads_mapped / (all_threads_seconds.count() * thread_count + first_thread_additional_seconds.count());
        // And per CPU second (including any IO threads)
        double reads_per_cpu_second = total_reads_mapped / cpu_seconds;
        double mega_instructions_per_read = total_instructions / (double)total_reads_mapped / 1E6;
        double mega_instructions_per_second = total_instructions / cpu_seconds / 1E6;
        
        if (show_progress) {
            // Log to standard error
            cerr << "Mapped " << total_reads_mapped << " reads across "
                << thread_count << " threads in "
                << all_threads_seconds.count() << " seconds with " 
                << first_thread_additional_seconds.count() << " additional single-threaded seconds." << endl;
            cerr << "Mapping speed: " << reads_per_second_per_thread
                << " reads per second per thread" << endl;
            
            cerr << "Used " << cpu_seconds << " CPU-seconds (including output)." << endl;
            cerr << "Achieved " << reads_per_cpu_second
                << " reads per CPU-second (including output)" << endl;
            
            if (total_instructions != 0) {
                cerr << "Used " << total_instructions << " CPU instructions (not including output)." << endl;
                cerr << "Mapping slowness: " << mega_instructions_per_read
                    << " M instructions per read at " << mega_instructions_per_second
                    << " M mapping instructions per inclusive CPU-second" << endl;
            }

            cerr << "Memory footprint: " << gbwt::inGigabytes(gbwt::memoryUsage()) << " GB" << endl;
        }
        
        
        if (report) {
            // Log output filename and mapping speed in reads/second/thread to report TSV
            report << output_filename << "\t" << reads_per_second_per_thread << endl;
        }
        
    });
        
    return 0;
}

// Register subcommand
static Subcommand vg_giraffe("giraffe", "fast haplotype-aware short read alignment", PIPELINE, 6, main_giraffe);<|MERGE_RESOLUTION|>--- conflicted
+++ resolved
@@ -1127,11 +1127,8 @@
     auto gbz = vg::io::VPKG::load_one<gbwtgraph::GBZ>(registry.require("Giraffe GBZ").at(0));
 
     // Grab the distance index
-<<<<<<< HEAD
     SnarlDistanceIndex distance_index;
     distance_index.deserialize(registry.require("Giraffe Distance Index").at(0));
-=======
-    auto distance_index = vg::io::VPKG::load_one<MinimumDistanceIndex>(registry.require("Giraffe Distance Index").at(0));
     
     // If we are tracking correctness, we will fill this in with a graph for
     // getting offsets along ref paths.
@@ -1153,7 +1150,6 @@
         // Apply the overlay if needed.
         path_position_graph = overlay_helper.apply(base_graph);
     }
->>>>>>> cf4d516a
 
     // Set up the mapper
     if (show_progress) {

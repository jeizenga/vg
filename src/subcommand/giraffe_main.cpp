--- conflicted
+++ resolved
@@ -993,19 +993,11 @@
         // Allowing a lot of mismatches because we chop later
         .add_entry<size_t>("max-extension-mismatches", 15)
         // And fragment them
-<<<<<<< HEAD
-        .add_entry<double>("fragment-gap-scale", 4.0)
-        .add_entry<double>("gap-scale", 4.0)
-        .add_entry<size_t>("fragment-max-lookback-bases", 300)
-        .add_entry<double>("fragment-max-lookback-bases-per-base", 0)
-        .add_entry<size_t>("fragment-max-indel-bases", 2000)
-=======
         .add_entry<double>("fragment-gap-scale", 3.6)
         .add_entry<double>("gap-scale", 2.2)
         .add_entry<size_t>("fragment-max-lookback-bases", 450)
         .add_entry<double>("fragment-max-lookback-bases-per-base", 0)
         .add_entry<size_t>("fragment-max-indel-bases", 3000)
->>>>>>> 15f1027f
         .add_entry<double>("fragment-max-indel-bases-per-base", 0)
         // And take those to chains
         .add_entry<size_t>("max-direct-chain", 6)

--- conflicted
+++ resolved
@@ -42,11 +42,7 @@
 #include <valgrind/callgrind.h>
 #endif
 
-<<<<<<< HEAD
-#define USE_MEMORY_PROFILING
-=======
 //#define USE_MEMORY_PROFILING
->>>>>>> 2ca1fd88
 
 #ifdef USE_MEMORY_PROFILING
 #include "../config/allocator_config.hpp"
@@ -321,7 +317,6 @@
         MinimizerMapper::default_zipcode_tree_score_threshold,
         "only fragment trees if they are within INT of the best score",
         double_is_nonnegative
-<<<<<<< HEAD
     );
     chaining_opts.add_range(
         "pad-zipcode-tree-score-threshold",
@@ -368,60 +363,10 @@
         "maximum indel length in a transition when making fragments"
     );
     chaining_opts.add_range(
-=======
-    );
-    chaining_opts.add_range(
-        "pad-zipcode-tree-score-threshold",
-        &MinimizerMapper::pad_zipcode_tree_score_threshold,
-        MinimizerMapper::default_pad_zipcode_tree_score_threshold,
-        "also fragment trees within INT of above threshold to get a second-best cluster",
-        double_is_nonnegative
-    );
-    chaining_opts.add_range(
-        "zipcode-tree-coverage-threshold",
-        &MinimizerMapper::zipcode_tree_coverage_threshold,
-        MinimizerMapper::default_zipcode_tree_coverage_threshold,
-        "only fragment trees if they are within FLOAT of the best read coverage",
-        double_is_nonnegative
-    );
-    chaining_opts.add_range(
-        "min-to-fragment",
-        &MinimizerMapper::min_to_fragment,
-        MinimizerMapper::default_min_to_fragment,
-        "minimum number of fragmenting problems to run"
-    );
-    chaining_opts.add_range(
-        "max-to-fragment",
-        &MinimizerMapper::max_to_fragment,
-        MinimizerMapper::default_max_to_fragment,
-        "maximum number of fragmenting problems to run"
-    );
-    chaining_opts.add_flag(
-        "do-gapless-extension",
-        &MinimizerMapper::do_gapless_extension,
-        MinimizerMapper::default_do_gapless_extension,
-        "do gapless extension to seeds in a tree before fragmenting"
-    );
-    chaining_opts.add_range(
-        "fragment-max-lookback-bases",
-        &MinimizerMapper::fragment_max_lookback_bases,
-        MinimizerMapper::default_fragment_max_lookback_bases,
-        "maximum distance to look back when making fragments"
-    );
-    chaining_opts.add_range(
-        "fragment-max-indel-bases",
-        &MinimizerMapper::fragment_max_indel_bases,
-        MinimizerMapper::default_fragment_max_indel_bases,
-        "maximum indel length in a transition when making fragments"
-    );
-    chaining_opts.add_range(
->>>>>>> 2ca1fd88
         "fragment-score-fraction",
         &MinimizerMapper::fragment_score_fraction,
         MinimizerMapper::default_fragment_score_fraction,
         "minimum fraction of best fragment score to retain a fragment"
-<<<<<<< HEAD
-=======
     );
     chaining_opts.add_range(
         "fragment-min-score",
@@ -450,7 +395,6 @@
         MinimizerMapper::default_max_chaining_problems,
         "do no more than this many chaining problems",
         int_is_nonnegative
->>>>>>> 2ca1fd88
     );
     chaining_opts.add_range(
         "max-lookback-bases",
@@ -653,14 +597,9 @@
     // Set up to parse options
     std::unique_ptr<GroupedOptionGroup> parser = get_options();
 
-<<<<<<< HEAD
     constexpr int OPT_OUTPUT_BASENAME = 1000;
     constexpr int OPT_REPORT_NAME = 1001;
     constexpr int OPT_SET_REFPOS = 1002;
-=======
-    constexpr int OPT_OUTPUT_BASENAME = 1001;
-    constexpr int OPT_REPORT_NAME = 1002;
->>>>>>> 2ca1fd88
     constexpr int OPT_TRACK_PROVENANCE = 1003;
     constexpr int OPT_TRACK_CORRECTNESS = 1004;
     constexpr int OPT_TRACK_POSITION = 1005;
@@ -789,31 +728,6 @@
         .add_entry<bool>("explored-cap", true);
     // And a long read preset (TODO: make into PacBio and Nanopore)
     presets["lr"]
-<<<<<<< HEAD
-        .add_entry<bool>("align-from-chains", true)
-        .add_entry<bool>("explored-cap", false)
-        .add_entry<size_t>("watchdog-timeout", 30)
-        .add_entry<size_t>("batch-size", 10)
-        // Use downsampling instead of max unique minimizer count
-        .add_entry<size_t>("max-min", 0)
-        .add_entry<size_t>("downsample-min", 200)
-        // Don't use the hit-cap||score-fraction filter because it doesn't do anything after downsampling
-        .add_entry<size_t>("hit-cap", 0)
-        .add_entry<double>("score-fraction", 1.0)
-        // Use a high hard hit cap to allow centromeres
-        .add_entry<size_t>("hard-hit-cap", 16384)
-        // Parameter search results
-        .add_entry<double>("mapq-score-scale", 0.001)
-        .add_entry<size_t>("min-to-fragment", 2)
-        .add_entry<size_t>("max-to-fragment", 10)
-        .add_entry<double>("fragment-score-fraction", 0.15)
-        .add_entry<int>("min-chains", 4)
-        .add_entry<size_t>("max-chains-per-tree", 5)
-        .add_entry<size_t>("max-alignments", 5);
-    // And a short reads with chaining preset
-    presets["sr"]
-        .add_entry<bool>("align-from-chains", true)
-=======
         .add_entry<bool>("align-from-chains", true)
         .add_entry<bool>("explored-cap", false)
         .add_entry<size_t>("watchdog-timeout", 30)
@@ -838,7 +752,6 @@
     // And a short reads with chaining preset
     presets["sr"]
         .add_entry<bool>("align-from-chains", true)
->>>>>>> 2ca1fd88
         .add_entry<bool>("explored-cap", true)
         // Cap minimizers at a number we won't reach.
         .add_entry<size_t>("max-min", 500)
@@ -862,10 +775,7 @@
         .add_entry<double>("gap-scale", 4.0)
         // And take those to chains
         .add_entry<double>("fragment-score-fraction", 0.7)
-<<<<<<< HEAD
-=======
         .add_entry<double>("fragment-min-score", 0)
->>>>>>> 2ca1fd88
         .add_entry<int>("min-chains", 4)
         .add_entry<size_t>("max-chains-per-tree", 5)
         .add_entry<size_t>("max-alignments", 5)
@@ -887,10 +797,7 @@
         .add_entry<size_t>("min-to-fragment", 2)
         .add_entry<size_t>("max-to-fragment", 10)
         .add_entry<double>("fragment-score-fraction", 0.8)
-<<<<<<< HEAD
-=======
         .add_entry<double>("fragment-min-score", 0)
->>>>>>> 2ca1fd88
         .add_entry<int>("min-chains", 4)
         .add_entry<size_t>("max-chains-per-tree", 5)
         .add_entry<size_t>("max-alignments", 5);
@@ -1471,11 +1378,7 @@
     bdsg::ReferencePathOverlayHelper overlay_helper;
     // And we might load an XG
     unique_ptr<PathHandleGraph> xg_graph;
-<<<<<<< HEAD
     if (track_correctness || track_position || set_refpos || hts_output) {
-=======
-    if (track_correctness || track_position || hts_output) {
->>>>>>> 2ca1fd88
         // Usually we will get our paths from the GBZ
         PathHandleGraph* base_graph = &gbz->graph;
         // But if an XG is around, we should use that instead. Otherwise, it's not possible to provide paths when using an old GBWT/GBZ that doesn't have them.

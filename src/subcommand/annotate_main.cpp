--- conflicted
+++ resolved
@@ -53,11 +53,7 @@
         };
 
         int option_index = 0;
-<<<<<<< HEAD
-        c = getopt_long (argc, argv, "hx:d:v:g:a:pi",
-=======
-        c = getopt_long (argc, argv, "hx:d:v:g:a:pb:",
->>>>>>> 42342de4
+        c = getopt_long (argc, argv, "hx:d:v:g:a:pib:",
                 long_options, &option_index);
 
         // Detect the end of the options.

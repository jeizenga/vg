--- conflicted
+++ resolved
@@ -18,10 +18,7 @@
 #include "../xg.hpp"
 #include "../algorithms/extract_connecting_graph.hpp"
 #include "../algorithms/topological_sort.hpp"
-<<<<<<< HEAD
-=======
 #include "../algorithms/weakly_connected_components.hpp"
->>>>>>> b2d70c7b
 
 
 
@@ -130,8 +127,6 @@
     }, [&]() {
         algorithms::orient_nodes_forward(&vg_mut);
     }));
-<<<<<<< HEAD
-=======
     
     
     results.push_back(run_benchmark("vg::algorithms weakly_connected_components", 1000, [&]() {
@@ -139,7 +134,6 @@
         assert(components.size() == 1);
         assert(components.front().size() == vg.node_size());
     }));
->>>>>>> b2d70c7b
     
     results.push_back(run_benchmark("VG::get_node", 1000, [&]() {
         for (size_t rep = 0; rep < 100; rep++) {

--- conflicted
+++ resolved
@@ -13,11 +13,8 @@
 #include "subcommand.hpp"
 
 #include "../xg.hpp"
-<<<<<<< HEAD
 #include "../gbwt_helper.hpp"
-=======
 #include "../stream/vpkg.hpp"
->>>>>>> a2ccb16e
 
 using namespace std;
 using namespace vg;
@@ -166,20 +163,17 @@
         size_t input_files = argc - optind;
         size_t total_inserted = 0;
         if (input_files <= 1) {
-<<<<<<< HEAD
             cerr << "error: [vg gbwt] at least two input gbwt files required to merge" << endl;
-            return 1;
+            exit(1);
         }
         if (gbwt_output.empty()) {
             cerr << "error: [vg gbwt] output file must be specified with -o" << endl;
-=======
+            exit(1);
             cerr << "[vg gbwt] error: at least two input gbwt files required to merge" << endl;
-            exit(1);
         }
         if (gbwt_output.empty()) {
             cerr << "[vg gbwt] error: output file must be specified with -o" << endl;
             exit(1);
->>>>>>> a2ccb16e
         }
         if (show_progress) {
             gbwt::printHeader("Algorithm"); cout << (fast_merging ? "fast" : "insert") << endl;
@@ -196,24 +190,17 @@
             for(int i = optind; i < argc; i++)
             {
                 string input_name = argv[i];
-<<<<<<< HEAD
-                if (!sdsl::load_from_file(indexes[i - optind], input_name)) {
-                    cerr << "error: [vg gbwt] cannot open GBWT file " << input_name << endl;
-                    return 1;
-                }
-=======
                 
                 // Try loading the GBWT
                 unique_ptr<gbwt::GBWT> loaded = stream::VPKG::load_one<gbwt::GBWT>(input_name);
                 if (loaded.get() == nullptr) {
-                    cerr << "[vg gbwt] error: ocould not load GBWT " << input_name << endl;
+                    cerr << "error: [vg gbwt] could not load GBWT " << input_name << endl;
                     exit(1);
                 }
                 
                 // Move out of the unique_ptr and into the vector that the GBWT library needs.
                 indexes[i - optind] = std::move(*loaded);
                 
->>>>>>> a2ccb16e
                 if (show_progress) {
                     gbwt::printStatistics(indexes[i - optind], input_name);
                 }
@@ -222,17 +209,10 @@
             
             // Merge the GBWT
             gbwt::GBWT merged(indexes);
-<<<<<<< HEAD
-            if (!sdsl::store_to_file(merged, gbwt_output)) {
-                cerr << "error: [vg gbwt] cannot write GBWT file " << gbwt_output << endl;
-                return 1;
-            }
-=======
             
             // Save to a file in VPKG-encapsulated format.
             stream::VPKG::save(merged, gbwt_output);
             
->>>>>>> a2ccb16e
             if (show_progress) {
                 gbwt::printStatistics(merged, gbwt_output);
             }
@@ -242,22 +222,15 @@
             unique_ptr<gbwt::DynamicGBWT> index;
             {
                 string input_name = argv[optind];
-<<<<<<< HEAD
-                if (!sdsl::load_from_file(index, input_name)) {
-                    cerr << "error: [vg gbwt] cannot open GBWT file " << input_name << endl;
-                    return 1;
-                }
-=======
                 
                 // Try to load the first GBWT as a dynamic one
                 index = stream::VPKG::load_one<gbwt::DynamicGBWT>(input_name);
                 
                 if (index.get() == nullptr) {
-                    cerr << "[vg gbwt] error: ocould not load dynamic GBWT " << input_name << endl;
+                    cerr << "error: [vg gbwt] could not load dynamic GBWT " << input_name << endl;
                     exit(1);
                 }
                 
->>>>>>> a2ccb16e
                 if (show_progress) {
                     gbwt::printStatistics(*index, input_name);
                 }
@@ -265,38 +238,23 @@
             for (int curr = optind + 1; curr < argc; curr++)
             {
                 string input_name = argv[curr];
-<<<<<<< HEAD
-                gbwt::GBWT next;
-                if (!sdsl::load_from_file(next, input_name)) {
-                    cerr << "error: [vg gbwt] cannot open GBWT file " << input_name << endl;
-                    return 1;
-                }
-=======
                 unique_ptr<gbwt::GBWT> next = stream::VPKG::load_one<gbwt::GBWT>(input_name);
                 
                 if (next.get() == nullptr) {
-                    cerr << "[vg gbwt] error: ocould not load GBWT " << input_name << endl;
+                    cerr << "error: [vg gbwt]: could not load GBWT " << input_name << endl;
                     exit(1);
                 }
                 
->>>>>>> a2ccb16e
                 if (show_progress) {
                     gbwt::printStatistics(*next, input_name);
                 }
                 index->merge(*next);
                 total_inserted += next->size();
             }
-<<<<<<< HEAD
-            if (!sdsl::store_to_file(index, gbwt_output)) {
-                cerr << "error: [vg gbwt] cannot write GBWT file " << gbwt_output << endl;
-                return 1;
-            }
-=======
             
             // Save to a file in VPKG-encapsulated format.
             stream::VPKG::save(*index, gbwt_output);
             
->>>>>>> a2ccb16e
             if (show_progress) { 
                 gbwt::printStatistics(*index, gbwt_output);
             }
@@ -322,26 +280,12 @@
             cerr << "error: [vg gbwt] non-merge options require one input file" << endl;
             return 1;
         }
-<<<<<<< HEAD
-        gbwt::DynamicGBWT index;
-        if (!sdsl::load_from_file(index, argv[optind])) {
-            cerr << "error: [vg gbwt] cannot open GBWT file " << argv[optind] << endl;
-            return 1;
-        }
-        gbwt::size_type total_length = index.remove(to_remove);
-        if (total_length > 0) {
-            std::string output = (gbwt_output.empty() ? argv[optind] : gbwt_output);
-            if (!sdsl::store_to_file(index, output)) {
-                cerr << "error: [vg gbwt] cannot write GBWT file " << output << endl;
-                return 1;
-            }
-=======
         
         // Try to load the GBWT as a dynamic one
         unique_ptr<gbwt::DynamicGBWT> index = stream::VPKG::load_one<gbwt::DynamicGBWT>(argv[optind]);
         
         if (index.get() == nullptr) {
-            cerr << "[vg gbwt] error: ocould not load dynamic GBWT " << argv[optind] << endl;
+            cerr << "error: [vg gbwt]: could not load dynamic GBWT " << argv[optind] << endl;
             exit(1);
         }
         
@@ -351,7 +295,6 @@
             
             // Save as an encapsulated file
             stream::VPKG::save(*index, output);
->>>>>>> a2ccb16e
         }
     }
 
@@ -361,18 +304,11 @@
             cerr << "error: [vg gbwt] non-merge options require one input file" << endl;
             return 1;
         }
-<<<<<<< HEAD
-        gbwt::GBWT index;
-        if (!sdsl::load_from_file(index, argv[optind])) {
-            cerr << "error: [vg gbwt] cannot open GBWT file " << argv[optind] << endl;
-            return 1;
-=======
         unique_ptr<gbwt::GBWT> index = stream::VPKG::load_one<gbwt::GBWT>(argv[optind]);
 
         if (index.get() == nullptr) {
-            cerr << "[vg gbwt] error: ocould not load GBWT " << argv[optind] << endl;
-            exit(1);
->>>>>>> a2ccb16e
+            cerr << "error: [vg gbwt]: could not load GBWT " << argv[optind] << endl;
+            exit(1);
         }
 
         // Extract threads in SDSL format.

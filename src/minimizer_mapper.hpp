#ifndef VG_MINIMIZER_MAPPER_HPP_INCLUDED
#define VG_MINIMIZER_MAPPER_HPP_INCLUDED

/** 
 * \file minimizer_mapper.hpp
 * Defines a mapper that uses the minimizer index and GBWT-based extension.
 */

#include "algorithms/chain_items.hpp"
#include "algorithms/nearest_offsets_in_paths.hpp"
#include "aligner.hpp"
#include "vg/io/alignment_emitter.hpp"
#include "gbwt_extender.hpp"
#include "snarl_seed_clusterer.hpp"
<<<<<<< HEAD
#include "zipcode_seed_clusterer.hpp"
=======
#include "zip_code_tree.hpp"
>>>>>>> 015b5e70
#include "mapper.hpp"
#include "snarls.hpp"
#include "tree_subgraph.hpp"
#include "funnel.hpp"

#include <gbwtgraph/minimizer.h>
#include <structures/immutable_list.hpp>

#include <atomic>

namespace vg {

//#define debug_chaining

using namespace std;
using namespace vg::io;

class MinimizerMapper : public AlignerClient {
public:

    /**
     * Construct a new MinimizerMapper using the given indexes. The PathPositionhandleGraph can be nullptr,
     * as we only use it for correctness tracking.
     */

    MinimizerMapper(const gbwtgraph::GBWTGraph& graph,
         const gbwtgraph::DefaultMinimizerIndex& minimizer_index,
         SnarlDistanceIndex* distance_index,
         const vector<ZipCode>* zipcodes,
         const PathPositionHandleGraph* path_graph = nullptr);

    /**
     * Map the given read, and send output to the given AlignmentEmitter. May be run from any thread.
     * TODO: Can't be const because the clusterer's cluster_seeds isn't const.
     */
    void map(Alignment& aln, AlignmentEmitter& alignment_emitter);
    
    /**
     * Map the given read. Return a vector of alignments that it maps to, winner first.
     */
    vector<Alignment> map(Alignment& aln);
    
    /**
     * Map the given read using chaining of seeds. Return a vector of alignments that it maps to, winner first.
     */
    vector<Alignment> map_from_chains(Alignment& aln);
    
    /**
     * Map the given read using gapless extensions. Return a vector of alignments that it maps to, winner first.
     */
    vector<Alignment> map_from_extensions(Alignment& aln);
    
    // The idea here is that the subcommand feeds all the reads to the version
    // of map_paired that takes a buffer, and then empties the buffer by
    // iterating over it in parallel with the version that doesn't.
    // TODO: how will we warn about not having a pair distribution yet then?
    
    /**
     * Map the given pair of reads, where aln1 is upstream of aln2 and they are
     * oriented towards each other in the graph.
     *
     * If the reads are ambiguous and there's no fragment length distribution
     * fixed yet, they will be dropped into ambiguous_pair_buffer.
     *
     * Otherwise, at least one result will be returned for them (although it
     * may be the unmapped alignment).
     */
    pair<vector<Alignment>, vector<Alignment>> map_paired(Alignment& aln1, Alignment& aln2,
        vector<pair<Alignment, Alignment>>& ambiguous_pair_buffer);
        
    /**
     * Map the given pair of reads, where aln1 is upstream of aln2 and they are
     * oriented towards each other in the graph.
     *
     * If the fragment length distribution is not yet fixed, reads will be
     * mapped independently. Otherwise, they will be mapped according to the
     * fragment length distribution.
     */
    pair<vector<Alignment>, vector<Alignment>> map_paired(Alignment& aln1, Alignment& aln2);




    // Mapping settings.
    // TODO: document each

    /// Use all minimizers with at most hit_cap hits
    static constexpr size_t default_hit_cap = 10;
    size_t hit_cap = default_hit_cap;
    
    /// Ignore all minimizers with more than hard_hit_cap hits
    static constexpr size_t default_hard_hit_cap = 500;
    size_t hard_hit_cap = default_hard_hit_cap;
    
    /// Take minimizers between hit_cap and hard_hit_cap hits until this fraction
    /// of total score
    static constexpr double default_minimizer_score_fraction = 0.9;
    double minimizer_score_fraction = default_minimizer_score_fraction;

    /// Window size for minimizer downsampling
    static constexpr size_t default_minimizer_downsampling_window_size = 0;
    size_t minimizer_downsampling_window_size = default_minimizer_downsampling_window_size;

    /// Maximum number of distinct minimizers to take
    static constexpr size_t default_max_unique_min = 500;
    size_t max_unique_min = default_max_unique_min;
    
    /// Number of minimzers to select based on read_len/num_min_per_bp
    static constexpr size_t default_num_bp_per_min = 1000;
    size_t num_bp_per_min = default_num_bp_per_min;

    /// If set, exclude overlapping minimizers
    static constexpr bool default_exclude_overlapping_min = false;
    bool exclude_overlapping_min = default_exclude_overlapping_min;
    
    //////////////
    // Alignment-from-gapless-extension/short read Giraffe specific parameters:
    //////////////

    ///Accept at least this many clusters for gapless extension
    static constexpr size_t default_min_extensions = 2;
    size_t min_extensions = default_min_extensions;

    /// How many clusters should we produce gapless extensions for, max?
    static constexpr size_t default_max_extensions = 800;
    size_t max_extensions = default_max_extensions;

    //If an extension set's score is smaller than the best 
    //extension's score by more than this much, don't align it
    static constexpr double default_extension_set_score_threshold = 20;
    double extension_set_score_threshold = default_extension_set_score_threshold;

    //If an extension's score is smaller than the best extension's score by
    //more than this much, don't align it
    static constexpr int default_extension_score_threshold = 1;
    int extension_score_threshold = default_extension_score_threshold;
    
    /// Disregard the extension set score thresholds when they would give us
    /// fewer than this many extension sets.
    static constexpr int default_min_extension_sets = 2;
    int min_extension_sets = default_min_extension_sets;
    
    /// Even if we would have fewer than min_extension_sets results, don't
    /// process anything with a score smaller than this.
    static constexpr int default_extension_set_min_score = 20;
    int extension_set_min_score = default_extension_set_min_score;
    
    /////////////////
    // More shared parameters:
    /////////////////

    /// How many extended clusters should we align, max?
    static constexpr size_t default_max_alignments = 8;
    size_t max_alignments = default_max_alignments;
    
    /// How many extensions should we try as seeds within a mapping location?
    static constexpr size_t default_max_local_extensions = numeric_limits<size_t>::max();
    size_t max_local_extensions = default_max_local_extensions;

    /// If a cluster's score is smaller than the best score of any cluster by more than
    /// this much, then don't extend it
    static constexpr double default_cluster_score_threshold = 50;
    double cluster_score_threshold = default_cluster_score_threshold;
    
    /// If the second best cluster's score is no more than this many points below
    /// the cutoff set by cluster_score_threshold, snap that cutoff down to the
    /// second best cluster's score, to avoid throwing away promising
    /// secondaries.
    static constexpr double default_pad_cluster_score_threshold = 20;
    double pad_cluster_score_threshold = default_pad_cluster_score_threshold;

    /// If the read coverage of a cluster is less than the best coverage of any cluster
    /// by more than this much, don't extend it
    static constexpr double default_cluster_coverage_threshold = 0.3;
    double cluster_coverage_threshold = default_cluster_coverage_threshold;
    
    //////////////////
    // Alignment-from-chains/long read Giraffe specific parameters:
    //////////////////
    
    /// If true, produce alignments from extension sets by chaining gapless
    /// extensions up and aligning the sequences between them. If false,
    /// produce alignments by aligning the tails off of individual gapless
    /// extensions.
    static constexpr bool default_align_from_chains = false;
    bool align_from_chains = default_align_from_chains;
    
    /// What multiple of the read length should we use for bucketing (coarse clustering/preclustering)?
    static constexpr double default_bucket_scale = 2.0;
    double bucket_scale = default_bucket_scale;
    
    /// How many fragments should we try and make in every bucket?
    static constexpr size_t default_max_fragments_per_bucket = std::numeric_limits<size_t>::max();
    size_t max_fragments_per_bucket = default_max_fragments_per_bucket;
    
    /// How many bases should we look back when making fragments?
    static constexpr size_t default_fragment_max_lookback_bases = 400;
    size_t fragment_max_lookback_bases = default_fragment_max_lookback_bases;
    /// In fragments, how many sources should we make sure to consider regardless of distance?
    static constexpr size_t default_fragment_min_lookback_items = 0;
    size_t fragment_min_lookback_items = default_fragment_min_lookback_items;
    /// In fragments, how many sources should we allow ourselves to consider ever?
    static constexpr size_t default_fragment_lookback_item_hard_cap = 3;
    size_t fragment_lookback_item_hard_cap = default_fragment_lookback_item_hard_cap;
<<<<<<< HEAD
    /// How many bases of indel should we allow in fragments?
    static constexpr size_t default_fragment_max_indel_bases = 50;
    size_t fragment_max_indel_bases = default_fragment_max_indel_bases;
=======
>>>>>>> 015b5e70
    
    /// If the read coverage of a fragment connection is less than the best of any
    /// by more than this much, don't extend it
    static constexpr double default_fragment_connection_coverage_threshold = 0.3;
    double fragment_connection_coverage_threshold = default_fragment_connection_coverage_threshold;
    
    /// How many connections between fragments should we reseed over, minimum?
    static constexpr size_t default_min_fragment_connections = 10;
    size_t min_fragment_connections = default_min_fragment_connections;
    
    /// How many connections between fragments should we reseed over, maximum?
    static constexpr size_t default_max_fragment_connections = 50;
    size_t max_fragment_connections = default_max_fragment_connections;
    
    /// When connecting subclusters for reseeding, how far should we search?
    static constexpr size_t default_reseed_search_distance = 10000;
    size_t reseed_search_distance = default_reseed_search_distance;
    
    /// What read-length-independent distance threshold do we want to use for final clustering?
    static constexpr size_t default_chaining_cluster_distance = 100;
    size_t chaining_cluster_distance = default_chaining_cluster_distance;
    
<<<<<<< HEAD
    /// How many buckets should we produce fragments for, min?
    static constexpr size_t default_min_buckets_to_fragment = 2;
    size_t min_buckets_to_fragment = default_min_buckets_to_fragment;

    /// How many buckets should we produce fragments for, max?
    static constexpr size_t default_max_buckets_to_fragment = 10;
=======
    /// How many clusters should we produce chains for, max?
    static constexpr size_t default_max_buckets_to_fragment = 2;
>>>>>>> 015b5e70
    size_t max_buckets_to_fragment = default_max_buckets_to_fragment;

    /// When converting chains to alignments, what's the longest gap between
    /// items we will actually try to align? Passing strings longer than ~100bp
    /// can cause WFAAligner to run for a pathologically long amount of time.
    /// May not be 0.
    static constexpr size_t default_max_chain_connection = 100;
    size_t max_chain_connection = default_max_chain_connection;
    /// Similarly, what is the maximum tail length we will try to align?
    static constexpr size_t default_max_tail_length = 100;
    size_t max_tail_length = default_max_tail_length;
    
    /// How good should a fragment be in order to keep it? Fragments with
    /// scores less than this fraction of the best fragment's score int he
    /// bucket will not be used in chaining.
    static constexpr double default_fragment_score_fraction = 0.1;
    size_t fragment_score_fraction = default_fragment_score_fraction;
    
    /// How many bases should we look back when chaining?
    static constexpr size_t default_max_lookback_bases = 10000;
    size_t max_lookback_bases = default_max_lookback_bases;
    /// How many chaining sources should we make sure to consider regardless of distance?
    static constexpr size_t default_min_lookback_items = 1;
    size_t min_lookback_items = default_min_lookback_items;
    /// How many chaining sources should we allow ourselves to consider ever?
    static constexpr size_t default_lookback_item_hard_cap = 15;
    size_t lookback_item_hard_cap = default_lookback_item_hard_cap;
    /// How many bases should we try to look back initially when chaining?
    static constexpr size_t default_initial_lookback_threshold = 10;
    size_t initial_lookback_threshold = default_initial_lookback_threshold;
    /// How much chould we increase lookback when we can't find anything good?
    static constexpr double default_lookback_scale_factor = 2.0;
    double lookback_scale_factor = default_lookback_scale_factor;
    /// How bad can a transition be per base before lookback accepts it?
    static constexpr double default_min_good_transition_score_per_base = -0.1;
    double min_good_transition_score_per_base = default_min_good_transition_score_per_base;
    /// How much of a bonus should we give to each item in chaining?
    static constexpr int default_item_bonus = 0;
    int item_bonus = default_item_bonus;
    /// How many bases of indel should we allow in chaining?
    static constexpr size_t default_max_indel_bases = 6000;
    size_t max_indel_bases = default_max_indel_bases;
    
    /// If a chain's score is smaller than the best 
    /// chain's score by more than this much, don't align it
    static constexpr double default_chain_score_threshold = 100;
    double chain_score_threshold = default_chain_score_threshold;
    
    /// Disregard the chain score thresholds when they would give us
    /// fewer than this many chains.
    static constexpr int default_min_chains = 1;
    int min_chains = default_min_chains;
    
    /// Even if we would have fewer than min_chains results, don't
    /// process anything with a score smaller than this.
    static constexpr int default_chain_min_score = 100;
    int chain_min_score = default_chain_min_score;
    
    /// How long of a DP can we do before GSSW crashes due to 16-bit score
    /// overflow?
    static constexpr int MAX_DP_LENGTH = 30000;
    
    /// How many DP cells should we be willing to do in GSSW for an end-pinned
    /// alignment? If we want to do more than this, just leave tail unaligned.
    static constexpr size_t default_max_dp_cells = 16UL * 1024UL * 1024UL;
    size_t max_dp_cells = default_max_dp_cells;
    
    /////////////////
    // More shared parameters:
    /////////////////
    
    static constexpr size_t default_max_multimaps = 1;
    size_t max_multimaps = default_max_multimaps;
    static constexpr size_t default_distance_limit = 200;
    size_t distance_limit = default_distance_limit;
    
    /// If false, skip computing base-level alignments.
    static constexpr bool default_do_dp = true;
    bool do_dp = default_do_dp;
    
    /// Track which internal work items came from which others during each
    /// stage of the mapping algorithm.
    static constexpr bool default_track_provenance = false;
    bool track_provenance = default_track_provenance;

    /// Guess which seed hits are correct by location in the linear reference
    /// and track if/when their descendants make it through stages of the
    /// algorithm. Only works if track_provenance is true.
    static constexpr bool default_track_correctness = false;
    bool track_correctness = default_track_correctness;
    
    /// If set, log what the mapper is thinking in its mapping of each read.
    static constexpr bool default_show_work = false;
    bool show_work = default_show_work;

    ////How many stdevs from fragment length distr mean do we cluster together?
    static constexpr double default_paired_distance_stdevs = 2.0;
    double paired_distance_stdevs = default_paired_distance_stdevs; 

    ///How close does an alignment have to be to the best alignment for us to rescue on it
    static constexpr double default_paired_rescue_score_limit = 0.9;
    double paired_rescue_score_limit = default_paired_rescue_score_limit;

    ///How many stdevs from the mean do we extract a subgraph from?
    static constexpr double default_rescue_subgraph_stdevs = 4.0;
    double rescue_subgraph_stdevs = default_rescue_subgraph_stdevs;

    /// Do not attempt rescue if there are more seeds in the rescue subgraph.
    static constexpr size_t default_rescue_seed_limit = 100;
    size_t rescue_seed_limit = default_rescue_seed_limit;

    /// For paired end mapping, how many times should we attempt rescue (per read)?
    static constexpr size_t default_max_rescue_attempts = 15;
    size_t max_rescue_attempts = default_max_rescue_attempts;
    
    /// How big of an alignment in POA cells should we ever try to do with Dozeu?
    /// TODO: Lift this when Dozeu's allocator is able to work with >4 MB of memory.
    /// Each cell is 16 bits in Dozeu, and we leave some room for the query and
    /// padding to full SSE registers. Note that a very chopped graph might
    /// still break this!
    static constexpr size_t default_max_dozeu_cells = (size_t)(1.5 * 1024 * 1024);
    size_t max_dozeu_cells = default_max_dozeu_cells;
    
    ///What is the maximum fragment length that we accept as valid for paired-end reads?
    static constexpr size_t default_max_fragment_length = 2000;
    size_t max_fragment_length = default_max_fragment_length;
    
    /// Implemented rescue algorithms: no rescue, dozeu, GSSW.
    enum RescueAlgorithm { rescue_none, rescue_dozeu, rescue_gssw };

    /// The algorithm used for rescue.
    RescueAlgorithm rescue_algorithm = rescue_dozeu;
    
    /// Apply this sample name
    string sample_name;
    /// Apply this read group name
    string read_group;
    
    /// Have we complained about hitting the size limit for rescue?
    atomic_flag warned_about_rescue_size = ATOMIC_FLAG_INIT;
    
    /// Have we complained about hitting the size limit for tails?
    mutable atomic_flag warned_about_tail_size = ATOMIC_FLAG_INIT;

    bool fragment_distr_is_finalized () {return fragment_length_distr.is_finalized();}
    void finalize_fragment_length_distr() {
        if (!fragment_length_distr.is_finalized()) {
            fragment_length_distr.force_parameters(fragment_length_distr.mean(), fragment_length_distr.std_dev());
        } 
    }
    void force_fragment_length_distr(double mean, double stdev) {
        fragment_length_distr.force_parameters(mean, stdev);
    }
    double get_fragment_length_mean() const { return fragment_length_distr.mean(); }
    double get_fragment_length_stdev() const {return fragment_length_distr.std_dev(); }
    size_t get_fragment_length_sample_size() const { return fragment_length_distr.curr_sample_size(); }

    /**
     * Get the distance limit for the given read length
     */
    size_t get_distance_limit(size_t read_length) const {
        return max(distance_limit, read_length + 50);
    }

    /// The information we store for each seed.
    typedef SnarlDistanceIndexClusterer::Seed Seed;
    
    /**
     * We define our own type for minimizers, to use during mapping and to pass around between our internal functions.
     * Also used to represent syncmers, in which case the only window, the "minimizer", and the agglomeration are all the same region.
     */
    struct Minimizer {
        typename gbwtgraph::DefaultMinimizerIndex::minimizer_type value;
        size_t agglomeration_start; // What is the start base of the first window this minimizer instance is minimal in?
        size_t agglomeration_length; // What is the length in bp of the region of consecutive windows this minimizer instance is minimal in?
        size_t hits; // How many hits does the minimizer have?
        const typename gbwtgraph::DefaultMinimizerIndex::value_type* occs;
        int32_t length; // How long is the minimizer (index's k)
        int32_t candidates_per_window; // How many minimizers compete to be the best (index's w), or 1 for syncmers.  
        double score; // Scores as 1 + ln(hard_hit_cap) - ln(hits).

        // Sort the minimizers in descending order by score and group identical minimizers together.
        inline bool operator< (const Minimizer& another) const {
            return (this->score > another.score || (this->score == another.score && this->value.key < another.value.key));
        }
        
        /// Get the starting position of the given minimizer on the forward strand.
        /// Use this instead of value.offset which can really be the last base for reverse strand minimizers.
        inline size_t forward_offset() const {
            if (this->value.is_reverse) {
                // We have the position of the last base and we need the position of the first base.
                return this->value.offset - (this->length - 1);
            } else {
                // We already have the position of the first base.
                return this->value.offset;
            }
        }
        
        /// How many bases are in a window for which a minimizer is chosen?
        inline size_t window_size() const {
            return length + candidates_per_window - 1;
        }
        
        /// How many different windows are in this minimizer's agglomeration?
        inline size_t agglomeration_window_count() const {
            // Work out the length of a whole window, and then from that and the window count get the overall length.
            return agglomeration_length - window_size() + 1;
        }
        
        /// What is the minimizer sequence, in read orientation?
        inline string forward_sequence() const {
            string sequence = value.key.decode(length);
            return value.is_reverse ? reverse_complement(sequence) : sequence;
        }
    };
    
protected:
    
    /// Convert an integer distance, with limits standing for no distance, to a
    /// double annotation that can safely be parsed back from JSON into an
    /// integer if it is integral.
    double distance_to_annotation(int64_t distance) const;
    
    /// How should we initialize chain info when it's not stored in the minimizer index?
    inline static gbwtgraph::Payload no_chain_info() {
        return MIPayload::NO_CODE;  
    } 
    
    /// How do we convert chain info to an actual seed of the type we are using?
    /// Also needs to know the hit position, and the minimizer number.
    inline static Seed chain_info_to_seed(const pos_t& hit, size_t minimizer, const ZipCode& zip, ZipCodeDecoder* decoder) {
        return { hit, minimizer, zip, std::unique_ptr<ZipCodeDecoder>(decoder)};
    }
    
    /// Convert a collection of seeds to a collection of chaining anchors.
    std::vector<algorithms::Anchor> to_anchors(const Alignment& aln, const VectorView<Minimizer>& minimizers, const std::vector<Seed>& seeds) const;
    
    /// Convert a single seed to a single chaining anchor.
    algorithms::Anchor to_anchor(const Alignment& aln, const VectorView<Minimizer>& minimizers, const Seed& seed) const;
    
    /// Convert an Anchor to a WFAAlignment
    WFAAlignment to_wfa_alignment(const algorithms::Anchor& anchor) const; 

    /// The information we store for each cluster.
    typedef SnarlDistanceIndexClusterer::Cluster Cluster;

    // These are our indexes
    const PathPositionHandleGraph* path_graph; // Can be nullptr; only needed for correctness tracking.
    const gbwtgraph::DefaultMinimizerIndex& minimizer_index;
    SnarlDistanceIndex* distance_index;
    const vector<ZipCode>* zipcodes;
    /// This is our primary graph.
    const gbwtgraph::GBWTGraph& gbwt_graph;
    
    /// We have a gapless extender to extend seed hits in haplotype space.
    GaplessExtender extender;
    
    /// We have a clusterer
    SnarlDistanceIndexClusterer clusterer;

<<<<<<< HEAD
    /// And a clusterer that uses zipcodes
    ZipcodeClusterer zip_clusterer;
=======
>>>>>>> 015b5e70

    /// We have a distribution for read fragment lengths that takes care of
    /// knowing when we've observed enough good ones to learn a good
    /// distribution.
    FragmentLengthDistribution fragment_length_distr;
    /// We may need to complain exactly once that the distribution is bad.
    atomic_flag warned_about_bad_distribution = ATOMIC_FLAG_INIT;

//-----------------------------------------------------------------------------

    // Stages of mapping.

    /**
     * Find the minimizers in the sequence using the minimizer index, and
     * return them sorted in read order.
     */
    std::vector<Minimizer> find_minimizers(const std::string& sequence, Funnel& funnel) const;
    
    /**
     * Return the indices of all the minimizers, sorted in descending order by their minimizers' scores.
     */
    std::vector<size_t> sort_minimizers_by_score(const std::vector<Minimizer>& minimizers_in_read_order) const;

    /**
     * Find seeds for all minimizers passing the filters. Takes in minimizers
     * sorted in read order, and a view of them sorted in score order.
     */
    std::vector<Seed> find_seeds(const std::vector<Minimizer>& minimizers_in_read_order, const VectorView<Minimizer>& minimizers, const Alignment& aln, Funnel& funnel) const;
    
    /**
     * If tracking correctness, mark seeds that are correctly mapped as correct
     * in the funnel, based on proximity along paths to the input read's
     * refpos. Otherwise, tag just as placed, with the seed's read interval.
     * Assumes we are tracking provenance.
     */
    void tag_seeds(const Alignment& aln, const std::vector<Seed>::const_iterator& begin, const std::vector<Seed>::const_iterator& end, const VectorView<Minimizer>& minimizers, size_t funnel_offset, Funnel& funnel) const;

    /**
     * Determine cluster score, read coverage, and a vector of flags for the
     * minimizers present in the cluster. Score is the sum of the scores of
     * distinct minimizers in the cluster, while read coverage is the fraction
     * of the read covered by seeds in the cluster.
     *
     * Puts the cluster in the funnel as coming from its seeds.
     */
    void score_cluster(Cluster& cluster, size_t i, const VectorView<Minimizer>& minimizers, const std::vector<Seed>& seeds, size_t seq_length) const;
    
    /**
     * Reseed between the given graph and read positions. Produces new seeds by asking the given callback for minimizers' occurrence positions.
     *  Up to one end of the graph region can be a read end, with a pos_t matching is_empty().
     * The read region always needs to be fully defined.
     */
    std::vector<Seed> reseed_between(
        size_t read_region_start,
        size_t read_region_end,
        pos_t left_graph_pos,
        pos_t right_graph_pos,
        const HandleGraph& graph,
        const VectorView<Minimizer>& minimizers,
        const std::function<void(const Minimizer&, const std::vector<nid_t>&, const std::function<void(const pos_t&)>&)>& for_each_pos_for_source_in_subgraph) const;
    
    /// Represents configuration for chaining. May need to be derived from
    /// different class parameters depending on the chaining pass.
    struct chain_config_t {
        // Lookback config
        size_t max_lookback_bases;
        size_t min_lookback_items;
        size_t lookback_item_hard_cap;
        size_t initial_lookback_threshold;
        double lookback_scale_factor;
        double min_good_transition_score_per_base;
        
        // Item and gap scoring
        int item_bonus;
        size_t max_indel_bases;
        
        // Limits on clusters to keep
        double cluster_score_cutoff;
        bool cluster_score_cutoff_enabled;
        double cluster_coverage_threshold;
        size_t min_clusters_to_chain;
        size_t max_clusters_to_chain;
        
        // Limits on chains to compute
        size_t max_chains_per_cluster;
    };
    
    /// Represents a chaining result.
    struct chain_set_t {
        /// These are the numbers of the clusters in the order explored/the
        /// order the lists of chains appear in.
        vector<size_t> cluster_nums;
        /// These are all the chains for all the clusters, as score and sequence of visited seeds.
        /// Organized by cluster, and then best chain first.
        vector<vector<pair<int, vector<size_t>>>> cluster_chains;
        /// What cluster seeds define the space for clusters' chosen chains?
        vector<vector<size_t>> cluster_chain_seeds;
        /// Chainable anchors in the same order as seeds
        vector<algorithms::Anchor> seed_anchors;
        /// To compute the windows for explored minimizers, we need to get
        /// all the minimizers that are explored.
        SmallBitset minimizer_explored;
        /// How many hits of each minimizer ended up in each cluster we kept?
        vector<vector<size_t>> minimizer_kept_cluster_count;
        /// How many clusters were kept?
        size_t kept_cluster_count;
    };
    
    /**
     * Run chaining on some clusters. Returns the chains and the context needed to interpret them.
     */
    chain_set_t chain_clusters(const Alignment& aln, const VectorView<Minimizer>& minimizers, const std::vector<Seed>& seeds, const std::vector<Cluster>& clusters, const chain_config_t& cfg, size_t old_seed_count, size_t new_seed_start, Funnel& funnel, size_t seed_stage_offset, size_t reseed_stage_offset, LazyRNG& rng) const;
    
    /**
     * Extends the seeds in a cluster into a collection of GaplessExtension objects.
     */
    vector<GaplessExtension> extend_cluster(
        const Cluster& cluster,
        size_t cluster_num,
        const VectorView<Minimizer>& minimizers,
        const std::vector<Seed>& seeds,
        const string& sequence,
        vector<vector<size_t>>& minimizer_kept_cluster_count,
        Funnel& funnel) const;
    
    /**
     * Score the given group of gapless extensions. Determines the best score
     * that can be obtained by chaining extensions together, using the given
     * gap open and gap extend penalties to charge for either overlaps or gaps
     * in coverage of the read.
     *
     * Enforces that overlaps cannot result in containment.
     *
     * Input extended seeds must be sorted by start position.
     */
    static int score_extension_group(const Alignment& aln, const vector<GaplessExtension>& extended_seeds,
        int gap_open_penalty, int gap_extend_penalty);
    
    /**
     * Score the set of extensions for each cluster using score_extension_group().
     * Return the scores in the same order as the extension groups.
     */
    std::vector<int> score_extensions(const std::vector<std::vector<GaplessExtension>>& extensions, const Alignment& aln, Funnel& funnel) const;
    /**
     * Score the set of extensions for each cluster using score_extension_group().
     * Return the scores in the same order as the extensions.
     *
     * This version allows the collections of extensions to be scored to come
     * with annotating read numbers, which are ignored.
     */
    std::vector<int> score_extensions(const std::vector<std::pair<std::vector<GaplessExtension>, size_t>>& extensions, const Alignment& aln, Funnel& funnel) const;
    
    /**
     * Get the fraction of read bases covered by the given chains/fragments of
     * seeds. A base is covered if it is between the first and last endpoints
     * in the read of any of the given lists of seeds. The lists of seeds are
     * each assumed to be colinear in the read.
     */
    double get_read_coverage(const Alignment& aln, const VectorView<std::vector<size_t>>& seed_sets, const std::vector<Seed>& seeds, const VectorView<Minimizer>& minimizers) const;
    
    /**
     * Turn a chain into an Alignment.
     *
     * Operating on the given input alignment, align the tails and intervening
     * sequences along the given chain of perfect-match seeds, and return an
     * optimal Alignment.
     */
    Alignment find_chain_alignment(const Alignment& aln, const VectorView<algorithms::Anchor>& to_chain, const std::vector<size_t>& chain) const;
     
     /**
     * Operating on the given input alignment, align the tails dangling off the
     * given extended perfect-match seeds and produce an optimal alignment into
     * the given output Alignment object, best, and the second best alignment
     * into second_best.
     *
     * Uses the given RNG to break ties.
     */
    void find_optimal_tail_alignments(const Alignment& aln, const vector<GaplessExtension>& extended_seeds, LazyRNG& rng, Alignment& best, Alignment& second_best) const; 

//-----------------------------------------------------------------------------

    // Rescue.

    /**
     * Given an aligned read, extract a subgraph of the graph within a distance range
     * based on the fragment length distribution and attempt to align the unaligned
     * read to it.
     * Rescue_forward is true if the aligned read is the first and false otherwise.
     * Assumes that both reads are facing the same direction.
     * TODO: This should be const, but some of the function calls are not.
     */
    void attempt_rescue(const Alignment& aligned_read, Alignment& rescued_alignment, const VectorView<Minimizer>& minimizers, bool rescue_forward);

    /**
     * Return the all non-redundant seeds in the subgraph, including those from
     * minimizers not used for mapping.
     */
    GaplessExtender::cluster_type seeds_in_subgraph(const VectorView<Minimizer>& minimizers, const std::unordered_set<nid_t>& subgraph) const;

    /**
     * When we use dozeu for rescue, the reported alignment score is incorrect.
     * 1) Dozeu only gives the full-length bonus once.
     * 2) There is no penalty for a softclip at the edge of the subgraph.
     * This function calculates the score correctly. If the score is <= 0,
     * we realign the read using GSSW.
     * TODO: This should be unnecessary.
     */
    void fix_dozeu_score(Alignment& rescued_alignment, const HandleGraph& rescue_graph,
                         const std::vector<handle_t>& topological_order) const;

//-----------------------------------------------------------------------------

    // Helper functions.

    /**
     * Get the distance between a pair of positions, or std::numeric_limits<int64_t>::max() if unreachable.
     */
    int64_t distance_between(const pos_t& pos1, const pos_t& pos2);

    /**
     * Get the distance between a pair of read alignments, or std::numeric_limits<int64_t>::max() if unreachable.
     */
    int64_t distance_between(const Alignment& aln1, const Alignment& aln2);

    /**
     * Get the unoriented distance between a pair of positions
     */
    int64_t unoriented_distance_between(const pos_t& pos1, const pos_t& pos2) const;

    /**
     * Convert the GaplessExtension into an alignment. This assumes that the
     * extension is a full-length alignment and that the sequence field of the
     * alignment has been set.
     */
    void extension_to_alignment(const GaplessExtension& extension, Alignment& alignment) const;
    
    /**
     * Convert a WFAAlignment into a vg Alignment. This assumes that the
     * WFAAlignment is a full-length alignment and that the sequence field of
     * the vg Alignment has been set.
     */
    void wfa_alignment_to_alignment(const WFAAlignment& wfa_alignment, Alignment& alignment) const;
   
    /**
     * Clip out the part of the graph between the given positions, and dagify
     * it from the perspective of the anchors. If a left anchor is set, all
     * heads should correspond to the left anchor, and if a right anchor is
     * set, all tails should correspond to the right anchor. At least one
     * anchor must be set.
     *
     * Calls the callback with an extracted, strand-split, dagified graph, and
     * a function that translates from handle in the dagified graph to node ID
     * and orientation in the base graph.
     */
    static void with_dagified_local_graph(const pos_t& left_anchor, const pos_t& right_anchor, size_t max_path_length, const HandleGraph& graph, const std::function<void(DeletableHandleGraph&, const std::function<std::pair<nid_t, bool>(const handle_t&)>&)>& callback);
   
    /**
     * Clip out the part of the graph between the given positions and
     * global-align the sequence of the given Alignment to it. Populate the
     * Alignment's path and score.
     *
     * Finds an alignment against a graph path if it is <= max_path_length, and uses <= max_dp_cells GSSW cells.
     *
     * If one of the anchor positions is empty, does pinned alignment against
     * the other position.
     */
    static void align_sequence_between(const pos_t& left_anchor, const pos_t& right_anchor, size_t max_path_length, const HandleGraph* graph, const GSSWAligner* aligner, Alignment& alignment, size_t max_dp_cells = std::numeric_limits<size_t>::max());
    
    /**
     * Set pair partner references for paired mapping results.
     */
    void pair_all(std::array<vector<Alignment>, 2>& mappings) const;
    
    /**
     * Add annotations to an Alignment with statistics about the minimizers.
     *
     * old_seed_count is the number of seeds in the seed vector actually
     * created at the "seed" stage of the alignment process. new_seed_offset is
     * where the first of thos eseeds appears in the funnel at the reseed stage.
     */
    void annotate_with_minimizer_statistics(Alignment& target, const VectorView<Minimizer>& minimizers, const std::vector<Seed>& seeds, size_t old_seed_count, size_t new_seed_offset, const Funnel& funnel) const;

//-----------------------------------------------------------------------------

    /**
     * Compute MAPQ caps based on all minimizers that are explored, for some definition of explored.
     *
     * Needs access to the input alignment for sequence and quality
     * information.
     *
     * Returns only an "extended" cap at the moment.
     */
    double compute_mapq_caps(const Alignment& aln, const VectorView<Minimizer>& minimizers,
                             const SmallBitset& explored);

    /**
     * Compute a bound on the Phred score probability of having created the
     * agglomerations of the specified minimizers by base errors from the given
     * sequence, which was sequenced with the given qualities.
     *
     * No limit is imposed if broken is empty.
     *
     * Takes the collection of all minimizers found, and a vector of the
     * indices of minimizers we are interested in the agglomerations of. May
     * modify the order of that index vector.
     *
     * Also takes the sequence of the read (to avoid Ns) and the quality string
     * (interpreted as a byte array).
     *
     * Currently computes a lower-score-bound, upper-probability-bound,
     * suitable for use as a mapping quality cap, by assuming the
     * easiest-to-disrupt possible layout of the windows, and the lowest
     * possible qualities for the disrupting bases.
     */
    static double window_breaking_quality(const VectorView<Minimizer>& minimizers, vector<size_t>& broken,
        const string& sequence, const string& quality_bytes);
    
    /**
     * Compute a bound on the Phred score probability of a mapping beign wrong
     * due to base errors and unlocated minimizer hits prevented us from
     * finding the true alignment.
     *  
     * Algorithm uses a "sweep line" dynamic programming approach.
     * For a read with minimizers aligned to it:
     *
     *              000000000011111111112222222222
     *              012345678901234567890123456789
     * Read:        ******************************
     * Minimizer 1:    *****
     * Minimizer 2:       *****
     * Minimizer 3:                   *****
     * Minimizer 4:                      *****
     *
     * For each distinct read interval of overlapping minimizers, e.g. in the
     * example the intervals 3,4,5; 6,7; 8,9,10; 18,19,20; 21,22; and 23,24,25
     * we consider base errors that would result in the minimizers in the
     * interval being incorrect
     *
     * We use dynamic programming sweeping left-to-right over the intervals to
     * compute the probability of the minimum number of base errors needed to
     * disrupt all the minimizers.
     *
     * Will sort minimizers_explored (which is indices into minimizers) by
     * minimizer start position.
     */
    static double faster_cap(const VectorView<Minimizer>& minimizers, vector<size_t>& minimizers_explored, const string& sequence, const string& quality_bytes);
    
    /**
     * Given a collection of minimizers, and a list of the minimizers we
     * actually care about (as indices into the collection), iterate over
     * common intervals of overlapping minimizer agglomerations.
     *   
     * Calls the given callback with (left, right, bottom, top), where left is
     * the first base of the agglomeration interval (inclusive), right is the
     * last base of the agglomeration interval (exclusive), bottom is the index
     * of the first minimizer with an agglomeration in the interval and top is
     * the index of the last minimizer with an agglomeration in the interval
     * (exclusive).
     *
     * minimizer_indices must be sorted by agglomeration end, and then by
     * agglomeration start, so they can be decomposed into nice rectangles.
     *
     * Note that bottom and top are offsets into minimizer_indices, **NOT**
     * minimizers itself. Only contiguous ranges in minimizer_indices actually
     * make sense.
     */
    static void for_each_agglomeration_interval(const VectorView<Minimizer>& minimizers,
        const string& sequence, const string& quality_bytes,
        const vector<size_t>& minimizer_indices,
        const function<void(size_t, size_t, size_t, size_t)>& iteratee);      
    
    /**
     * Gives the log10 prob of a base error in the given interval of the read,
     * accounting for the disruption of specified minimizers.
     * 
     * minimizers is the collection of all minimizers
     *
     * disrupt_begin and disrupt_end are iterators defining a sequence of
     * **indices** of minimizers in minimizers that are disrupted.
     *
     * left and right are the inclusive and exclusive bounds of the interval
     * of the read where the disruption occurs.
     */
    static double get_log10_prob_of_disruption_in_interval(const VectorView<Minimizer>& minimizers,
        const string& sequence, const string& quality_bytes,
        const vector<size_t>::iterator& disrupt_begin, const vector<size_t>::iterator& disrupt_end,
        size_t left, size_t right);
    
    /**
     * Gives the raw probability of a base error in the given column of the
     * read, accounting for the disruption of specified minimizers.
     * 
     * minimizers is the collection of all minimizers
     *
     * disrupt_begin and disrupt_end are iterators defining a sequence of
     * **indices** of minimizers in minimizers that are disrupted.
     *
     * index is the position in the read where the disruption occurs.
     */
    static double get_prob_of_disruption_in_column(const VectorView<Minimizer>& minimizers,
        const string& sequence, const string& quality_bytes,
        const vector<size_t>::iterator& disrupt_begin, const vector<size_t>::iterator& disrupt_end,
        size_t index);
    
    /**
     * Get all the trees defining tails off the specified side of the specified
     * gapless extension. Should only be called if a tail on that side exists,
     * or this is a waste of time.
     *
     * If the gapless extension starts or ends at a node boundary, there may be
     * multiple trees produced, each with a distinct root.
     *
     * If the gapless extension abuts the edge of the read, an empty forest
     * will be produced.
     *
     * Each tree is represented as a TreeSubgraph over our gbwt_graph.
     *
     * If left_tails is true, the trees read out of the left sides of the
     * gapless extension. Otherwise they read out of the right side.
     *
     * As a side effect, saves the length of the longest detectable gap in an
     * alignment of a tail to the forest into the provided location, if set.
     */
    vector<TreeSubgraph> get_tail_forest(const GaplessExtension& extended_seed,
        size_t read_length, bool left_tails, size_t* longest_detectable_gap = nullptr) const;
        
    /**
     * Find the best alignment of the given sequence against any of the trees
     * provided in trees, where each tree is a TreeSubgraph over the GBWT
     * graph. Each tree subgraph is rooted at the left in its own local
     * coordinate space, even if we are pinning on the right.
     *
     * If no mapping is possible (for example, because there are no trees),
     * produce a pure insert at default_position.
     *
     * Alignment is always pinned.
     *
     * If pin_left is true, pin the alignment on the left to the root of each
     * tree. Otherwise pin it on the right to the root of each tree.
     *
     * Limits the length of the longest gap to longest_detectable_gap.
     *
     * Returns alignments in gbwt_graph space.
     */
    pair<Path, size_t> get_best_alignment_against_any_tree(const vector<TreeSubgraph>& trees, const string& sequence,
        const Position& default_position, bool pin_left, size_t longest_detectable_gap, LazyRNG& rng) const;
        
    /// We define a type for shared-tail lists of Mappings, to avoid constantly
    /// copying Path objects.
    using ImmutablePath = structures::ImmutableList<Mapping>;
    
    /**
     * Get the from length of an ImmutabelPath.
     *
     * Can't be called path_from_length or it will shadow the one for Paths
     * instead of overloading.
     */
    static size_t immutable_path_from_length(const ImmutablePath& path);
    
    /**
     * Convert an ImmutablePath to a Path.
     */
    static Path to_path(const ImmutablePath& path);

    /**
     * Run a DFS on valid haplotypes in the GBWT starting from the given
     * Position, and continuing up to the given number of bases.
     *
     * Calls enter_handle when the DFS enters a haplotype visit to a particular
     * handle, and exit_handle when it exits a visit. These let the caller
     * maintain a stack and track the traversals.
     *
     * The starting node is only entered if its offset isn't equal to its
     * length (i.e. bases remain to be visited).
     *
     * Stopping early is not permitted.
     */
    void dfs_gbwt(const Position& from, size_t walk_distance,
        const function<void(const handle_t&)>& enter_handle, const function<void(void)> exit_handle) const;
     
    /**
     * The same as dfs_gbwt on a Position, but takes a handle in the
     * backing gbwt_graph and an offset from the start of the handle instead.
     */ 
    void dfs_gbwt(handle_t from_handle, size_t from_offset, size_t walk_distance,
        const function<void(const handle_t&)>& enter_handle, const function<void(void)> exit_handle) const;
        
    /**
     * The same as dfs_gbwt on a handle and an offset, but takes a
     * gbwt::SearchState that defines only some haplotypes on a handle to start
     * with.
     */ 
    void dfs_gbwt(const gbwt::SearchState& start_state, size_t from_offset, size_t walk_distance,
        const function<void(const handle_t&)>& enter_handle, const function<void(void)> exit_handle) const;
 
    /**
     * Score a pair of alignments given the distance between them
     */
    double score_alignment_pair(Alignment& aln1, Alignment& aln2, int64_t fragment_distance);
    
    /**
     * Given a count of items, a function to get the score of each, a
     * score-difference-from-the-best cutoff, a min and max processed item
     * count, and a function to get a sort-shuffling seed for breaking ties,
     * process items in descending score order by calling process_item with the
     * item's number, until min_count items are processed and either max_count
     * items are processed or the score difference threshold is hit (or we run
     * out of items).
     *
     * If process_item returns false, the item is skipped and does not count
     * against min_count or max_count.
     *
     * Call discard_item_by_count with the item's number for all remaining
     * items that would pass the score threshold.
     *
     * Call discard_item_by_score with the item's number for all remaining
     * items that would fail the score threshold.
     */
    template<typename Score = double>
    void process_until_threshold_a(size_t items, const function<Score(size_t)>& get_score,
        double threshold, size_t min_count, size_t max_count,
        LazyRNG& rng,
        const function<bool(size_t)>& process_item,
        const function<void(size_t)>& discard_item_by_count,
        const function<void(size_t)>& discard_item_by_score) const;
     
    /**
     * Same as the other process_until_threshold functions, except using a vector to supply scores.
     */
    template<typename Score = double>
    void process_until_threshold_b(const vector<Score>& scores,
        double threshold, size_t min_count, size_t max_count,
        LazyRNG& rng,
        const function<bool(size_t)>& process_item,
        const function<void(size_t)>& discard_item_by_count,
        const function<void(size_t)>& discard_item_by_score) const;
     
    /**
     * Same as the other process_until_threshold functions, except user supplies 
     * comparator to sort the items (must still be sorted by score).
     */
    template<typename Score = double>
    void process_until_threshold_c(size_t items, const function<Score(size_t)>& get_score,
        const function<bool(size_t, size_t)>& comparator,
        double threshold, size_t min_count, size_t max_count,
        LazyRNG& get_seed,
        const function<bool(size_t)>& process_item,
        const function<void(size_t)>& discard_item_by_count,
        const function<void(size_t)>& discard_item_by_score) const;
        
    // Internal debugging functions
    
    /// Get the thread identifier prefix for logging
    static string log_name();
    
    /// Turn an Alignment into a conveniently-sized string for logging
    static string log_alignment(const Alignment& aln);
    
    /// Turn an Path from an alignment into a conveniently-sized string for logging
    static string log_alignment(const Path& path, bool force_condensed = false);
    
    /// Turn a list of bit flags into a compact representation.
    static string log_bits(const std::vector<bool>& bits);
    
    /// Dump a whole chaining problem
    static void dump_chaining_problem(const std::vector<algorithms::Anchor>& anchors, const std::vector<size_t>& cluster_seeds_sorted, const HandleGraph& graph);
    
    /// Dump all the given minimizers, with optional subset restriction
    static void dump_debug_minimizers(const VectorView<Minimizer>& minimizers, const string& sequence,
                                      const vector<size_t>* to_include = nullptr, size_t start_offset = 0, size_t length_limit = std::numeric_limits<size_t>::max());
    
    /// Dump all the extansions in an extension set
    static void dump_debug_extension_set(const HandleGraph& graph, const Alignment& aln, const vector<GaplessExtension>& extended_seeds);
    
    /// Print a sequence with base numbering
    static void dump_debug_sequence(ostream& out, const string& sequence, size_t start_offset = 0, size_t length_limit = std::numeric_limits<size_t>::max());
    
    /// Print the seed content of a cluster.
    static void dump_debug_clustering(const Cluster& cluster, size_t cluster_number, const VectorView<Minimizer>& minimizers, const std::vector<Seed>& seeds);

    /// Do a brute check of the clusters. Print errors to stderr
    bool validate_clusters(const std::vector<std::vector<Cluster>>& clusters, const std::vector<std::vector<Seed>>& seeds, size_t read_limit, size_t fragment_limit) const;
    
    /// Print information about a selected set of seeds.
    static void dump_debug_seeds(const VectorView<Minimizer>& minimizers, const std::vector<Seed>& seeds, const std::vector<size_t>& selected_seeds);
    
    /// Print information about a read to be aligned
    static void dump_debug_query(const Alignment& aln);
    
    /// Print information about a read pair to be aligned
    static void dump_debug_query(const Alignment& aln1, const Alignment& aln2);

    /// Dump dotplot information for seeds, highlighting some of them.
    static void dump_debug_dotplot(const std::string& name, const std::string& marker, const VectorView<Minimizer>& minimizers, const std::vector<Seed>& seeds, const std::vector<size_t>& included_seeds, const std::vector<size_t>& highlighted_seeds, const PathPositionHandleGraph* path_graph);
    
    /// Length at which we cut over to long-alignment logging.
    const static size_t LONG_LIMIT = 256;
    
    /// Count at which we cut over to summary logging.
    const static size_t MANY_LIMIT = 20;


    friend class TestMinimizerMapper;
};

template<typename Score>
void MinimizerMapper::process_until_threshold_a(size_t items, const function<Score(size_t)>& get_score,
    double threshold, size_t min_count, size_t max_count,
    LazyRNG& rng,
    const function<bool(size_t)>& process_item,
    const function<void(size_t)>& discard_item_by_count,
    const function<void(size_t)>& discard_item_by_score) const {

    process_until_threshold_c<Score>(items, get_score, [&](size_t a, size_t b) -> bool {
        return (get_score(a) > get_score(b));
    },threshold, min_count, max_count, rng, process_item, discard_item_by_count, discard_item_by_score);
}

template<typename Score>
void MinimizerMapper::process_until_threshold_b(const vector<Score>& scores,
    double threshold, size_t min_count, size_t max_count,
    LazyRNG& rng,
    const function<bool(size_t)>& process_item,
    const function<void(size_t)>& discard_item_by_count,
    const function<void(size_t)>& discard_item_by_score) const {
    
    process_until_threshold_c<Score>(scores.size(), [&](size_t i) -> Score {
        return scores[i];
    }, [&](size_t a, size_t b) -> bool {
        return (scores[a] > scores[b]);
    },threshold, min_count, max_count, rng, process_item, discard_item_by_count, discard_item_by_score);
}

template<typename Score>
void MinimizerMapper::process_until_threshold_c(size_t items, const function<Score(size_t)>& get_score,
        const function<bool(size_t, size_t)>& comparator,
        double threshold, size_t min_count, size_t max_count,
        LazyRNG& rng,
        const function<bool(size_t)>& process_item,
        const function<void(size_t)>& discard_item_by_count,
        const function<void(size_t)>& discard_item_by_score) const {

    // Sort item indexes by item score
    vector<size_t> indexes_in_order;
    indexes_in_order.reserve(items);
    for (size_t i = 0; i < items; i++) {
        indexes_in_order.push_back(i);
    }
    
    // Put the highest scores first, but shuffle top ties so reads spray evenly
    // across equally good mappings
    sort_shuffling_ties(indexes_in_order.begin(), indexes_in_order.end(), comparator, rng);

    // Retain items only if their score is at least as good as this
    double cutoff = items == 0 ? 0 : get_score(indexes_in_order[0]) - threshold;
    
    // Count up non-skipped items for min_count and max_count
    size_t unskipped = 0;
    
    // Go through the items in descending score order.
    for (size_t i = 0; i < indexes_in_order.size(); i++) {
        // Find the item we are talking about
        size_t& item_num = indexes_in_order[i];
        
        if (threshold != 0 && get_score(item_num) <= cutoff) {
            // Item would fail the score threshold
            
            if (unskipped < min_count) {
                // But we need it to make up the minimum number.
                
                // Go do it.
                // If it is not skipped by the user, add it to the total number
                // of unskipped items, for min/max number accounting.
                unskipped += (size_t) process_item(item_num);
            } else {
                // We will reject it for score
                discard_item_by_score(item_num);
            }
        } else {
            // The item has a good enough score
            
            if (unskipped < max_count) {
                // We have room for it, so accept it.
                
                // Go do it.
                // If it is not skipped by the user, add it to the total number
                // of unskipped items, for min/max number accounting.
                unskipped += (size_t) process_item(item_num);
            } else {
                // We are out of room! Reject for count.
                discard_item_by_count(item_num);
            }
        }
    }
}

}



#endif<|MERGE_RESOLUTION|>--- conflicted
+++ resolved
@@ -12,11 +12,7 @@
 #include "vg/io/alignment_emitter.hpp"
 #include "gbwt_extender.hpp"
 #include "snarl_seed_clusterer.hpp"
-<<<<<<< HEAD
-#include "zipcode_seed_clusterer.hpp"
-=======
 #include "zip_code_tree.hpp"
->>>>>>> 015b5e70
 #include "mapper.hpp"
 #include "snarls.hpp"
 #include "tree_subgraph.hpp"
@@ -221,12 +217,9 @@
     /// In fragments, how many sources should we allow ourselves to consider ever?
     static constexpr size_t default_fragment_lookback_item_hard_cap = 3;
     size_t fragment_lookback_item_hard_cap = default_fragment_lookback_item_hard_cap;
-<<<<<<< HEAD
     /// How many bases of indel should we allow in fragments?
     static constexpr size_t default_fragment_max_indel_bases = 50;
     size_t fragment_max_indel_bases = default_fragment_max_indel_bases;
-=======
->>>>>>> 015b5e70
     
     /// If the read coverage of a fragment connection is less than the best of any
     /// by more than this much, don't extend it
@@ -249,17 +242,12 @@
     static constexpr size_t default_chaining_cluster_distance = 100;
     size_t chaining_cluster_distance = default_chaining_cluster_distance;
     
-<<<<<<< HEAD
     /// How many buckets should we produce fragments for, min?
     static constexpr size_t default_min_buckets_to_fragment = 2;
     size_t min_buckets_to_fragment = default_min_buckets_to_fragment;
 
     /// How many buckets should we produce fragments for, max?
     static constexpr size_t default_max_buckets_to_fragment = 10;
-=======
-    /// How many clusters should we produce chains for, max?
-    static constexpr size_t default_max_buckets_to_fragment = 2;
->>>>>>> 015b5e70
     size_t max_buckets_to_fragment = default_max_buckets_to_fragment;
 
     /// When converting chains to alignments, what's the longest gap between
@@ -520,11 +508,6 @@
     /// We have a clusterer
     SnarlDistanceIndexClusterer clusterer;
 
-<<<<<<< HEAD
-    /// And a clusterer that uses zipcodes
-    ZipcodeClusterer zip_clusterer;
-=======
->>>>>>> 015b5e70
 
     /// We have a distribution for read fragment lengths that takes care of
     /// knowing when we've observed enough good ones to learn a good

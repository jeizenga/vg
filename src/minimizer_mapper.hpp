--- conflicted
+++ resolved
@@ -27,12 +27,8 @@
     /**
      * Construct a new MinimizerMapper using the given indexes.
      */
-<<<<<<< HEAD
-    MinimizerMapper(const xg::XG* xg_index, const gbwt::GBWT* gbwt_index, const MinimizerIndex* minimizer_index,
-=======
 
     MinimizerMapper(const XG* xg_index, const gbwt::GBWT* gbwt_index, const MinimizerIndex* minimizer_index,
->>>>>>> c16253f6
          MinimumDistanceIndex* distance_index);
 
     /**

--- conflicted
+++ resolved
@@ -58,54 +58,6 @@
 
 //-----------------------------------------------------------------------------
 
-<<<<<<< HEAD
-=======
-/// Accessors for attributes of a type when used as a seed.
-/// We use these to make templated code generic over the old and new seeds, so
-/// we don't need to write the same algorithm twice to satisfy the type system,
-/// or because things have slightly different names or types depending on which
-/// seeds we're using.
-///
-/// You are meant to pass this template the seed type you are using, and then
-/// fetch out the type or function you need, and you will get the right version
-/// for the seed type you have.
-template<typename SeedType>
-struct seed_traits {
-    // We don't actually define the interface here, because templates don't do any sort of inheritance.
-};
-
-/**
- * Traits for the new seed type.
- *
- * Defines what MinimizerMapper algorithms have to know about
- * SnarlDistanceIndexClusterer seeds to work with them.
- */
-template<>
-struct seed_traits<SnarlDistanceIndexClusterer::Seed> {
-    /// Get SeedType to use later, because it makes more sense to use that in
-    /// the function signatures than the type we're specialized on.
-    using SeedType = SnarlDistanceIndexClusterer::Seed;
-    
-    /// What minimizer index payload type should we use for decoding minimizer index payloads?
-    using MIPayload = vg::MIPayload;
-    /// What chain info should we keep around during clustering?
-    using chain_info_t = gbwtgraph::payload_type;
-    
-    /// How should we initialize chain info when it's not stored in the minimizer index?
-    inline static chain_info_t no_chain_info() {
-        return MIPayload::NO_CODE;
-    } 
-    
-    /// How do we convert chain info to an actual seed of the type we are using?
-    /// Also needs to know the hit position, and the minimizer number.
-    inline static SeedType chain_info_to_seed(const pos_t& hit, size_t minimizer, const chain_info_t& chain_info) {
-        return {hit, minimizer, chain_info};
-    }
-};
-
-//-----------------------------------------------------------------------------
-
->>>>>>> e03762f5
 string MinimizerMapper::log_name() {
     return "T" + to_string(omp_get_thread_num()) + ":\t";
 }
@@ -2060,14 +2012,9 @@
     // structures pass around pointers to std::vector<std::vector<seed type>>.
     // TODO: Let the clusterer use something else?
     std::vector<std::vector<Seed>> seeds_by_read(2);
-<<<<<<< HEAD
     for (auto r : {0, 1}) {
         seeds_by_read[r] = this->find_seeds(minimizers_by_read[r], *alns[r], funnels[r]);
     }
-=======
-    seeds_by_read[0] = this->find_seeds<Seed>(minimizers_by_read[0], aln1, funnels[0]);
-    seeds_by_read[1 ]= this->find_seeds<Seed>(minimizers_by_read[1], aln2, funnels[1]);
->>>>>>> e03762f5
 
     // Cluster the seeds. Get sets of input seed indexes that go together.
     if (track_provenance) {
@@ -4068,15 +4015,9 @@
                 // Extract component id and offset in the root chain, if we have them for this seed.
                 // TODO: Get all the seed values here
                 // TODO: Don't use the seed payload anymore
-<<<<<<< HEAD
                 MIPayloadValues chain_info = no_chain_info();
                 if (minimizer.occs[j].payload != MIPayload::NO_CODE) {
-                    chain_info = MIPayload::decode(minimizer.occs[j].payload);
-=======
-                typename ST::chain_info_t chain_info = ST::no_chain_info();
-                if (minimizer.occs[j].payload != ST::MIPayload::NO_CODE) {
                     chain_info = minimizer.occs[j].payload;
->>>>>>> e03762f5
                 }
                 seeds.push_back(chain_info_to_seed(hit, i, chain_info));
             }

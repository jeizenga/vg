//
//  multipath_mapper.cpp
//  
//
//

//#define debug_multipath_mapper
//#define debug_multipath_mapper_alignment
#define debug_validate_multipath_alignments
//#define debug_report_startup_training
//#define debug_pretty_print_alignments

#include "multipath_mapper.hpp"

// include this here to avoid a circular dependency
#include "multipath_alignment_graph.hpp"

namespace vg {
    
    //size_t MultipathMapper::PRUNE_COUNTER = 0;
    //size_t MultipathMapper::SUBGRAPH_TOTAL = 0;
    //size_t MultipathMapper::SECONDARY_RESCUE_COUNT = 0;
    //size_t MultipathMapper::SECONDARY_RESCUE_ATTEMPT = 0;
    //size_t MultipathMapper::SECONDARY_RESCUE_TOTAL = 0;
    
    MultipathMapper::MultipathMapper(PathPositionHandleGraph* graph, gcsa::GCSA* gcsa_index, gcsa::LCPArray* lcp_array,
                                     haplo::ScoreProvider* haplo_score_provider, SnarlManager* snarl_manager,
                                     MinimumDistanceIndex* distance_index) :
        BaseMapper(graph, gcsa_index, lcp_array, haplo_score_provider),
        snarl_manager(snarl_manager),
        distance_index(distance_index),
        path_component_index(graph),
        splice_motifs(*get_regular_aligner())
    {
        // nothing to do
    }

    MultipathMapper::~MultipathMapper() {
        
    }
    
    void MultipathMapper::multipath_map(const Alignment& alignment,
                                        vector<multipath_alignment_t>& multipath_alns_out) {
        multipath_map_internal(alignment, mapping_quality_method, multipath_alns_out);
    }
    
    void MultipathMapper::multipath_map_internal(const Alignment& alignment,
                                                 MappingQualityMethod mapq_method,
                                                 vector<multipath_alignment_t>& multipath_alns_out) {

#ifdef debug_multipath_mapper
        cerr << "multipath mapping read " << pb2json(alignment) << endl;
        cerr << "querying MEMs..." << endl;
#endif
        
        vector<deque<pair<string::const_iterator, char>>> mem_fanouts;
        auto mems = find_mems(alignment, &mem_fanouts);
        unique_ptr<match_fanouts_t> fanouts(mem_fanouts.empty() ? nullptr :
                                            new match_fanouts_t(record_fanouts(mems, mem_fanouts)));
        
#ifdef debug_multipath_mapper
        cerr << "obtained MEMs:" << endl;
        for (MaximalExactMatch mem : mems) {
            cerr << "\t" << mem << " (" << mem.nodes.size() << " hits)" << endl;
            if (fanouts.get() && fanouts->count(&mem)) {
                cerr << "\t\tfan-outs:" << endl;
                for (auto fanout : fanouts->at(&mem)) {
                    cerr << "\t\t\t" << (fanout.first - mem.begin) << ": " << *fanout.first << " -> " << fanout.second << endl;
                }
            }
        }
        cerr << "clustering MEMs..." << endl;
#endif
        
        // TODO: use the automatic expected MEM length algorithm to restrict the MEMs used for clustering?
        
        // cluster the MEMs
        MemoizingGraph memoizing_graph(xindex);
        unique_ptr<OrientedDistanceMeasurer> distance_measurer;
        if (distance_index) {
#ifdef debug_multipath_mapper
            cerr << "using a snarl-based distance measurer (if doing oriented distance clustering)" << endl;
#endif
            distance_measurer = unique_ptr<OrientedDistanceMeasurer>(new SnarlOrientedDistanceMeasurer(distance_index));
        }
        else {
#ifdef debug_multipath_mapper
            cerr << "using a path-based distance measurer (if doing oriented distance clustering)" << endl;
#endif
            distance_measurer = unique_ptr<OrientedDistanceMeasurer>(new PathOrientedDistanceMeasurer(&memoizing_graph,
                                                                                                      &path_component_index));
        }
        
        vector<memcluster_t> clusters = get_clusters(alignment, mems, &(*distance_measurer), fanouts.get());
        
#ifdef debug_multipath_mapper
        cerr << "obtained clusters:" << endl;
        for (int i = 0; i < clusters.size(); i++) {
            cerr << "\tcluster " << i << endl;
            for (pair<const MaximalExactMatch*, pos_t>  hit : clusters[i].first) {
                cerr << "\t\t" << hit.second << " " <<  hit.first->sequence() << endl;
                if (fanouts.get() && fanouts->count(hit.first)) {
                    cerr << "\t\t\tfan-outs:" << endl;
                    for (auto fanout : fanouts->at(hit.first)) {
                        cerr << "\t\t\t\t" << (fanout.first - hit.first->begin) << ": " << *fanout.first << " -> " << fanout.second << endl;
                    }
                }
            }
        }
        cerr << "extracting subgraphs..." << endl;
#endif
        
        // extract graphs around the clusters
        auto cluster_graphs = query_cluster_graphs(alignment, mems, clusters);
        
        // actually perform the alignments and post-process to meet multipath_alignment_t invariants
        // TODO: do i still need cluster_idx? i think it might have only been used for capping
        vector<double> multiplicities;
        vector<size_t> cluster_idxs;
        align_to_cluster_graphs(alignment, mapq_method, cluster_graphs, multipath_alns_out, multiplicities,
                                num_mapping_attempts, fanouts.get(), &cluster_idxs);
        
        if (multipath_alns_out.empty()) {
            // add a null alignment so we know it wasn't mapped
            multipath_alns_out.emplace_back();
            cluster_graphs.emplace_back();
            multiplicities.push_back(1.0);
            to_multipath_alignment(alignment, multipath_alns_out.back());
            
            // in case we're realigning GAMs that have paths already
            multipath_alns_out.back().clear_subpath();
            multipath_alns_out.back().clear_start();
        }
        
        if (do_spliced_alignment) {
            find_spliced_alignments(alignment, multipath_alns_out, multiplicities, cluster_idxs,
                                    mems, cluster_graphs, fanouts.get());
        }
        
        if (agglomerate_multipath_alns) {
            // we want the disconnected alignments combined into one
            agglomerate_alignments(multipath_alns_out, &multiplicities);
        }
        
        if (likely_mismapping(multipath_alns_out.front())) {
            // we can't distinguish this alignment from the longest MEM of a random sequence
#ifdef debug_multipath_mapper
            cerr << "mapping is not distinguishable from a random sequence, snapping MAPQ to 0" << endl;
#endif
            
            multipath_alns_out.front().set_mapping_quality(0);
        }
        
        // if we computed extra alignments to get a mapping quality, remove them
        if (multipath_alns_out.size() > max_alt_mappings) {
            multipath_alns_out.resize(max_alt_mappings);
        }
        
        if (simplify_topologies) {
            for (multipath_alignment_t& multipath_aln : multipath_alns_out) {
                merge_non_branching_subpaths(multipath_aln);
            }
        }
        
        if (strip_bonuses) {
            for (multipath_alignment_t& multipath_aln : multipath_alns_out) {
                strip_full_length_bonuses(multipath_aln);
            }
        }
        
        // clean up the cluster graphs
        for (auto cluster_graph : cluster_graphs) {
            delete get<0>(cluster_graph);
        }
#ifdef debug_pretty_print_alignments
        cerr << "final alignments being returned:" << endl;
        for (const multipath_alignment_t& multipath_aln : multipath_alns_out) {
            view_multipath_alignment(cerr, multipath_aln, *xindex);
        }
#endif
        
#ifdef mpmap_instrument_mem_statistics
        size_t num_mems = mems.size();
        size_t min_mem_length = numeric_limits<size_t>::max();
        size_t max_mem_length = 0;
        double avg_mem_length = 0.0;
        for (const auto& mem : mems) {
            min_mem_length = min<size_t>(min_mem_length, mem.length());
            max_mem_length = max<size_t>(max_mem_length, mem.length());
            avg_mem_length += mem.length();
        }
        avg_mem_length /= mems.size();
        double avg_mem_overlap = 0.0;
        for (size_t i = 1; i < mems.size(); ++i) {
            avg_mem_overlap += max<int64_t>(mems[i - 1].end - mems[i].begin, 0);
        }
        avg_mem_overlap /= (mems.size() - 1);
        
        vector<size_t> hit_lengths;
        for (const auto& mem : mems) {
            for (const auto& n : mem.nodes) {
                hit_lengths.push_back(mem.length());
            }
        }
        sort(hit_lengths.begin(), hit_lengths.end(), std::greater<size_t>());
        
        size_t num_clusters = clusters.size();
        vector<size_t> winning_lengths;
        size_t winning_cluster_num_mems = clusters.empty() ? 0 : clusters[cluster_idxs.front()].size();
        size_t winning_cluster_total_bases = 0;
        size_t winning_cluster_min_mem_length = numeric_limits<size_t>::max();
        size_t winning_cluster_max_mem_length = 0;
        size_t winning_cluster_tail_bases = 0;
        double winning_cluster_avg_intermem_gap = 0.0;
        vector<size_t> order;

        if (!clusters.empty()) {
            for (const auto& hit : clusters[cluster_idxs.front()]) {
                winning_cluster_min_mem_length = min<size_t>(winning_cluster_min_mem_length, hit.first->length());
                winning_cluster_max_mem_length = max<size_t>(winning_cluster_max_mem_length, hit.first->length());
                winning_cluster_total_bases += hit.first->length();
            }
            for (size_t i = 0; i < clusters[cluster_idxs.front()].size(); ++i) {
                order.push_back(i);
                winning_lengths.push_back(clusters[cluster_idxs.front()][i].first->length());
            }
            sort(order.begin(), order.end(), [&](size_t i, size_t j) {
                return clusters[cluster_idxs.front()][i].first->begin < clusters[cluster_idxs.front()][j].first->begin;
            });
            sort(winning_lengths.begin(), winning_lengths.end(), std::greater<size_t>());
            
            winning_cluster_tail_bases = ((clusters[cluster_idxs.front()][order.front()].first->begin - alignment.sequence().begin())
                                          + (alignment.sequence().end() - clusters[cluster_idxs.front()][order.back()].first->end));
            if (clusters[cluster_idxs.front()].size() == 0) {
                winning_cluster_avg_intermem_gap = numeric_limits<double>::quiet_NaN();
            }
            else {
                for (size_t i = 1; i < order.size(); ++i) {
                    winning_cluster_avg_intermem_gap += (clusters[cluster_idxs.front()][order[i]].first->begin
                                                         - clusters[cluster_idxs.front()][order[i - 1]].first->end);
                }
                winning_cluster_avg_intermem_gap /= order.size() - 1;
            }
        }
        
        vector<size_t> secondary_lengths;
        if (cluster_idxs.size() > 1 && clusters.size() > 1) {
            for (const auto& hit : clusters.at(cluster_idxs[1])) {
                secondary_lengths.push_back(hit.first->length());
            }
        }
        sort(secondary_lengths.begin(), secondary_lengths.end(), greater<size_t>());
        
        vector<size_t> secondary_lengths;
        if (cluster_idxs.size() > 1 && clusters.size() > 1) {
            for (const auto& hit : clusters[cluster_idxs[1]]) {
                secondary_lengths.push_back(hit.first->length());
            }
        }
        sort(secondary_lengths.begin(), secondary_lengths.end(), greater<size_t>());
        
        int64_t max_non_winning_mem_length = 0;
        for (size_t i = 0; i < mems.size(); ++i) {
            bool found = false;
            if (!clusters.empty()) {
                for (const auto hit : clusters[cluster_idxs.front()]) {
                    if (hit.first == &mems[i]) {
                        found = true;
                        break;
                    }
                }
            }
            if (!found) {
                max_non_winning_mem_length = max<int64_t>(max_non_winning_mem_length, mems[i].length());
            }
        }
        
#pragma omp critical
        {
            if (!_wrote_mem_stats_header) {
                _mem_stats << "name\tread_len\tnum_mems\tmin_mem_length\tmax_mem_length\tavg_mem_length\tavg_mem_overlap\tnum_clusters\twinning_cluster_num_mems\twinning_cluster_min_mem_length\twinning_cluster_max_mem_length\twinning_cluster_total_bases\twinning_cluster_tail_bases\twinning_cluster_avg_intermem_gap\tmax_non_winning_mem_length\tmapping_quality\thit_lengths\twinning_lengths\tsecondary_lengths" << endl;
                _wrote_mem_stats_header = true;
            }
            _mem_stats << alignment.name() << "\t" << alignment.sequence().size() << "\t" << num_mems << "\t" << min_mem_length << "\t" << max_mem_length << "\t" << avg_mem_length << "\t" << avg_mem_overlap << "\t" << num_clusters << "\t" << winning_cluster_num_mems << "\t" << winning_cluster_min_mem_length << "\t" << winning_cluster_max_mem_length << "\t" << winning_cluster_total_bases << "\t" << winning_cluster_tail_bases << "\t" << winning_cluster_avg_intermem_gap << "\t" << max_non_winning_mem_length << "\t" << multipath_alns_out.front().mapping_quality();
            _mem_stats << "\t";
            for (size_t i = 0; i < hit_lengths.size(); ++i) {
                if (i > 0) {
                    _mem_stats << ",";
                }
                _mem_stats << hit_lengths[i];
            }
            _mem_stats << "\t";
            for (size_t i = 0; i < winning_lengths.size(); ++i) {
                if (i > 0) {
                    _mem_stats << ",";
                }
                _mem_stats << winning_lengths[i];
            }
            _mem_stats << "\t";
            if (secondary_lengths.empty()) {
                _mem_stats << "NA";
            }
            else {
                for (size_t i = 0; i < secondary_lengths.size(); ++i) {
                    if (i > 0) {
                        _mem_stats << ",";
                    }
                    _mem_stats << secondary_lengths[i];
                }
            }
            _mem_stats << endl;
        }
#endif
    }
    
    vector<MultipathMapper::memcluster_t> MultipathMapper::get_clusters(const Alignment& alignment, const vector<MaximalExactMatch>& mems,
                                                                        OrientedDistanceMeasurer* distance_measurer,
                                                                        const match_fanouts_t* fanouts) const {
        
        // note: we don't want to generate the distance measurer in this function because we want
        // to be able to re-use its memoization if we cluster pairs later
        
        // choose a clusterer (ordered by expected most likely use for better branch prediction)
        unique_ptr<MEMClusterer> clusterer;
        if (!no_clustering && use_min_dist_clusterer && component_min_dist) {
            clusterer = unique_ptr<MEMClusterer>(new ComponentMinDistanceClusterer(distance_index));
        }
        else if (!no_clustering && !use_min_dist_clusterer && !use_tvs_clusterer) {
            clusterer = unique_ptr<MEMClusterer>(new OrientedDistanceClusterer(*distance_measurer,
                                                                               max_expected_dist_approx_error));
        }
        else if (no_clustering) {
            clusterer = unique_ptr<MEMClusterer>(new NullClusterer());
        }
        else if (use_min_dist_clusterer && !greedy_min_dist) {
            clusterer = unique_ptr<MEMClusterer>(new MinDistanceClusterer(distance_index));
        }
        else if (use_min_dist_clusterer && greedy_min_dist) {
            clusterer = unique_ptr<MEMClusterer>(new GreedyMinDistanceClusterer(distance_index));
        }
        else {
            clusterer = unique_ptr<MEMClusterer>(new TVSClusterer(xindex, distance_index));
        }
        clusterer->max_gap = max_alignment_gap;
        
        // generate clusters
        return clusterer->clusters(alignment, mems, get_aligner(!alignment.quality().empty()),
                                   min_clustering_mem_length, max_mapping_quality, log_likelihood_approx_factor,
                                   min_median_mem_coverage_for_split, 0.75, unused_cluster_multiplicity_mq_limit,
                                   fanouts);;
    }
    
    vector<MaximalExactMatch> MultipathMapper::find_mems(const Alignment& alignment,
                                                         vector<deque<pair<string::const_iterator, char>>>* mem_fanout_breaks) {
        if (!use_stripped_match_alg &&
            (!use_fanout_match_alg || (use_fanout_match_alg && alignment.quality().empty()))) {
            double dummy1, dummy2;
            return find_mems_deep(alignment.sequence().begin(), alignment.sequence().end(), dummy1, dummy2,
                                  0, min_mem_length, mem_reseed_length, false, true, true, false);
        }
        else if (use_fanout_match_alg) {
            return find_fanout_mems(alignment.sequence().begin(), alignment.sequence().end(),
                                    alignment.quality().begin(), max_fans_out, max_fanout_base_quality,
                                    mem_fanout_breaks);
        }
        else {
            return find_stripped_matches(alignment.sequence().begin(), alignment.sequence().end(),
                                         stripped_match_alg_strip_length, stripped_match_alg_max_length,
                                         stripped_match_alg_target_count);
        }
    }

    vector<pair<pair<size_t, size_t>, int64_t>> MultipathMapper::get_cluster_pairs(const Alignment& alignment1,
                                                                                   const Alignment& alignment2,
                                                                                   vector<clustergraph_t>& cluster_graphs1,
                                                                                   vector<clustergraph_t>& cluster_graphs2,
                                                                                   OrientedDistanceMeasurer* distance_measurer) {
        // make vectors of cluster pointers to shim into the cluster pairing function
        vector<memcluster_t*> cluster_mems_1(cluster_graphs1.size()), cluster_mems_2(cluster_graphs2.size());
        for (size_t i = 0; i < cluster_mems_1.size(); i++) {
            cluster_mems_1[i] = &(get<1>(cluster_graphs1[i]));
        }
        for (size_t i = 0; i < cluster_mems_2.size(); i++) {
            cluster_mems_2[i] = &(get<1>(cluster_graphs2[i]));
        }
        
        // Find the clusters that have a tie for the longest MEM, and create alternate anchor points for those clusters
        vector<pair<size_t, size_t>> alt_anchors_1, alt_anchors_2;
        for (size_t i = 0; i < cluster_mems_1.size(); i++) {
            auto& mem_cluster = cluster_mems_1[i]->first;
            for (size_t j = 1; j < mem_cluster.size(); j++) {
                if (mem_cluster[j].first->length() + alt_anchor_max_length_diff >= mem_cluster.front().first->length()) {
                    alt_anchors_1.emplace_back(i, j);
                }
                else {
                    break;
                }
            }
        }
        for (size_t i = 0; i < cluster_mems_2.size(); i++) {
            auto& mem_cluster = cluster_mems_2[i]->first;
            for (size_t j = 1; j < mem_cluster.size(); j++) {
                if (mem_cluster[j].first->length() + alt_anchor_max_length_diff >= mem_cluster.front().first->length()) {
                    alt_anchors_2.emplace_back(i, j);
                }
                else {
                    break;
                }
            }
        }
        
        // Compute the pairs of cluster graphs and their approximate distances from each other
        // (ordered by expected most likely use case for better branch prediction)
        unique_ptr<MEMClusterer> clusterer;
        if (use_min_dist_clusterer && !no_clustering) {
            // greedy and non-greedy algorithms are the same, so don't bother distinguishing
            clusterer = unique_ptr<MEMClusterer>(new MinDistanceClusterer(distance_index));
        }
        else if (no_clustering) {
            clusterer = unique_ptr<MEMClusterer>(new NullClusterer());
        }
        else if (!use_tvs_clusterer) {
            clusterer = unique_ptr<MEMClusterer>(new OrientedDistanceClusterer(*distance_measurer));
        }
        else {
            clusterer = unique_ptr<MEMClusterer>(new TVSClusterer(xindex, distance_index));
        }
        
        return clusterer->pair_clusters(alignment1, alignment2, cluster_mems_1, cluster_mems_2,
                                       alt_anchors_1, alt_anchors_2,
                                       fragment_length_distr.mean(),
                                       ceil(10.0 * fragment_length_distr.std_dev()));
    }
    
    void MultipathMapper::align_to_cluster_graphs(const Alignment& alignment,
                                                  MappingQualityMethod mapq_method,
                                                  vector<clustergraph_t>& cluster_graphs,
                                                  vector<multipath_alignment_t>& multipath_alns_out,
                                                  vector<double>& multiplicities_out,
                                                  size_t num_mapping_attempts,
                                                  const match_fanouts_t* fanouts,
                                                  vector<size_t>* cluster_idxs) {
        
        
#ifdef debug_multipath_mapper
        cerr << "aligning to (up to) " << cluster_graphs.size() << " subgraphs..." << endl;
#endif
      
        // we may need to compute an extra mapping above the one we'll report if we're computing mapping quality
        size_t num_mappings_to_compute = mapq_method != None ? max(num_mapping_attempts, (size_t) 2) : num_mapping_attempts;
        
        multipath_alns_out.clear();
        
//#pragma omp atomic
//        SUBGRAPH_TOTAL += cluster_graphs.size();
        
        // align to each cluster subgraph
        size_t num_mappings = 0;
        for (auto& cluster_graph : cluster_graphs) {
            // if we have a cluster graph with small enough MEM coverage compared to the best one or we've made
            // the maximum number of alignments we stop producing alternate alignments
            if (get<2>(cluster_graph) < mem_coverage_min_ratio * get<2>(cluster_graphs.front())
                || num_mappings >= num_mappings_to_compute) {
#ifdef debug_multipath_mapper
                cerr << "halting further alignments, either because MEM coverage of " << get<2>(cluster_graph) << " is too far below optimum of " << get<2>(cluster_graphs.front()) << " or because already made " << num_mappings << " of " << num_mappings_to_compute << " mappings" << endl;
#endif
                
//#pragma omp atomic
//                PRUNE_COUNTER += cluster_graphs.size() - num_mappings;
                break;
            }
            
#ifdef debug_multipath_mapper_alignment
            cerr << "performing alignment to subgraph" << endl;
#endif
            
            multipath_alns_out.emplace_back();
            multipath_align(alignment, get<0>(cluster_graph), get<1>(cluster_graph), multipath_alns_out.back(),
                            fanouts);
            multiplicities_out.emplace_back(cluster_multiplicity(get<1>(cluster_graph)));
            num_mappings++;
        }
        
        if (!multipath_alns_out.empty()) {
            // find clusters whose likelihoods are approximately the same as the low end of the clusters we aligned
            auto aligner = get_aligner(!alignment.quality().empty());
            int64_t score_diff = round(aligner->mapping_quality_score_diff(unused_cluster_multiplicity_mq_limit));
            int64_t max_tail_idx = multipath_alns_out.size();
            while (max_tail_idx < cluster_graphs.size()
                   && get<2>(cluster_graphs[max_tail_idx]) >= get<2>(cluster_graphs[multipath_alns_out.size() - 1]) - score_diff) {
                ++max_tail_idx;
            }
            if (max_tail_idx > multipath_alns_out.size()) {
                // there are some (nearly) identical cluster that we ignored, so we'll account for them in the multiplicity
                
                // find the clusters that are approximately the same
                int64_t min_tail_idx = multipath_alns_out.size() - 1;
                while (min_tail_idx > 0 &&
                       get<2>(cluster_graphs[min_tail_idx - 1]) <= get<2>(cluster_graphs[multipath_alns_out.size() - 1]) + score_diff) {
                    --min_tail_idx;
                }
                
                // multiply their multiplicity by the inverse of the fraction aligned
                double trunc_multiplicity = double(max_tail_idx - min_tail_idx) / double(multipath_alns_out.size() - min_tail_idx);
                for (size_t i = min_tail_idx; i < multipath_alns_out.size(); ++i) {
                    multiplicities_out[i] *= trunc_multiplicity;
                }
            }
        }
        
        if (cluster_idxs) {
            // initially all of the multipath alignments are in the order of the clusters
            *cluster_idxs = range_vector(multipath_alns_out.size());
        }
        
#ifdef debug_multipath_mapper
        cerr << "splitting multicomponent alignments..." << endl;
#endif
        
        if (!suppress_multicomponent_splitting) {
            // split up any alignments that ended up being disconnected
            split_multicomponent_alignments(multipath_alns_out, cluster_idxs, &multiplicities_out);
        }
        
#ifdef debug_multipath_mapper
        cerr << "topologically ordering " << multipath_alns_out.size() << " multipath alignments" << endl;
#endif
        for (multipath_alignment_t& multipath_aln : multipath_alns_out) {
            topologically_order_subpaths(multipath_aln);
        }
        
#ifdef debug_multipath_mapper
        cerr << "computing mapping quality and sorting mappings" << endl;
#endif
        sort_and_compute_mapping_quality(multipath_alns_out, mapq_method, cluster_idxs, &multiplicities_out);
        
        if (!multipath_alns_out.empty() && likely_mismapping(multipath_alns_out.front())) {
            multipath_alns_out.front().set_mapping_quality(0);
        }
        
        // for debugging: an expensive check for invariant validity that can be turned on
        // with a preprocessor flag
#ifdef debug_validate_multipath_alignments
        for (multipath_alignment_t& multipath_aln : multipath_alns_out) {
#ifdef debug_multipath_mapper
            cerr << "validating multipath alignment:" << endl;
            cerr << debug_string(multipath_aln) << endl;
#endif
            if (!validate_multipath_alignment(multipath_aln, *xindex)) {
                cerr << "### WARNING ###" << endl;
                cerr << "multipath alignment of read " << multipath_aln.sequence() << " failed to validate" << endl;
            }
        }
#endif
        
    }
    
    void MultipathMapper::attempt_unpaired_multipath_map_of_pair(const Alignment& alignment1, const Alignment& alignment2,
                                                                 vector<pair<multipath_alignment_t, multipath_alignment_t>>& multipath_aln_pairs_out,
                                                                 vector<pair<Alignment, Alignment>>& ambiguous_pair_buffer) {
        
        // compute single ended mappings, and make sure we also compute mapping qualities to assess
        // mapping ambiguity
        vector<multipath_alignment_t> multipath_alns_1, multipath_alns_2;
        multipath_map_internal(alignment1, mapping_quality_method == None ? Approx : mapping_quality_method,
                               multipath_alns_1);
        multipath_map_internal(alignment2, mapping_quality_method == None ? Approx : mapping_quality_method,
                               multipath_alns_2);
        
        bool is_ambiguous = true;
        
        if (!multipath_alns_1.empty() && !multipath_alns_2.empty()) {
            multipath_alignment_t& multipath_aln_1 = multipath_alns_1.front();
            multipath_alignment_t& multipath_aln_2 = multipath_alns_2.front();
            
            auto aligner = get_aligner(!alignment1.quality().empty() && !alignment2.quality().empty());
            
            // score possible of a perfect match (at full base quality)
            int32_t max_score_1 = multipath_aln_1.sequence().size() * aligner->match + 2 * aligner->full_length_bonus * !strip_bonuses;
            int32_t max_score_2 = multipath_aln_2.sequence().size() * aligner->match + 2 * aligner->full_length_bonus * !strip_bonuses;
            
#ifdef debug_multipath_mapper
            cerr << "single ended mappings achieves scores " << optimal_alignment_score(multipath_aln_1) << " and " << optimal_alignment_score(multipath_aln_2) << ", looking for scores " << .8 * max_score_1 << " and " << .8 * max_score_2 << endl;
            cerr << "single ended mappings achieves mapping qualities " << multipath_aln_1.mapping_quality() << " and " << multipath_aln_2.mapping_quality() << ", looking for mapq " << min(max_mapping_quality, 45) << endl;
#endif
            
            // are these reads unambiguously mapped and well-aligned?
            // TODO: i don't like having constants floating around in here
            if (multipath_aln_1.mapping_quality() >= min(max_mapping_quality, 45)
                && multipath_aln_2.mapping_quality() >= min(max_mapping_quality, 45)
                && optimal_alignment_score(multipath_aln_1) >= .8 * max_score_1
                && optimal_alignment_score(multipath_aln_2) >= .8 * max_score_2) {
                
                int64_t fragment_length = distance_between(multipath_aln_1, multipath_aln_2, true);
                
#ifdef debug_multipath_mapper
                cerr << "fragment length between mappings measured at " << fragment_length << endl;
#endif
                
                // can we obtain a distance between these positions?
                if (fragment_length != numeric_limits<int64_t>::max()) {
                    
                    // record the unambiguous mappings and the fragment length
                    
                    
#ifdef debug_multipath_mapper
                    cerr << "registering measurement, now have " << fragment_length_distr.curr_sample_size() << " of " << fragment_length_distr.max_sample_size() << endl;
#endif
                    
                    multipath_aln_pairs_out.emplace_back(move(multipath_aln_1), move(multipath_aln_2));
                    fragment_length_distr.register_fragment_length(fragment_length);
                    
                    is_ambiguous = false;
                }
            }
        }
        
        if (is_ambiguous) {
            // we didn't find an unambiguous pairing in single-ended mode, buffer these for once
            // the paired mode is finalized
#ifdef debug_multipath_mapper
            cerr << "couldn't find unambiguous mapping, adding pair to ambiguous buffer" << endl;
#endif
            
            ambiguous_pair_buffer.emplace_back(alignment1, alignment2);
            
            if (ambiguous_pair_buffer.size() + fragment_length_distr.curr_sample_size()
                == fragment_length_distr.max_sample_size() * fragment_length_warning_factor) {
                cerr << "warning:[vg mpmap] Mapped " << ambiguous_pair_buffer.size() + fragment_length_distr.curr_sample_size() << " read pairs as unpaired reads to learn fragment length distribution, but only obtained " << fragment_length_distr.curr_sample_size() << " unambiguous, consistently mapped pairs. Often this indicates data issues, such as reads that are pre-sorted with unmappable reads at the front, reads that are not actually paired, or mismatched indexes." << endl;
            }
        }
        
        
        // for debugging:
        // we must have just finalized the distribution or else we wouldn't have entered this function
#ifdef debug_report_startup_training
        if (fragment_length_distr.is_finalized()) {
            cerr << "finalized read distribution with " << fragment_length_distr.max_sample_size() << " measurements on read pair " << alignment1.name() << ", " << alignment2.name() << endl;
            cerr << "mean: " << fragment_length_distr.mean() << endl;
            cerr << "std dev: " << fragment_length_distr.std_dev() << endl;
            cerr << "ambiguous buffer contains pairs:" << endl;
            for (pair<Alignment,Alignment>& aln_pair : ambiguous_pair_buffer) {
                cerr << "\t" << aln_pair.first.name() << ", " << aln_pair.second.name() << endl;
            }
            cerr << "distance measurements:" << endl;
            auto iter = fragment_length_distr.measurements_begin();
            if (iter != fragment_length_distr.measurements_end()) {
                cerr << *iter;
                iter++;
            }
            for (; iter != fragment_length_distr.measurements_end(); iter++) {
                cerr << ", " << *iter;
            }
            cerr << endl;
        }
#endif
    }
    
    bool MultipathMapper::attempt_rescue(const multipath_alignment_t& multipath_aln, const Alignment& other_aln,
                                         bool rescue_forward, multipath_alignment_t& rescue_multipath_aln) {
        
#ifdef debug_multipath_mapper
        cerr << "attemping pair rescue in " << (rescue_forward ? "forward" : "backward") << " direction from " << debug_string(multipath_aln) << endl;
#endif
        bdsg::HashGraph rescue_graph;
        extract_rescue_graph(multipath_aln, other_aln, rescue_forward, &rescue_graph);
        
        if (rescue_graph.get_node_count() == 0) {
            return false;
        }
        
#ifdef debug_multipath_mapper_alignment
        cerr << "got rescue graph" << endl;
        rescue_graph.for_each_handle([&](const handle_t& h) {
            cerr << rescue_graph.get_id(h) << " " << rescue_graph.get_sequence(h) << endl;
            rescue_graph.follow_edges(h, true, [&](const handle_t& p) {
                cerr << "\t" << rescue_graph.get_id(p) << (rescue_graph.get_is_reverse(p) ? "-" : "+") << " <-" << endl;
            });
            rescue_graph.follow_edges(h, false, [&](const handle_t& n) {
                cerr << "\t-> " << rescue_graph.get_id(n) << (rescue_graph.get_is_reverse(n) ? "-" : "+") << endl;
            });
        });
#endif
        
        // TODO: repetitive code with multipath_align
        
        // the longest path we could possibly align to (full gap and a full sequence)
        auto aligner = get_aligner(!multipath_aln.quality().empty() && !other_aln.quality().empty());
        size_t target_length = other_aln.sequence().size() + min(aligner->longest_detectable_gap(other_aln), max_alignment_gap);
        
        // convert from bidirected to directed
        StrandSplitGraph align_digraph(&rescue_graph);
        
        // if necessary, convert from cyclic to acylic (this is expensive, so only do it if we need to)
        IdentityOverlay undagified(&align_digraph);
        DagifiedGraph* dagified = nullptr;
        
        ExpandingOverlayGraph* align_dag = nullptr;
        if (algorithms::is_directed_acyclic(&align_digraph)) {
            align_dag = &undagified;
        }
        else {
#ifdef debug_multipath_mapper_alignment
            cerr << "graph contains directed cycles, performing dagification" << endl;
#endif
            dagified = new DagifiedGraph(&align_digraph, target_length);
            align_dag = dagified;
        }
        
        // put local alignment here
        Alignment aln = other_aln;
        // in case we're realigning a GAM, get rid of the path
        aln.clear_path();
        
        aligner->align(aln, *align_dag, true);
        
        // get the IDs back into the space of the reference graph
        function<pair<id_t, bool>(id_t)> translator = [&](const id_t& node_id) {
            handle_t original = align_digraph.get_underlying_handle(align_dag->get_underlying_handle(align_dag->get_handle(node_id)));
            return make_pair(rescue_graph.get_id(original), rescue_graph.get_is_reverse(original));
        };
        translate_oriented_node_ids(*aln.mutable_path(), translator);
        
#ifdef debug_multipath_mapper
        cerr << "resecued direct alignment is" << endl;
        cerr << pb2json(aln) << endl;
#endif
        
        if (num_alt_alns > 1 && (snarl_manager != nullptr || distance_index != nullptr)) {
            // make an interesting multipath alignment by realigning the single path alignment inside snarls
            make_nontrivial_multipath_alignment(aln, *align_dag, translator, rescue_multipath_aln);
            
        }
        else {
            // just convert the single alignment into a trivial multipath alignment
            to_multipath_alignment(aln, rescue_multipath_aln);
        }
        
        identify_start_subpaths(rescue_multipath_aln);
        
        vector<double> score(1, aln.score());
        int32_t raw_mapq = aligner->compute_mapping_quality(score, mapping_quality_method == None || mapping_quality_method == Approx);
        int32_t adjusted_mapq = min(raw_mapq, min(max_mapping_quality, multipath_aln.mapping_quality()));
        rescue_multipath_aln.set_mapping_quality(adjusted_mapq);
        
#ifdef debug_multipath_mapper
        cerr << "converted multipath alignment is" << endl;
        cerr << debug_string(rescue_multipath_aln) << endl;
        cerr << "rescued alignment has effective match length " << pseudo_length(rescue_multipath_aln) << ", which gives p-value " << random_match_p_value(pseudo_length(rescue_multipath_aln), rescue_multipath_aln.sequence().size()) << endl;
#endif

        
        if (raw_mapq < min(25, max_mapping_quality)) {
#ifdef debug_multipath_mapper
            cerr << "rescue fails because raw_mapq " << raw_mapq << " < " << min(25, max_mapping_quality) << endl;
#endif
            return false;
        }
        
        if (likely_misrescue(rescue_multipath_aln)) {
#ifdef debug_multipath_mapper
            cerr << "rescue fails with p value above " << max_rescue_p_value << endl;
#endif
            return false;
        }
        
        // clean up (safe on nullptr)
        delete dagified;
        
        return true;
    }

    void MultipathMapper::extract_rescue_graph(const multipath_alignment_t& multipath_aln, const Alignment& other_aln,
                                               bool rescue_forward, MutableHandleGraph* rescue_graph) const {
        
        // get the position to jump from and the distance to jump
        Alignment opt_anchoring_aln;
        optimal_alignment(multipath_aln, opt_anchoring_aln);
                
        if (get_rescue_graph_from_paths || !distance_index) {
            // we're either not using the distance index or we don't have one
            
            pos_t pos_from = rescue_forward ? initial_position(opt_anchoring_aln.path()) : final_position(opt_anchoring_aln.path());
            int64_t jump_dist = rescue_forward ? fragment_length_distr.mean() : -fragment_length_distr.mean();
            
            // get the seed position(s) for the rescue by jumping along paths
            vector<pos_t> jump_positions = algorithms::jump_along_closest_path(xindex, pos_from, jump_dist, 250);
            
#ifdef debug_multipath_mapper
            cerr << "found jump positions:" << endl;
            for (pos_t& pos : jump_positions) {
                cerr << "\t" << pos << endl;
            }
#endif
            if (jump_positions.empty()) {
                return;
            }
            
            size_t search_dist_bwd, search_dist_fwd;
            if (rescue_forward) {
                search_dist_bwd = size_t(round(rescue_graph_std_devs * fragment_length_distr.std_dev())) + other_aln.sequence().size();
                search_dist_fwd = rescue_graph_std_devs * fragment_length_distr.std_dev();
            }
            else {
                search_dist_bwd = rescue_graph_std_devs * fragment_length_distr.std_dev();
                search_dist_fwd = size_t(round(rescue_graph_std_devs * fragment_length_distr.std_dev())) + other_aln.sequence().size();
            }
            
            vector<size_t> backward_dist(jump_positions.size(), search_dist_bwd);
            vector<size_t> forward_dist(jump_positions.size(), search_dist_fwd);
            algorithms::extract_containing_graph(xindex, rescue_graph, jump_positions, backward_dist, forward_dist,
                                                 num_alt_alns > 1 ? reversing_walk_length : 0);
            
        }
        else {
            // we have a distance index and we want to use it
            
            // get the set of nodes that we want to extrat
            unordered_set<id_t> subgraph_nodes_to_add;
            int64_t min_distance = max(0.0, fragment_length_distr.mean() - other_aln.sequence().size()
                                       - rescue_graph_std_devs * fragment_length_distr.std_dev());
            int64_t max_distance = fragment_length_distr.mean() + rescue_graph_std_devs * fragment_length_distr.std_dev();
            distance_index->subgraph_in_range(opt_anchoring_aln.path(), xindex, min_distance, max_distance,
                                              subgraph_nodes_to_add, rescue_forward);
            
            // this algorithm is better matched to the GBWTGraph, we need to extract the subgraph manually now.
            // we'll use an algorithm that tries to follow edges to find nodes. this way we minimize calls to XG's
            // get_handle, and we have to follow all edges anyway to add them
            
            while (!subgraph_nodes_to_add.empty()) {
                // there's at least one node that we haven't added yet
                
                // initialize a search out from an arbitrary unadded node
                id_t node_id = *subgraph_nodes_to_add.begin();
                subgraph_nodes_to_add.erase(node_id);
                handle_t start_handle = xindex->get_handle(node_id);
                rescue_graph->create_handle(xindex->get_sequence(start_handle),
                                            xindex->get_id(start_handle));
                vector<handle_t> stack(1, start_handle);
                while (!stack.empty()) {
                    handle_t super_handle = stack.back();
                    stack.pop_back();
                    for (bool go_left : {true, false}) {
                        xindex->follow_edges(super_handle, go_left, [&](const handle_t& neighbor) {
                            
                            if (subgraph_nodes_to_add.count(xindex->get_id(neighbor))) {
                                // we've found a new node that we haven't added yet, add it to the graph
                                // and the queue, and erase from the nodes left to add
                                subgraph_nodes_to_add.erase(xindex->get_id(neighbor));
                                rescue_graph->create_handle(xindex->get_sequence(xindex->forward(neighbor)),
                                                            xindex->get_id(neighbor));
                                stack.push_back(neighbor);
                            }
                            
                            if (rescue_graph->has_node(xindex->get_id(neighbor))) {
                                // we always know that the handle we're coming from is in the subgraph, it
                                // seems that this neighbor is as well, so add the edge
                                
                                handle_t sub_handle = rescue_graph->get_handle(xindex->get_id(super_handle),
                                                                               xindex->get_is_reverse(super_handle));
                                handle_t sub_neighbor = rescue_graph->get_handle(xindex->get_id(neighbor),
                                                                                 xindex->get_is_reverse(neighbor));
                                
                                // edges automatically deduplicate, so don't worry about checking whether
                                // it exists
                                if (go_left) {
                                    rescue_graph->create_edge(sub_neighbor, sub_handle);
                                }
                                else {
                                    rescue_graph->create_edge(sub_handle, sub_neighbor);
                                }
                            }
                        });
                    }
                }
            }
        }
    }
    
    void MultipathMapper::init_band_padding_memo() {
        band_padding_memo.clear();
        band_padding_memo.resize(band_padding_memo_size);
        
        for (size_t i = 0; i < band_padding_memo.size(); i++) {
            band_padding_memo[i] = size_t(band_padding_multiplier * sqrt(i)) + 1;
        }
    }

    void MultipathMapper::set_alignment_scores(int8_t match, int8_t mismatch, int8_t gap_open, int8_t gap_extend,
                                               int8_t full_length_bonus) {
        AlignerClient::set_alignment_scores(match, mismatch, gap_open, gap_extend, full_length_bonus);
        splice_motifs.update_scoring(*get_regular_aligner());
    }

    void MultipathMapper::set_alignment_scores(std::istream& matrix_stream, int8_t gap_open, int8_t gap_extend,
                                               int8_t full_length_bonus) {
        AlignerClient::set_alignment_scores(matrix_stream, gap_open, gap_extend, full_length_bonus);
        splice_motifs.update_scoring(*get_regular_aligner());
    }

    void MultipathMapper::set_alignment_scores(const int8_t* score_matrix, int8_t gap_open, int8_t gap_extend,
                                               int8_t full_length_bonus) {
        AlignerClient::set_alignment_scores(score_matrix, gap_open, gap_extend, full_length_bonus);
        splice_motifs.update_scoring(*get_regular_aligner());
    }

    
    bool MultipathMapper::likely_mismapping(const multipath_alignment_t& multipath_aln) {
        if (!suppress_mismapping_detection) {
            
            auto p_val = random_match_p_value(pseudo_length(multipath_aln), multipath_aln.sequence().size());
            
#ifdef debug_multipath_mapper
            cerr << "effective match length of read " << multipath_aln.sequence() << " is " << pseudo_length(multipath_aln) << " in read length " << multipath_aln.sequence().size() << ", yielding p-value " << p_val << endl;
#endif
            
            return p_val > max_mapping_p_value;
        }
        else {
            return false;
        }
    }

    bool MultipathMapper::likely_misrescue(const multipath_alignment_t& multipath_aln) {
        auto p_val = random_match_p_value(pseudo_length(multipath_aln), multipath_aln.sequence().size());
        
#ifdef debug_multipath_mapper
        cerr << "effective match length of rescued read " << multipath_aln.sequence() << " is " << pseudo_length(multipath_aln) << " in read length " << multipath_aln.sequence().size() << ", yielding p-value " << p_val << endl;
#endif
        
        return p_val > max_rescue_p_value;
    }

    
    size_t MultipathMapper::pseudo_length(const multipath_alignment_t& multipath_aln) const {
        return optimal_alignment_score(multipath_aln);
    }
    
    // make the memo live in this .o file
    thread_local unordered_map<pair<size_t, size_t>, double> MultipathMapper::p_value_memo;
    
    double MultipathMapper::random_match_p_value(size_t match_length, size_t read_length) {
        // memoized to avoid transcendental functions (at least in cases where read lengths don't vary too much)
        auto iter = p_value_memo.find(make_pair(match_length, read_length));
        if (iter != p_value_memo.end()) {
            return iter->second;
        }
        else {
            double rate = max_exponential_rate_intercept + max_exponential_rate_slope * read_length;
            double shape = exp(max_exponential_shape_intercept + max_exponential_shape_slope * read_length);
            double p_value = 1.0 - max_exponential_cdf(match_length, rate, shape);
            if (p_value_memo.size() < max_p_value_memo_size && !suppress_p_value_memoization) {
                p_value_memo[make_pair(match_length, read_length)] = p_value;
            }
            return p_value;
        }
    }
    
    void MultipathMapper::calibrate_mismapping_detection(size_t num_simulations, const vector<size_t>& simulated_read_lengths) {
        
        // we are calibrating the parameters, so we don't want to memoize any p-values using the default values
        suppress_p_value_memoization = true;
        
        // we don't want to do base quality adjusted alignments for this stage since we are just simulating random sequences
        // with no base qualities
        bool reset_quality_adjustments = adjust_alignments_for_base_quality;
        adjust_alignments_for_base_quality = false;
        
        // these p-values will eventually be used internally where the scores still have the bonus applied, so we
        // want to make sure we don't strip them off here
        bool reset_strip_bonuses = strip_bonuses;
        strip_bonuses = false;
        
        // and we expect small MEMs, so don't filter them out
        int reset_min_mem_length = min_mem_length;
        size_t reset_min_clustering_mem_length = min_clustering_mem_length;
        min_mem_length = 1;
        min_clustering_mem_length = 1;
        
        // and these reads are slow to map, but we only need primaries
        size_t reset_max_alt_mappings = max_alt_mappings;
        max_alt_mappings = 1;
        
        // reset the memo of p-values (which we are calibrating) for any updates using the default parameter during the null mappings
        p_value_memo.clear();
        
        // the logarithms of the MLE estimators at each read length
        vector<double> mle_max_exponential_rates;
        vector<double> log_mle_max_exponential_shapes;
        
        for (const size_t simulated_read_length : simulated_read_lengths) {
            // compute the pseudo length of a bunch of randomly generated sequences
            vector<double> pseudo_lengths(num_simulations, 0.0);
#pragma omp parallel for
            for (size_t i = 0; i < num_simulations; i++) {
                
                Alignment alignment;
                alignment.set_sequence(pseudo_random_sequence(simulated_read_length, i * 716293332 + simulated_read_length));
                vector<multipath_alignment_t> multipath_alns;
                multipath_map(alignment, multipath_alns);
                
                if (!multipath_alns.empty()) {
                    pseudo_lengths[i] = pseudo_length(multipath_alns.front());
                }
            }
            
            auto max_exp_params = fit_max_exponential(pseudo_lengths);
            mle_max_exponential_rates.push_back(max_exp_params.first);
            log_mle_max_exponential_shapes.push_back(log(max_exp_params.second));
                        
#ifdef debug_report_startup_training
            unordered_map<size_t, size_t> length_counts;
            for (auto length : pseudo_lengths) {
                length_counts[round(length)]++;
            }
            vector<pair<size_t, size_t>> sorted_length_counts(length_counts.begin(), length_counts.end());
            sort(sorted_length_counts.begin(), sorted_length_counts.end());
            cerr << "data for length " << simulated_read_length << endl;
            for (auto length_count : sorted_length_counts) {
                cerr << "\t" << length_count.first << ": " << length_count.second << endl;
            }
            cerr << "trained parameters for length " << simulated_read_length << ": " << endl;
            cerr << "\tmax exp rate: " << max_exp_params.first << endl;
            cerr << "\tmax exp shape: " << max_exp_params.second << endl;
#endif
        }
        
        // make a design matrix for a log regression and a linear regression
        vector<vector<double>> X(simulated_read_lengths.size());
        for (size_t i = 0; i < X.size(); ++i) {
            X[i].resize(2, 1.0);
            X[i][1] = simulated_read_lengths[i];
        }
        
        auto max_exp_rate_coefs = regress(X, mle_max_exponential_rates);
        auto max_exp_shape_coefs = regress(X, log_mle_max_exponential_shapes);
        
        max_exponential_rate_intercept = max_exp_rate_coefs[0];
        max_exponential_rate_slope = max_exp_rate_coefs[1];
        max_exponential_shape_intercept = max_exp_shape_coefs[0];
        max_exponential_shape_slope = max_exp_shape_coefs[1];
        
#ifdef debug_report_startup_training
        cerr << "final regression parameters:" << endl;
        cerr << "\tmax exp rate = " << max_exponential_rate_intercept << " + " << max_exponential_rate_slope << " * L" << endl;
        cerr << "\tmax exp shape = exp(" << max_exponential_shape_intercept << " + " << max_exponential_shape_slope << " * L)" << endl;
#endif
        
        // reset mapping parameters to their original values
        adjust_alignments_for_base_quality = reset_quality_adjustments;
        strip_bonuses = reset_strip_bonuses;
        min_clustering_mem_length = reset_min_clustering_mem_length;
        min_mem_length = reset_min_mem_length;
        max_alt_mappings = reset_max_alt_mappings;
        suppress_p_value_memoization = false;
    }
    
    int64_t MultipathMapper::distance_between(const multipath_alignment_t& multipath_aln_1,
                                              const multipath_alignment_t& multipath_aln_2,
                                              bool full_fragment, bool forward_strand) const {
                                              
        if (multipath_aln_1.subpath_size() == 0 || multipath_aln_2.subpath_size() == 0) {
            // Something is an unmapped alignment
            return numeric_limits<int64_t>::max();
        }
        
        Alignment aln_1;
        optimal_alignment(multipath_aln_1, aln_1);
        // We already threw out unmapped things
        assert(aln_1.path().mapping_size() != 0);
        pos_t pos_1 = initial_position(aln_1.path());
        assert(id(pos_1) != 0);
        
        Alignment aln_2;
        optimal_alignment(multipath_aln_2, aln_2);
        assert(aln_2.path().mapping_size() != 0);
        pos_t pos_2 = full_fragment ? final_position(aln_2.path()) : initial_position(aln_2.path());
        assert(id(pos_2) != 0);
#ifdef debug_multipath_mapper
        cerr << "measuring left-to-" << (full_fragment ? "right" : "left") << " end distance between " << pos_1 << " and " << pos_2 << endl;
#endif
        
        int64_t dist;
        if (use_min_dist_clusterer || use_tvs_clusterer) {
            assert(!forward_strand);
            // measure the distance in both directions and choose the minimum (or the only) absolute distance
            int64_t forward_dist = distance_index->min_distance(pos_1, pos_2);
            int64_t reverse_dist = distance_index->min_distance(pos_2, pos_1);
            if (forward_dist == -1 && reverse_dist == -1) {
                // unreachable both ways, convert to the sentinel that the client code expects
                dist = numeric_limits<int64_t>::max();
            }
            else if (forward_dist == -1 || (reverse_dist < forward_dist && reverse_dist != -1)) {
                dist = -reverse_dist;
            }
            else {
                dist = forward_dist;
            }
        }
        else {
            PathOrientedDistanceMeasurer measurer(xindex);
            dist = measurer.oriented_distance(pos_1, pos_2);
        }
        return dist;
    }

    int64_t MultipathMapper::distance(const pos_t& pos_1, const pos_t& pos_2) const {
        if (distance_index) {
            return distance_index->min_distance(pos_1, pos_2);
        }
        else {
            return PathOrientedDistanceMeasurer(xindex).oriented_distance(pos_1, pos_2);
        }
    }
    
    bool MultipathMapper::is_consistent(int64_t distance) const {
        return (distance < fragment_length_distr.mean() + 10.0 * fragment_length_distr.std_dev()
                && distance > fragment_length_distr.mean() - 10.0 * fragment_length_distr.std_dev());
    }
    
    bool MultipathMapper::are_consistent(const multipath_alignment_t& multipath_aln_1,
                                         const multipath_alignment_t& multipath_aln_2) const {
        
        return is_consistent(distance_between(multipath_aln_1, multipath_aln_2, true));
    }
    
    bool MultipathMapper::share_terminal_positions(const multipath_alignment_t& multipath_aln_1,
                                                   const multipath_alignment_t& multipath_aln_2) const {
        
        unordered_set<pos_t> terminal_positions;
        
        // first look for matching starts
        for (size_t i = 0; i < multipath_aln_1.start_size(); i++) {
            terminal_positions.insert(make_pos_t(multipath_aln_1.subpath(multipath_aln_1.start(i)).path().mapping(0).position()));
        }
        
        for (size_t i = 0; i < multipath_aln_2.start_size(); i++) {
            if (terminal_positions.count(make_pos_t(multipath_aln_2.subpath(multipath_aln_2.start(i)).path().mapping(0).position()))) {
                return true;
            }
        }
        
        // remove the starts
        terminal_positions.clear();
        
        // now look for matching ends
        for (size_t i = 0; i < multipath_aln_1.subpath_size(); i++) {
            const subpath_t& subpath = multipath_aln_1.subpath(i);
            if (subpath.next_size() == 0) {
                terminal_positions.insert(final_position(subpath.path()));
            }
        }
        
        for (size_t i = 0; i < multipath_aln_2.subpath_size(); i++) {
            const subpath_t& subpath = multipath_aln_2.subpath(i);
            if (subpath.next_size() == 0) {
                if (terminal_positions.count(final_position(subpath.path()))) {
                    return true;
                }
            }
        }
        
        return false;
    }
    
    bool MultipathMapper::align_to_cluster_graphs_with_rescue(const Alignment& alignment1, const Alignment& alignment2,
                                                              vector<clustergraph_t>& cluster_graphs1,
                                                              vector<clustergraph_t>& cluster_graphs2,
                                                              vector<MaximalExactMatch>& mems1,
                                                              vector<MaximalExactMatch>& mems2,
                                                              vector<pair<multipath_alignment_t, multipath_alignment_t>>& multipath_aln_pairs_out,
                                                              vector<pair<pair<size_t, size_t>, int64_t>>& pair_distances,
                                                              vector<double>& pair_multiplicities,
                                                              const match_fanouts_t* fanouts1, const match_fanouts_t* fanouts2) {
        
        // align the two ends independently
        vector<multipath_alignment_t> multipath_alns_1, multipath_alns_2;
        vector<size_t> cluster_idxs_1, cluster_idxs_2;
        vector<double> multiplicities_1, multiplicities_2;
        align_to_cluster_graphs(alignment1, mapping_quality_method == None ? Approx : mapping_quality_method,
                                cluster_graphs1, multipath_alns_1, multiplicities_1, max_single_end_mappings_for_rescue,
                                fanouts1, &cluster_idxs_1);
        align_to_cluster_graphs(alignment2, mapping_quality_method == None ? Approx : mapping_quality_method,
                                cluster_graphs2, multipath_alns_2, multiplicities_2, max_single_end_mappings_for_rescue,
                                fanouts2, &cluster_idxs_2);
        
        if (!multipath_alns_1.empty() &&
            !multipath_alns_2.empty() &&
            multipath_alns_1.front().mapping_quality() >= min(60, max_mapping_quality) &&
            multipath_alns_2.front().mapping_quality() >= min(60, max_mapping_quality) &&
            are_consistent(multipath_alns_1.front(), multipath_alns_2.front())) {
            
            // we are able to obtain confident matches that satisfy the pairing constraints
#ifdef debug_multipath_mapper
            cerr << "found consistent, confident pair mapping from independent end mapping" << endl;
#endif
            multipath_aln_pairs_out.emplace_back(move(multipath_alns_1.front()), move(multipath_alns_2.front()));
            pair_distances.emplace_back(make_pair(cluster_idxs_1.front(), cluster_idxs_2.front()),
                                        distance_between(multipath_aln_pairs_out.back().first, multipath_aln_pairs_out.back().second, true));
            pair_multiplicities.emplace_back(min(multiplicities_1.front(), multiplicities_2.front()));
            return true;
        }
        
        // figure out how many rescues we will do and could do from each side
        
        int32_t max_score_diff = get_aligner(!alignment1.quality().empty() &&
                                             !alignment2.quality().empty())->mapping_quality_score_diff(max_mapping_quality);
        
        int32_t top_score_1 = multipath_alns_1.empty() ? 0 : optimal_alignment_score(multipath_alns_1.front());
        int32_t top_score_2 = multipath_alns_2.empty() ? 0 : optimal_alignment_score(multipath_alns_2.front());
        
        size_t num_rescuable_alns_1 = multipath_alns_1.size();
        size_t num_rescuable_alns_2 = multipath_alns_2.size();
        for (size_t i = 0; i < num_rescuable_alns_1; i++){
            if (likely_mismapping(multipath_alns_1[i]) ||
                (i > 0 ? optimal_alignment_score(multipath_alns_1[i]) < top_score_1 - max_score_diff : false)) {
                num_rescuable_alns_1 = i;
                break;
            }
        }
        for (size_t i = 0; i < num_rescuable_alns_2; i++){
            if (likely_mismapping(multipath_alns_2[i]) ||
                (i > 0 ? optimal_alignment_score(multipath_alns_2[i]) < top_score_2 - max_score_diff : false)) {
                num_rescuable_alns_2 = i;
                break;
            }
        }
        size_t num_to_rescue_1 = min(num_rescuable_alns_1, max_rescue_attempts);
        size_t num_to_rescue_2 = min(num_rescuable_alns_2, max_rescue_attempts);
        
#ifdef debug_multipath_mapper
        cerr << "rescuing from " << num_to_rescue_1 << " read1's and " << num_to_rescue_2 << " read2's" << endl;
#endif
        
        // calculate the estimated multiplicity of a pair found from each of the two ends
        double estimated_multiplicity_from_1 = num_to_rescue_1 > 0 ? double(num_rescuable_alns_1) / num_to_rescue_1 : 1.0;
        double estimated_multiplicity_from_2 = num_to_rescue_2 > 0 ? double(num_rescuable_alns_2) / num_to_rescue_2 : 1.0;
        
        // actually doe the rescues and record which ones succeeded
        vector<multipath_alignment_t> rescue_multipath_alns_1(num_to_rescue_2), rescue_multipath_alns_2(num_to_rescue_1);
        unordered_set<size_t> rescued_from_1, rescued_from_2;
        
        for (size_t i = 0; i < num_to_rescue_1; i++) {
            multipath_alignment_t rescue_multipath_aln;
            if (attempt_rescue(multipath_alns_1[i], alignment2, true, rescue_multipath_aln)) {
                rescued_from_1.insert(i);
                rescue_multipath_alns_2[i] = move(rescue_multipath_aln);
            }
        }
        
        for (size_t i = 0; i < num_to_rescue_2; i++) {
            multipath_alignment_t rescue_multipath_aln;
            if (attempt_rescue(multipath_alns_2[i], alignment1, false, rescue_multipath_aln)) {
                rescued_from_2.insert(i);
                rescue_multipath_alns_1[i] = move(rescue_multipath_aln);
            }
        }
        
        // follow some complicated logic to check if any of the rescued alignments are duplicates
        // of the original alignments
        
        bool found_consistent = false;
        if (!rescued_from_1.empty() && !rescued_from_2.empty()) {
#ifdef debug_multipath_mapper
            cerr << "successfully rescued from both read ends" << endl;
#endif
            
            unordered_set<size_t> found_duplicate;
            
            // for each rescue attempt from a read 1
            for (size_t i  : rescued_from_1) {
                bool duplicate = false;
                for (size_t j : rescued_from_2) {
                    if (found_duplicate.count(j)) {
                        continue;
                    }
                    
#ifdef debug_multipath_mapper
                    cerr << "checking duplication between mapped read1 " << i << " and rescued read1 " << j << endl;
#endif
                    if (share_terminal_positions(multipath_alns_1[i], rescue_multipath_alns_1[j])) {
#ifdef debug_multipath_mapper
                        cerr << "found duplicate, now checking rescued read2 " << i << " and mapped read2 " << j << endl;
#endif
                        if (share_terminal_positions(rescue_multipath_alns_2[i], multipath_alns_2[j])) {
#ifdef debug_multipath_mapper
                            cerr << "found duplicate, marking entire pair as duplicate" << endl;
#endif
                            // these two alignments found each other with their rescue, we don't want to add duplicate mappings
                            duplicate = true;
                            found_duplicate.insert(j);
                            
                            // move the original mappings
                            int64_t dist = distance_between(multipath_alns_1[i], multipath_alns_2[j], true);
                            if (dist != numeric_limits<int64_t>::max() && dist >= 0) {
                                multipath_aln_pairs_out.emplace_back(move(multipath_alns_1[i]), move(multipath_alns_2[j]));
                                pair_distances.emplace_back(make_pair(cluster_idxs_1[i], cluster_idxs_2[j]), dist);
                                pair_multiplicities.emplace_back(min(estimated_multiplicity_from_1 * multiplicities_1[i],
                                                                     estimated_multiplicity_from_2 * multiplicities_2[j]));
                                found_consistent = true;
                            }
                            
                            break;
                        }
                    }
                }
                
                // if we haven't already moved the pair and marked it as a duplicate, move the rescued pair into the output vector
                if (!duplicate) {
                    int64_t dist = distance_between(multipath_alns_1[i], rescue_multipath_alns_2[i], true);
                    if (dist != numeric_limits<int64_t>::max() && dist >= 0) {
#ifdef debug_multipath_mapper
                        cerr << "adding read1 and rescued read2 " << i << " to output vector" << endl;
#endif
                        multipath_aln_pairs_out.emplace_back(move(multipath_alns_1[i]), move(rescue_multipath_alns_2[i]));
                        pair_distances.emplace_back(make_pair(cluster_idxs_1[i], cluster_graphs2.size()), dist);
                        pair_multiplicities.emplace_back(estimated_multiplicity_from_1 * multiplicities_1[i]);
                        found_consistent = true;
                    }
                }
            }
            
            // for each rescue attempt from a read 2
            for (size_t j : rescued_from_2) {
                if (found_duplicate.count(j)) {
                    // we already moved it as part of a duplicate pair
                    continue;
                }
                int64_t dist = distance_between(rescue_multipath_alns_1[j], multipath_alns_2[j], true);
                if (dist != numeric_limits<int64_t>::max() && dist >= 0) {
#ifdef debug_multipath_mapper
                    cerr << "adding rescued read1 and read2 " << j << " to output vector" << endl;
#endif
                    multipath_aln_pairs_out.emplace_back(move(rescue_multipath_alns_1[j]), move(multipath_alns_2[j]));
                    pair_distances.emplace_back(make_pair(cluster_graphs1.size(), cluster_idxs_2[j]), dist);
                    pair_multiplicities.emplace_back(estimated_multiplicity_from_2 * multiplicities_2[j]);
                    found_consistent = true;
                }
            }
        }
        else if (!rescued_from_1.empty()) {
#ifdef debug_multipath_mapper
            cerr << "successfully rescued from only read 1" << endl;
#endif
            for (size_t i: rescued_from_1) {
                int64_t dist = distance_between(multipath_alns_1[i], rescue_multipath_alns_2[i], true);
                if (dist != numeric_limits<int64_t>::max() && dist >= 0) {
                    multipath_aln_pairs_out.emplace_back(move(multipath_alns_1[i]), move(rescue_multipath_alns_2[i]));
                    pair_distances.emplace_back(make_pair(cluster_idxs_1[i], cluster_graphs2.size()), dist);
                    pair_multiplicities.emplace_back(estimated_multiplicity_from_1 * multiplicities_1[i]);
                    found_consistent = true;
                }
            }
        }
        else if (!rescued_from_2.empty()) {
#ifdef debug_multipath_mapper
            cerr << "successfully rescued from only read 2" << endl;
#endif
            for (size_t i : rescued_from_2) {
                int64_t dist = distance_between(rescue_multipath_alns_1[i], multipath_alns_2[i], true);
                if (dist != numeric_limits<int64_t>::max() && dist >= 0) {
                    multipath_aln_pairs_out.emplace_back(move(rescue_multipath_alns_1[i]), move(multipath_alns_2[i]));
                    pair_distances.emplace_back(make_pair(cluster_graphs1.size(), cluster_idxs_2[i]), dist);
                    pair_multiplicities.emplace_back(estimated_multiplicity_from_2 * multiplicities_2[i]);
                    found_consistent = true;
                }
            }
        }
        
        if (found_consistent) {
            // compute the paired mapping quality
            sort_and_compute_mapping_quality(multipath_aln_pairs_out, pair_distances, nullptr, &pair_multiplicities);
        }
        else {
#ifdef debug_multipath_mapper
            cerr << "failed to successfully rescue from either read end, reporting independent mappings" << endl;
#endif
            
<<<<<<< HEAD
            // do independent spliced alignment on the two reads
            if (do_spliced_alignment) {
                find_spliced_alignments(alignment1, multipath_alns_1, multiplicities_1, cluster_idxs_1, mems1,
                                        cluster_graphs1, fanouts1);
                find_spliced_alignments(alignment2, multipath_alns_2, multiplicities_2, cluster_idxs_2, mems2,
                                        cluster_graphs2, fanouts2);
=======
            // agglomerate them them independently if necessary
            if (agglomerate_multipath_alns) {
                agglomerate_alignments(multipath_alns_1, &multiplicities_1);
                agglomerate_alignments(multipath_alns_2, &multiplicities_2);
>>>>>>> b5f2d1a7
            }
            
            // rescue failed, so we just report these as independent mappings
            size_t num_pairs_to_report = min(max_alt_mappings, max(multipath_alns_1.size(), multipath_alns_2.size()));
            
            // move the multipath alignments to the return vector
            multipath_aln_pairs_out.reserve(num_pairs_to_report);
            for (size_t i = 0; i < num_pairs_to_report; i++) {
                if (i < multipath_alns_1.size() && i < multipath_alns_2.size()) {
                    multipath_aln_pairs_out.emplace_back(move(multipath_alns_1[i]), move(multipath_alns_2[i]));
                    
                }
                else if (i < multipath_alns_1.size()) {
                    multipath_aln_pairs_out.emplace_back(move(multipath_alns_1[i]), multipath_alignment_t());
                    to_multipath_alignment(alignment2, multipath_aln_pairs_out.back().second);
                    multipath_aln_pairs_out.back().second.clear_subpath();
                    multipath_aln_pairs_out.back().second.clear_start();
                }
                else {
                    multipath_aln_pairs_out.emplace_back(multipath_alignment_t(), move(multipath_alns_2[i]));
                    to_multipath_alignment(alignment1, multipath_aln_pairs_out.back().first);
                    multipath_aln_pairs_out.back().first.clear_subpath();
                    multipath_aln_pairs_out.back().first.clear_start();
                }
            }
        }
        
#ifdef debug_validate_multipath_alignments
        for (pair<multipath_alignment_t, multipath_alignment_t>& multipath_aln_pair : multipath_aln_pairs_out) {
#ifdef debug_multipath_mapper
            cerr << "validating multipath alignments:" << endl;
            cerr << debug_string(multipath_aln_pair.first) << endl;
            cerr << debug_string(multipath_aln_pair.second) << endl;
#endif
            if (!validate_multipath_alignment(multipath_aln_pair.first, *xindex)) {
                cerr << "### WARNING ###" << endl;
                cerr << "multipath alignment of read " << multipath_aln_pair.first.sequence() << " failed to validate" << endl;
            }
            if (!validate_multipath_alignment(multipath_aln_pair.second, *xindex)) {
                cerr << "### WARNING ###" << endl;
                cerr << "multipath alignment of read " << multipath_aln_pair.second.sequence() << " failed to validate" << endl;
            }
        }
#endif
        
        if (mapping_quality_method == None) {
            for (pair<multipath_alignment_t, multipath_alignment_t>& multipath_aln_pair : multipath_aln_pairs_out) {
                multipath_aln_pair.first.set_mapping_quality(0);
                multipath_aln_pair.second.set_mapping_quality(0);
            }
        }
        
        return found_consistent;
    }
    
    void MultipathMapper::attempt_rescue_for_secondaries(const Alignment& alignment1, const Alignment& alignment2,
                                                         vector<clustergraph_t>& cluster_graphs1,
                                                         vector<clustergraph_t>& cluster_graphs2,
                                                         vector<pair<size_t, size_t>>& duplicate_pairs,
                                                         vector<pair<multipath_alignment_t, multipath_alignment_t>>& multipath_aln_pairs_out,
                                                         vector<pair<pair<size_t, size_t>, int64_t>>& cluster_pairs,
                                                         vector<double>& pair_multiplicities,
                                                         const match_fanouts_t* fanouts1, const match_fanouts_t* fanouts2) {
        
#ifdef debug_multipath_mapper
        cerr << "using rescue to find secondary mappings" << endl;
#endif

        unordered_set<size_t> paired_clusters_1, paired_clusters_2;
        
        for (size_t i = 0; i < multipath_aln_pairs_out.size(); i++) {
            // keep track of which clusters already have consistent pairs
            paired_clusters_1.insert(cluster_pairs[i].first.first);
            paired_clusters_2.insert(cluster_pairs[i].first.second);
        }
        
        for (size_t i = 0; i < duplicate_pairs.size(); i++) {
            // also mark which pairs have already been identified as duplicates
            paired_clusters_1.insert(duplicate_pairs[i].first);
            paired_clusters_2.insert(duplicate_pairs[i].second);
        }
        
        auto aligner = get_aligner(!alignment1.quality().empty() && !alignment2.quality().empty());
        int32_t cluster_score_1 = aligner->match * get<2>(cluster_graphs1[cluster_pairs.front().first.first]);
        int32_t cluster_score_2 = aligner->match * get<2>(cluster_graphs2[cluster_pairs.front().first.second]);
        int32_t max_score_diff = secondary_rescue_score_diff * aligner->mapping_quality_score_diff(max_mapping_quality);
        
        vector<pair<multipath_alignment_t, multipath_alignment_t>> rescued_secondaries;
        vector<pair<pair<size_t, size_t>, int64_t>> rescued_distances;
        vector<double> rescued_multiplicities;
        
        auto align_and_rescue = [&](const Alignment& anchor_aln, const Alignment& rescue_aln,
                                    vector<clustergraph_t>& cluster_graphs, unordered_set<size_t>& paired_clusters,
                                    int32_t max_score, bool anchor_is_read_1, const match_fanouts_t* anchor_fanouts) {
            
#ifdef debug_multipath_mapper
            cerr << "checking for rescues from read " << (anchor_is_read_1 ? 1 : 2) << endl;
#endif
            // remember how many pairs are already in the vector
            size_t num_preexisting_pairs = rescued_secondaries.size();
            
            size_t num_rescuable = 0;
            size_t num_rescues = 0;
            for (size_t i = 0; i < cluster_graphs.size(); ++i) {
                if (paired_clusters.count(i)) {
                    // we already have a consistent pair from this cluster
#ifdef debug_multipath_mapper
                    cerr << "cluster " << i << " is already in a pair" << endl;
#endif

                    continue;
                }
                
#ifdef debug_multipath_mapper
                cerr << "cluster " << i << "'s approximate score is " << get<2>(cluster_graphs[i]) * aligner->match << ", looking for " << max_score - max_score_diff << endl;
#endif
                
                if (get<2>(cluster_graphs[i]) * aligner->match < max_score - max_score_diff) {
#ifdef debug_multipath_mapper
                    cerr << "the approximate score of the remaining is too low to consider" << endl;
#endif
                    // the approximate score of the remaining is too low to consider
                    break;
                }
                
                // count this one as potentially rescuable from
                ++num_rescuable;
                
                if (num_rescues >= secondary_rescue_attempts) {
                    // we have used up our budget of rescue attempts
                    continue;
                }
                
                ++num_rescues;
                
                // TODO: repetitive with align_to_cluster_graphs
                
                // make the alignment
                vector<multipath_alignment_t> cluster_multipath_alns;
                cluster_multipath_alns.emplace_back();
                multipath_align(anchor_aln, get<0>(cluster_graphs[i]), get<1>(cluster_graphs[i]),
                                cluster_multipath_alns.back(), anchor_fanouts);
                
                if (!suppress_multicomponent_splitting) {
                    // split it up if it turns out to be multiple components
                    split_multicomponent_alignments(cluster_multipath_alns);
                }
                
                // order the subpaths
                for (multipath_alignment_t& multipath_aln : cluster_multipath_alns) {
                    topologically_order_subpaths(multipath_aln);
                }
                
                // if we split it up, move the best one to the front
                if (cluster_multipath_alns.size() > 1) {
                    sort_and_compute_mapping_quality(cluster_multipath_alns, None);
                }
                
                // rescue from the alignment
                multipath_alignment_t rescue_multipath_aln;
                if (!likely_mismapping(cluster_multipath_alns.front())) {
                    bool rescued = attempt_rescue(cluster_multipath_alns.front(), rescue_aln, anchor_is_read_1, rescue_multipath_aln);
#ifdef debug_multipath_mapper
                    cerr << "rescued alignment is " << debug_string(rescue_multipath_aln) << endl;
#endif
                    if (rescued) {
#ifdef debug_multipath_mapper
                        cerr << "rescue succeeded, adding to rescue pair vector" << endl;
#endif
                        if (anchor_is_read_1) {
                            int64_t dist = distance_between(cluster_multipath_alns.front(), rescue_multipath_aln, true);
                            if (dist >= 0 && dist != numeric_limits<int64_t>::max()) {
                                rescued_secondaries.emplace_back(move(cluster_multipath_alns.front()), move(rescue_multipath_aln));
                                rescued_distances.emplace_back(make_pair(i, cluster_graphs2.size()), dist);
                                
                            }
                        }
                        else {
                            int64_t dist = distance_between(rescue_multipath_aln, cluster_multipath_alns.front(), true);
                            if (dist >= 0 && dist != numeric_limits<int64_t>::max()) {
                                rescued_secondaries.emplace_back(move(rescue_multipath_aln), move(cluster_multipath_alns.front()));
                                rescued_distances.emplace_back(make_pair(cluster_graphs1.size(), i), dist);
                                
                            }
                        }
                    } else {
#ifdef debug_multipath_mapper
                        cerr << "rescue failed" << endl;
#endif 
                    }
                } else {
#ifdef debug_multipath_mapper
                    cerr << "alignment we're rescuing from is likely a mismapping" << endl;
#endif
                }
            }
            
            // estimate how many of these alignments there probably are in total
            double rescue_multiplicity = double(num_rescuable) / double(num_rescues);
            
            // fill out the multiplicity with estimated multiplicity based on rescue and cluster
            for (size_t i = num_preexisting_pairs; i < rescued_secondaries.size(); ++i) {
                const auto& rescued_cluster_pair = rescued_distances[i];
                double clust_multiplicity;
                if (rescued_cluster_pair.first.first == cluster_graphs1.size()) {
                    // the read 1 mapping is from a rescue, get the cluster multiplicity for read 2
                    clust_multiplicity = cluster_multiplicity(get<1>(cluster_graphs2[rescued_cluster_pair.first.second]));
                }
                else {
                    // the read 2 mapping is from a rescue, get the cluster multiplicity for read 1
                    clust_multiplicity = cluster_multiplicity(get<1>(cluster_graphs1[rescued_cluster_pair.first.first]));
                }
                rescued_multiplicities.push_back(rescue_multiplicity * clust_multiplicity);
            }
            
//#pragma omp atomic
//            SECONDARY_RESCUE_TOTAL++;
//#pragma omp atomic
//            SECONDARY_RESCUE_ATTEMPT += num_rescues;
//            if (num_rescues > 0) {
//#pragma omp atomic
//                SECONDARY_RESCUE_COUNT++;
//            }
        };
        
        // perform routine for both read ends
        align_and_rescue(alignment1, alignment2, cluster_graphs1, paired_clusters_1,
                         cluster_score_1, true, fanouts1);
        align_and_rescue(alignment2, alignment1, cluster_graphs2, paired_clusters_2,
                         cluster_score_2, false, fanouts2);
        
#ifdef debug_validate_multipath_alignments
        for (pair<multipath_alignment_t, multipath_alignment_t>& multipath_aln_pair : rescued_secondaries) {
#ifdef debug_multipath_mapper
            cerr << "validating rescued secondary multipath alignments:" << endl;
            cerr << debug_string(multipath_aln_pair.first) << endl;
            cerr << debug_string(multipath_aln_pair.second) << endl;
#endif
            if (!validate_multipath_alignment(multipath_aln_pair.first, *xindex)) {
                cerr << "### WARNING ###" << endl;
                cerr << "multipath alignment of read " << multipath_aln_pair.first.sequence() << " failed to validate" << endl;
            }
            if (!validate_multipath_alignment(multipath_aln_pair.second, *xindex)) {
                cerr << "### WARNING ###" << endl;
                cerr << "multipath alignment of read " << multipath_aln_pair.second.sequence() << " failed to validate" << endl;
            }
        }
#endif
        
        if (!rescued_secondaries.empty()) {
            // we found mappings that could be rescues of each other
            
#ifdef debug_multipath_mapper
            cerr << "some rescues succeeded, deduplicating rescued pairs" << endl;
#endif
            
            // find any rescued pairs that are duplicates of each other
            vector<bool> duplicate(rescued_secondaries.size(), false);
            for (size_t i = 1; i < rescued_secondaries.size(); i++) {
                for (size_t j = 0; j < i; j++) {
                    if (share_terminal_positions(rescued_secondaries[i].first, rescued_secondaries[j].first)) {
                        if (share_terminal_positions(rescued_secondaries[i].second, rescued_secondaries[j].second)) {
                            duplicate[i] = true;
                            duplicate[j] = true;
                        }
                    }
                }
            }
            
            // move the duplicates to the end of the vector
            size_t end = rescued_secondaries.size();
            for (size_t i = 0; i < end; ) {
                if (duplicate[i]) {
                    
                    std::swap(rescued_secondaries[i], rescued_secondaries[end - 1]);
                    std::swap(rescued_distances[i], rescued_distances[end - 1]);
                    std::swap(rescued_multiplicities[i], rescued_multiplicities[end - 1]);
                    std::swap(duplicate[i], duplicate[end - 1]);
                    
                    end--;
                }
                else {
                    i++;
                }
            }
            
            // remove duplicates
            if (end < rescued_secondaries.size()) {
                rescued_secondaries.resize(end);
                rescued_distances.resize(end);
                rescued_multiplicities.resize(end);
            }
            
            // merge the rescued secondaries into the return vector
            merge_rescued_mappings(multipath_aln_pairs_out, cluster_pairs, pair_multiplicities,
                                   rescued_secondaries, rescued_distances, rescued_multiplicities);
        } else {
#ifdef debug_multipath_mapper
            cerr << "no rescues succeeded" << endl;
#endif
        }
    }
    
    void MultipathMapper::multipath_map_paired(const Alignment& alignment1, const Alignment& alignment2,
                                               vector<pair<multipath_alignment_t, multipath_alignment_t>>& multipath_aln_pairs_out,
                                               vector<pair<Alignment, Alignment>>& ambiguous_pair_buffer) {
        
#ifdef debug_multipath_mapper
        cerr << "multipath mapping paired reads " << pb2json(alignment1) << " and " << pb2json(alignment2) << endl;
#endif
        
        // empty the output vector (just for safety)
        multipath_aln_pairs_out.clear();
        
        if (!fragment_length_distr.is_finalized()) {
            // we have not estimated a fragment length distribution yet, so we revert to single ended mode and look
            // for unambiguous pairings
            
#ifdef debug_multipath_mapper
            cerr << "no fragment length distribution yet, looking for unambiguous single ended pairs" << endl;
#endif
            
            attempt_unpaired_multipath_map_of_pair(alignment1, alignment2, multipath_aln_pairs_out, ambiguous_pair_buffer);
            
            return;
        }
        
        // the fragment length distribution has been estimated, so we can do full-fledged paired mode
        vector<deque<pair<string::const_iterator, char>>> mem_fanouts1, mem_fanouts2;
        auto mems1 = find_mems(alignment1, &mem_fanouts1);
        auto mems2 = find_mems(alignment2, &mem_fanouts2);
        unique_ptr<match_fanouts_t> fanouts1(mem_fanouts1.empty() ? nullptr
                                             : new match_fanouts_t(record_fanouts(mems1, mem_fanouts1)));
        unique_ptr<match_fanouts_t> fanouts2(mem_fanouts2.empty() ? nullptr
                                             : new match_fanouts_t(record_fanouts(mems2, mem_fanouts2)));
                
#ifdef debug_multipath_mapper
        cerr << "obtained read1 MEMs:" << endl;
        for (MaximalExactMatch mem : mems1) {
            cerr << "\t" << mem << " (" << mem.nodes.size() << " hits filled out of " << mem.match_count << ")" << endl;
        }
        cerr << "obtained read2 MEMs:" << endl;
        for (MaximalExactMatch mem : mems2) {
            cerr << "\t" << mem << " (" << mem.nodes.size() << " hits filled out of " << mem.match_count << ")" << endl;
        }
#endif
        
        // initialize cluster variables
        vector<memcluster_t> clusters1, clusters2;
        vector<clustergraph_t> cluster_graphs1, cluster_graphs2;
        vector<pair<pair<size_t, size_t>, int64_t>> cluster_pairs;
        vector<double> pair_multiplicities;
        vector<pair<size_t, size_t>> duplicate_pairs;
        
        MemoizingGraph memoizing_graph(xindex);
        unique_ptr<OrientedDistanceMeasurer> distance_measurer;
        if (distance_index) {
#ifdef debug_multipath_mapper
            cerr << "using a snarl-based distance measurer (if doing oriented distance clustering)" << endl;
#endif
            distance_measurer = unique_ptr<OrientedDistanceMeasurer>(new SnarlOrientedDistanceMeasurer(distance_index));
        }
        else {
#ifdef debug_multipath_mapper
            cerr << "using a path-based distance measurer (if doing oriented distance clustering)" << endl;
#endif
            distance_measurer = unique_ptr<OrientedDistanceMeasurer>(new PathOrientedDistanceMeasurer(&memoizing_graph,
                                                                                                      &path_component_index));
        }
        
#ifdef debug_multipath_mapper
        cerr << "clustering MEMs on both read ends..." << endl;
#endif
        
        // try to rescue high count runs of order-length MEMs for both reads before clustering
        rescue_high_count_order_length_mems(mems1, order_length_repeat_hit_max);
        rescue_high_count_order_length_mems(mems2, order_length_repeat_hit_max);
        
        // do the clustering
        clusters1 = get_clusters(alignment1, mems1, &(*distance_measurer), fanouts1.get());
        clusters2 = get_clusters(alignment2, mems2, &(*distance_measurer), fanouts2.get());
        
        // extract graphs around the clusters and get the assignments of MEMs to these graphs
        cluster_graphs1 = query_cluster_graphs(alignment1, mems1, clusters1);
        cluster_graphs2 = query_cluster_graphs(alignment2, mems2, clusters2);
        
#ifdef debug_multipath_mapper
        cerr << "obtained independent clusters:" << endl;
        cerr << "read 1" << endl;
        for (int i = 0; i < cluster_graphs1.size(); i++) {
            cerr << "\tcluster " << i << endl;
            for (pair<const MaximalExactMatch*, pos_t>  hit : get<1>(cluster_graphs1[i]).first) {
                cerr << "\t\t" << hit.second << " " <<  hit.first->sequence() << endl;
            }
        }
        cerr << "read 2" << endl;
        for (int i = 0; i < cluster_graphs2.size(); i++) {
            cerr << "\tcluster " << i << endl;
            for (pair<const MaximalExactMatch*, pos_t>  hit : get<1>(cluster_graphs2[i]).first) {
                cerr << "\t\t" << hit.second << " " <<  hit.first->sequence() << endl;
            }
        }
#endif
        
        // we haven't already obtained a paired mapping by rescuing into a repeat, so we should try to get one
        // by cluster pairing
        
        cluster_pairs = get_cluster_pairs(alignment1, alignment2, cluster_graphs1, cluster_graphs2, &(*distance_measurer));
        
#ifdef debug_multipath_mapper
        cerr << "obtained cluster pairs:" << endl;
        for (int i = 0; i < cluster_pairs.size(); i++) {
            cerr << "\tpair "  << i << " at distance " << cluster_pairs[i].second << endl;
            cerr << "\t\t read 1 (cluster " << cluster_pairs[i].first.first <<  ")" << endl;
            for (pair<const MaximalExactMatch*, pos_t>  hit : get<1>(cluster_graphs1[cluster_pairs[i].first.first]).first) {
                cerr << "\t\t\t" << hit.second << " " <<  hit.first->sequence() << endl;
            }
            cerr << "\t\t read 2 (cluster " << cluster_pairs[i].first.second << ")" << endl;
            for (pair<const MaximalExactMatch*, pos_t>  hit : get<1>(cluster_graphs2[cluster_pairs[i].first.second]).first) {
                cerr << "\t\t\t" << hit.second << " " <<  hit.first->sequence() << endl;
            }
        }
#endif
        bool proper_paired = true;
        // do we find any pairs that satisfy the distance requirements?
        if (!cluster_pairs.empty()) {
            // We got some pairs that satisfy the distance requirements.
            
            // only perform the mappings that satisfy the expectations on distance
            
            align_to_cluster_graph_pairs(alignment1, alignment2, cluster_graphs1, cluster_graphs2,
                                         multipath_aln_pairs_out, cluster_pairs, pair_multiplicities,
                                         duplicate_pairs, fanouts1.get(), fanouts2.get());
            
            // do we produce at least one good looking pair alignments from the clustered clusters?
            if (multipath_aln_pairs_out.empty()
                || likely_mismapping(multipath_aln_pairs_out.front().first)
                || likely_mismapping(multipath_aln_pairs_out.front().second)) {
                
#ifdef debug_multipath_mapper
                cerr << "pair may be mismapped, attempting individual end mappings" << endl;
#endif
                // we're not happy with the pairs we got, try to get a good pair by rescuing from single ended alignments
                
                vector<pair<multipath_alignment_t, multipath_alignment_t>> rescue_aln_pairs;
                vector<pair<pair<size_t, size_t>, int64_t>> rescue_distances;
                vector<double> rescue_multiplicities;
                bool rescued = align_to_cluster_graphs_with_rescue(alignment1, alignment2, cluster_graphs1, cluster_graphs2, mems1,
                                                                   mems2, rescue_aln_pairs, rescue_distances, rescue_multiplicities,
                                                                   fanouts1.get(), fanouts2.get());
                
                // if we find consistent pairs by rescue, merge the two lists
                if (rescued) {
#ifdef debug_multipath_mapper
                    cerr << "found some rescue pairs, merging into current list of consistent mappings" << endl;
#endif
                    
                    merge_rescued_mappings(multipath_aln_pairs_out, cluster_pairs, pair_multiplicities,
                                           rescue_aln_pairs, rescue_distances, rescue_multiplicities);

                }
                else if (multipath_aln_pairs_out.empty() ||
                         (!(!likely_mismapping(multipath_aln_pairs_out.front().first) &&
                            !likely_misrescue(multipath_aln_pairs_out.front().second)) ||
                          !(!likely_misrescue(multipath_aln_pairs_out.front().first) &&
                            !likely_mismapping(multipath_aln_pairs_out.front().second)))) {
                    
                    // rescue didn't find any consistent mappings and we didn't have any pairings
                    // that we would have accepted from rescue beforehand. just take the single ended
                    // mappings that were computed for the sake of rescue
                    
                    proper_paired = false;
                    std::swap(multipath_aln_pairs_out, rescue_aln_pairs);
                    
                    // Don't sort and compute mapping quality; preserve the single-ended MAPQs
                }
            }
            else {
                
                // We don't think any of our hits are likely to be mismapped
                
                if (multipath_aln_pairs_out.front().first.mapping_quality() >= max_mapping_quality - secondary_rescue_subopt_diff &&
                    multipath_aln_pairs_out.front().second.mapping_quality() >= max_mapping_quality - secondary_rescue_subopt_diff) {
                    // we're very confident about this pair, but it might be because we over-pruned at the clustering stage
                    // or because of problems with the seeds. we use this routine to use rescue on other very good looking
                    // independent end clusters
                    attempt_rescue_for_secondaries(alignment1, alignment2, cluster_graphs1, cluster_graphs2,
                                                   duplicate_pairs, multipath_aln_pairs_out, cluster_pairs,
                                                   pair_multiplicities, fanouts1.get(), fanouts2.get());
                }
            }
        }
        else {
            // We got no pairs that satisfy the distance requirements
            
            // revert to independent single ended mappings, but skip any rescues that we already tried
            
#ifdef debug_multipath_mapper
            cerr << "could not find a consistent pair, reverting to single ended mapping" << endl;
#endif
            
            // have it record the multiplicities, even though we don't need them in thiss code path
            vector<double> rescue_multiplicities;
<<<<<<< HEAD
            proper_paired = align_to_cluster_graphs_with_rescue(alignment1, alignment2, cluster_graphs1, cluster_graphs2, mems1,
                                                                mems2, multipath_aln_pairs_out, cluster_pairs, rescue_multiplicities,
                                                                fanouts1.get(), fanouts2.get());
            if (proper_paired) {
                swap(rescue_multiplicities, pair_multiplicities);
=======
            proper_paired = align_to_cluster_graphs_with_rescue(alignment1, alignment2, cluster_graphs1, cluster_graphs2,
                                                                multipath_aln_pairs_out, cluster_pairs, rescue_multiplicities,
                                                                fanouts1.get(), fanouts2.get());
            
            if (proper_paired) {
                // we'll want to remember the multiplicities
                pair_multiplicities = move(rescue_multiplicities);
>>>>>>> b5f2d1a7
            }
        }
        
        if (multipath_aln_pairs_out.empty()) {
            // we tried all of our tricks and still didn't find a mapping
            
            // add a null alignment so we know it wasn't mapped
            multipath_aln_pairs_out.emplace_back();
            to_multipath_alignment(alignment1, multipath_aln_pairs_out.back().first);
            to_multipath_alignment(alignment2, multipath_aln_pairs_out.back().second);
            pair_multiplicities.emplace_back();
            cluster_pairs.emplace_back();
            
            // in case we're realigning GAMs that have paths already
            multipath_aln_pairs_out.back().first.clear_subpath();
            multipath_aln_pairs_out.back().first.clear_start();
            multipath_aln_pairs_out.back().second.clear_subpath();
            multipath_aln_pairs_out.back().second.clear_start();
        }
        
        // do paired spliced alignment only if we have real pairs
        if (proper_paired && do_spliced_alignment) {
            find_spliced_alignments(alignment1, alignment2, multipath_aln_pairs_out, cluster_pairs, pair_multiplicities,
                                    mems1, mems2, cluster_graphs1, cluster_graphs2);
        }
        
        // only agglomerate if the pairs are true pairs, otherwise gets too complicated
        // to estimate mapping qualities
        if (proper_paired && agglomerate_multipath_alns) {
            agglomerate_alignment_pairs(multipath_aln_pairs_out, cluster_pairs, pair_multiplicities);
        }
        
        // if we computed extra alignments to get a mapping quality or investigate ambiguous clusters, remove them
        if (multipath_aln_pairs_out.size() > max_alt_mappings) {
            multipath_aln_pairs_out.resize(max_alt_mappings);
        }
        
        if (simplify_topologies) {
            for (pair<multipath_alignment_t, multipath_alignment_t>& multipath_aln_pair : multipath_aln_pairs_out) {
                merge_non_branching_subpaths(multipath_aln_pair.first);
                merge_non_branching_subpaths(multipath_aln_pair.second);
            }
        }
        
        // remove the full length bonus if we don't want it in the final score
        if (strip_bonuses) {
            for (pair<multipath_alignment_t, multipath_alignment_t>& multipath_aln_pair : multipath_aln_pairs_out) {
                strip_full_length_bonuses(multipath_aln_pair.first);
                strip_full_length_bonuses(multipath_aln_pair.second);
            }
        }
        
        // Compute the fragment length distribution.
        string distribution = "-I " + to_string(fragment_length_distr.mean()) + " -D " + to_string(fragment_length_distr.std_dev());
        
        for (pair<multipath_alignment_t, multipath_alignment_t>& multipath_aln_pair : multipath_aln_pairs_out) {
            // Annotate with paired end distribution
            multipath_aln_pair.first.set_annotation("fragment_length_distribution", distribution);
            multipath_aln_pair.second.set_annotation("fragment_length_distribution", distribution);
        }
        
        // clean up the graph objects on the heap
        for (auto cluster_graph : cluster_graphs1) {
            delete get<0>(cluster_graph);
        }
        for (auto cluster_graph : cluster_graphs2) {
            delete get<0>(cluster_graph);
        }
        
#ifdef debug_pretty_print_alignments
        cerr << "final alignments being returned:" << endl;
        for (const pair<multipath_alignment_t, multipath_alignment_t>& multipath_aln_pair : multipath_aln_pairs_out) {
            cerr << "read 1: " << endl;
            view_multipath_alignment(cerr, multipath_aln_pair.first, *xindex);
            cerr << "read 2: " << endl;
            view_multipath_alignment(cerr, multipath_aln_pair.second, *xindex);
        }
#endif
    }
    
    void MultipathMapper::reduce_to_single_path(const multipath_alignment_t& multipath_aln, vector<Alignment>& alns_out,
                                                size_t max_number) const {
    
#ifdef debug_multipath_mapper
        cerr << "linearizing multipath alignment to assess positional diversity" << endl;
#endif        
        // Compute a few optimal alignments using disjoint sets of subpaths.
        // This hopefully gives us a feel for the positional diversity of the MultipathMapping.
        // But we still may have duplicates or overlaps in vg node space.
        auto alns = optimal_alignments_with_disjoint_subpaths(multipath_aln, max_number + 1);
        
        if (alns.empty()) {
            // This happens only if the read is totally unmapped
            assert(multipath_aln.subpath_size() == 0);
            
            // Output an unmapped alignment.
            alns_out.emplace_back();
            Alignment& aln = alns_out.back();
            
            // Transfer read information over to alignment
            transfer_read_metadata(multipath_aln, aln);
            
            // Score and MAPQ and path and stuff will all be 0.
            return;
        }
        
        // Otherwise we know there is at least one non-unmapped mapping
        
        // Make a list of all the scores
        vector<double> scores(1, alns[0].score());
        // Emit the alignment
        alns_out.push_back(alns[0]);
        
#ifdef debug_multipath_mapper
        cerr << "found optimal mapping with score " << alns_out[0].score() << endl;
        cerr << "\t" << pb2json(alns_out[0]) << endl;
#endif
        
        // Find all the nodes touched by the best alignment
        unordered_set<id_t> in_best;
        for (auto& m : alns[0].path().mapping()) {
            // Put each node in the set
            in_best.insert(m.position().node_id());
        }
        
        for (size_t i = 1; i < alns.size(); i++) {
            // For each other alignment, decide if it overlaps the best one
            size_t overlapped = 0;
            for (auto& m : alns[i].path().mapping()) {
                if (in_best.count(m.position().node_id())) {
                    overlapped++;
                }
            }
            
#ifdef debug_multipath_mapper
            cerr << "found suboptimal mapping overlapping " << overlapped << "/" << alns[i].path().mapping_size() << " with score " 
                << alns[i].score() << endl;
            cerr << "\t" << pb2json(alns[i]) << endl;
#endif
            
            if (overlapped == 0) {
                // This is a nonoverlapping alignment so we want to emit it
                // Save its score
                scores.push_back(alns[i].score());
                // Emit the alignment
                alns_out.push_back(alns[i]);
                
                // Don't overlap with it either.
                for (auto& m : alns[i].path().mapping()) {
                    // Put each node in the set
                    in_best.insert(m.position().node_id());
                }
            }
        }
        
#ifdef debug_multipath_mapper
        cerr << "overall found optimal mapping with score " << alns_out[0].score() << " plus " << (alns_out.size() - 1)
            << " of " << max_number << " alternate linearizations";
        if (alns_out.size() >= 2) {
            cerr << " with best score " << alns_out[1].score();
        }
        cerr << endl;
#endif   
       
        if (mapping_quality_method != None) {
            // Now compute the MAPQ for the best alignment
            auto placement_mapq = compute_raw_mapping_quality_from_scores(scores, mapping_quality_method,
                                                                          !multipath_aln.quality().empty());
            // And min it in with what;s there already.
            alns_out[0].set_mapping_quality(min(alns_out[0].mapping_quality(), placement_mapq));
            for (size_t i = 1; i < alns_out.size(); i++) {
                // And zero all the others
                alns_out[i].set_mapping_quality(0);
            }
        }
    }

    vector<pair<int64_t, int64_t>> MultipathMapper::covered_intervals(const Alignment& alignment,
                                                                      const clustergraph_t& cluster) const {
        
        // convert MEM subsequences to integer intervals
        vector<pair<int64_t, int64_t>> mem_intervals;
        mem_intervals.reserve(get<1>(cluster).first.size());
        for (const auto& hit : get<1>(cluster).first) {
            mem_intervals.emplace_back(hit.first->begin - alignment.sequence().begin(),
                                       hit.first->end - alignment.sequence().begin());
        }
        
        // put them in order
        sort(mem_intervals.begin(), mem_intervals.end());
        
        // do a sweep line
        vector<pair<int64_t, int64_t>> interval_union;
        int64_t begin, end;
        tie(begin, end) = mem_intervals.front();
        for (size_t i = 1; i < mem_intervals.size(); ++i) {
            if (mem_intervals[i].first > end) {
                interval_union.emplace_back(begin, end);
                tie(begin, end) = mem_intervals[i];
            }
            else {
                end = max(end, mem_intervals[i].second);
            }
        }
        interval_union.emplace_back(begin, end);
        return interval_union;
    }

    bool MultipathMapper::test_splice_candidates(const Alignment& alignment, bool searching_left,
                                                 multipath_alignment_t& anchor_mp_aln, double& anchor_multiplicity,
                                                 int64_t num_candidates,
                                                 const function<const multipath_alignment_t&(int64_t)>& get_candidate,
                                                 const function<multipath_alignment_t&&(int64_t)>& consume_candidate) {
        
        
        /*
         * The region around a candidate's end, which could contain a splice junction
         */
        struct PrejoinSide {
            int64_t candidate_idx;
            SpliceRegion* splice_region;
            pos_t search_pos;
            int64_t clip_length;
            int32_t untrimmed_score;
        };
        
        /*
         * The region around a candidate's end with a splice site identified
         */
        struct JoinSide {
            PrejoinSide side;
            handle_t splice_node;
            size_t splice_offset;
            int64_t search_dist;
        };
        
        /*
         * Two consistent pairs of identified splice sites with a joining alignment
         */
        struct PutativeJoin {
            JoinSide left;
            JoinSide right;
            int64_t estimated_intron_length;
            size_t motif_idx;
            Alignment connecting_aln;
            size_t splice_idx;
        };
        
        if (num_candidates == 0) {
#ifdef debug_multipath_mapper
            cerr << "no splice candidate to attempt join with" << endl;
            return false;
#endif
        }
        
        vector<unique_ptr<SpliceRegion>> splice_regions;
        vector<PrejoinSide> left_prejoin_sides, right_prejoin_sides;
        
        vector<PrejoinSide>& anchor_prejoin_sides = searching_left ? right_prejoin_sides : left_prejoin_sides;
        vector<PrejoinSide>& candidate_prejoin_sides = searching_left ? left_prejoin_sides : right_prejoin_sides;
        
        // examine the region along the possible splice region of the anchor
        Alignment opt;
        optimal_alignment(anchor_mp_aln, opt);
        
        auto anchor_pos = trimmed_end(opt, max_splice_overhang, !searching_left, *xindex,
                                      *get_aligner(opt.quality().empty()));
        
        splice_regions.emplace_back(new SpliceRegion(get<0>(anchor_pos), searching_left, 2 * max_splice_overhang,
                                                     *xindex, dinuc_machine, splice_motifs));
        
        anchor_prejoin_sides.emplace_back();
        anchor_prejoin_sides.front().candidate_idx = -1;
        anchor_prejoin_sides.front().splice_region = splice_regions.front().get();
        anchor_prejoin_sides.front().search_pos = get<0>(anchor_pos);
        anchor_prejoin_sides.front().clip_length = get<1>(anchor_pos);
        anchor_prejoin_sides.front().untrimmed_score = opt.score() - get<2>(anchor_pos);
                
        // examine the possible splice regions for the candidates
        bool found_splice_aln = false;
        for (int64_t i = 0; i < num_candidates; ++i) {
            
            auto& candidate = get_candidate(i);
            
#ifdef debug_multipath_mapper
            cerr << "extracting splice region for candidate " << i << ":" << endl;
            cerr << debug_string(candidate) << endl;
#endif
            
            Alignment candidate_opt;
            optimal_alignment(candidate, candidate_opt);
            
            auto candidate_pos = trimmed_end(candidate_opt, max_splice_overhang, searching_left, *xindex,
                                             *get_aligner(opt.quality().empty()));
            
            splice_regions.emplace_back(new SpliceRegion(get<0>(candidate_pos), !searching_left, 2 * max_splice_overhang,
                                                         *xindex, dinuc_machine, splice_motifs));
            
            candidate_prejoin_sides.emplace_back();
            auto& candidate_side = candidate_prejoin_sides.back();
            candidate_side.candidate_idx = i;
            candidate_side.splice_region = splice_regions.back().get();
            candidate_side.search_pos = get<0>(candidate_pos);
            candidate_side.clip_length = get<1>(candidate_pos);
            candidate_side.untrimmed_score = candidate_opt.score() - get<2>(candidate_pos);
            
        }
        
        // identify the possible joins down to a base level, including the intron length
        vector<PutativeJoin> putative_joins;
        for (auto& left_prejoin_side : left_prejoin_sides) {
            for (auto& right_prejoin_side : right_prejoin_sides) {
                
#ifdef debug_multipath_mapper
                cerr << "resolving joins for left candidate " << left_prejoin_side.candidate_idx << ", right candidate " << right_prejoin_side.candidate_idx << endl;
#endif
                
                auto& left_region = *left_prejoin_side.splice_region;
                auto& right_region = *right_prejoin_side.splice_region;
                
                for (size_t j = 0; j < splice_motifs.size(); ++j) {
                    for (const auto& left_location : left_region.candidate_splice_sites(j)) {
                        for (const auto& right_location : right_region.candidate_splice_sites(j)) {
                            
                            auto l_under = left_region.get_subgraph().get_underlying_handle(get<0>(left_location));
                            auto r_under = right_region.get_subgraph().get_underlying_handle(get<0>(right_location));
                            
                            pos_t l_pos(xindex->get_id(l_under), xindex->get_is_reverse(l_under), get<1>(left_location));
                            pos_t r_pos(xindex->get_id(r_under), xindex->get_is_reverse(r_under), get<1>(right_location));
                             
#ifdef debug_multipath_mapper
                            cerr << "checking shared motif " << j << " with has positions " << l_pos << ", and " << r_pos << endl;
#endif
                            
                            int64_t dist = distance(l_pos, r_pos);
                            
                            // TODO: max path distance
                            // TODO: also enforce pairing constraints
                            
                            if (dist >= 0 && dist != numeric_limits<int64_t>::max() && dist < max_intron_length) {
#ifdef debug_multipath_mapper
                                cerr << "shared motif has a spliceable path, adding as a putative join" << endl;
#endif
                                
                                // the positions can reach each other in under the max length
                                putative_joins.emplace_back();
                                auto& join = putative_joins.back();
                                auto& join_left = join.left;
                                auto& join_right = join.right;
                                join_left.side = left_prejoin_side;
                                join_left.splice_node = get<0>(left_location);
                                join_left.splice_offset = get<1>(left_location);
                                join_left.search_dist = get<2>(left_location);
                                join_right.side = right_prejoin_side;
                                join_right.splice_node = get<0>(right_location);
                                join_right.splice_offset = get<1>(right_location);
                                join_right.search_dist = get<2>(right_location);
                                join.estimated_intron_length = dist;
                                join.motif_idx = j;
                            }
                        }
                    }
                }
            }
        }
        
        auto join_net_score = [&](const PutativeJoin& join) {
            return (splice_motifs.score(join.motif_idx) + join.connecting_aln.score()
                    + join.right.side.untrimmed_score + join.left.side.untrimmed_score
                    - opt.score());
        };
        
        // realign in the region of a join and filter down to the statistically significant splices
        size_t i = 0, end = putative_joins.size();
        while (i < end) {
            
            auto& join = putative_joins[i];
            
            // graph is constructed
            JoinedSpliceGraph joined_graph(*xindex, join.left.side.splice_region->get_subgraph(),
                                           join.left.splice_node, join.left.splice_offset,
                                           join.right.side.splice_region->get_subgraph(),
                                           join.right.splice_node, join.right.splice_offset);
                        
            size_t read_len = alignment.sequence().size();
            size_t connect_len = join.left.side.clip_length + join.right.side.clip_length - read_len;
            size_t connect_begin = read_len - join.left.side.clip_length;
            
            join.connecting_aln.set_sequence(alignment.sequence().substr(connect_begin, connect_len));
            if (!alignment.quality().empty()) {
                join.connecting_aln.set_quality(alignment.quality().substr(connect_begin, connect_len));
            }
            
            // TODO: multi alignment?
            auto alnr = get_aligner(!alignment.quality().empty());
            alnr->align_global_banded(join.connecting_aln, joined_graph, 1);
            
            // the total score of extending the anchor by the candidate
            int32_t net_score = join_net_score(join);
            
#ifdef debug_multipath_mapper
            cerr << "putative candidate has net score " << net_score << endl;
#endif
            
            // TODO: this could get messy if i change the pseudolength function
            // TODO: should i use only the length of the candidate region rather than the whole read?
            if (random_match_p_value(net_score, alignment.sequence().size()) >= max_splice_p_value) {
                // this is not a statistically significant splicing event
#ifdef debug_multipath_mapper
                cerr << "p value of " << random_match_p_value(net_score, alignment.sequence().size()) << " is not statistically significant" << endl;
#endif
                putative_joins[i] = putative_joins.back();
                --end;
                continue;
            }
            else {
                
                // find which mapping is immediately after the splice
                auto path = join.connecting_aln.mutable_path();
                auto splice_id = joined_graph.get_id(joined_graph.right_splice_node());
                join.splice_idx = 1;
                while (path->mapping(join.splice_idx).position().node_id() != splice_id) {
                    ++join.splice_idx;
                }
                
                // and translate into the original ID space
                joined_graph.translate_node_ids(*path);
                
                ++i;
            }
        }
        
        putative_joins.resize(i);
        
        if (putative_joins.empty()) {
#ifdef debug_multipath_mapper
            cerr << "no splice candidates were statistically significant" << endl;
#endif
            return false;
        }
        
        // TODO: for now just tie-breaking in favor of shorter intron lengths
        // TODO: use a frechet mixture likelihood
        sort(putative_joins.begin(), putative_joins.begin(),
             [&](const PutativeJoin& join_1, const PutativeJoin& join_2) {
            auto net_score_1 = join_net_score(join_1);
            auto net_score_2 = join_net_score(join_2);
            return (net_score_1 > net_score_2 ||
                    (net_score_1 == net_score_2 && join_1.estimated_intron_length < join_2.estimated_intron_length));
        });
        
        // TODO: allow multiple splices in a multipath alignment
        auto& best_join = putative_joins.front();
        int64_t connect_begin = alignment.sequence().size() - best_join.left.side.clip_length;

        anchor_mp_aln = fuse_spliced_alignments(alignment,
                                                consume_candidate(best_join.left.side.candidate_idx),
                                                consume_candidate(best_join.right.side.candidate_idx),
                                                connect_begin, best_join.connecting_aln, best_join.splice_idx,
                                                splice_motifs.score(best_join.motif_idx),
                                                *get_aligner(!alignment.quality().empty()), *xindex);
        
#ifdef debug_multipath_mapper
        cerr << "found significant splice join, fused mp aln:" << endl;
        cerr << debug_string(anchor_mp_aln) << endl;
#endif
        
#ifdef debug_validate_multipath_alignments
#ifdef debug_multipath_mapper
        cerr << "validating spliced alignment:" << endl;
        cerr << debug_string(anchor_mp_aln) << endl;
#endif
        if (!validate_multipath_alignment(anchor_mp_aln, *xindex)) {
            cerr << "### WARNING ###" << endl;
            cerr << "multipath alignment of read " << anchor_mp_aln.sequence() << " failed to validate" << endl;
        }
#endif
        
        return true;
    }

//    double MultipathMapper::intron_length_log_likelihood(int64_t len) const {
//
//        // TODO: move this to statistics, allow species differences
//
//        auto frechet_log_likelihood = [](double x, double a, double s, double m) {
//            if (x <= m) {
//                return numeric_limits<double>::lowest();
//            }
//            else {
//                double z = (x - m) / s;
//                return log(a / s) - (a + 1.0) * log(z) - pow(z, -a);
//            }
//        };
//        double p = 0.21411;
//        double m1 = 63.895;
//        double a1 = 0.69065;
//        double s1 = 93.086;
//        double m2 = 185.85;
//        double a2 = 0.94313;
//        double s2 = 1910.1;
//        return add_log(log(p) + frechet_log_likelihood(len, a1, s1, m1),
//                       log(1.0 - p) + frechet_log_likelihood(len, a2, s2, m2));
//    }

    void MultipathMapper::align_to_splice_candidates(const Alignment& alignment,
                                                     vector<clustergraph_t>& cluster_graphs,
                                                     const vector<size_t>& cluster_candidates,
                                                     const vector<pair<const MaximalExactMatch*, pos_t>>& hit_candidates,
                                                     const pair<int64_t, int64_t>& primary_interval,
                                                     bool searching_left,
                                                     vector<multipath_alignment_t>& candidates_out,
                                                     vector<double>& multiplicities_out,
                                                     const match_fanouts_t* mem_fanouts) const {
        
        for (auto i : cluster_candidates) {
            // do a multipath alignment
            auto& cluster_graph = cluster_graphs[i];
            candidates_out.emplace_back();
            multipath_align(alignment, get<0>(cluster_graph), get<1>(cluster_graph), candidates_out.back(),
                            mem_fanouts);
            topologically_order_subpaths(candidates_out.back());
            
#ifdef debug_multipath_mapper
            cerr << "made alignment to a cluster splice candidate " << i << ":" << endl;
            cerr << debug_string(candidates_out.back()) << endl;
#endif
            
            // TODO: repetitive with identify
            // check if the fully realized alignment still looks approx disjoint with the primary
            auto interval = aligned_interval(candidates_out.back());
            if (searching_left) {
                if (interval.second >= primary_interval.first + max_softclip_overlap ||
                    min<int64_t>(interval.second, primary_interval.first) - interval.first < min_softclip_length_for_splice) {
#ifdef debug_multipath_mapper
                    cerr << "rejecting candidate because of overlap" << endl;
                    cerr << "\tprimary interval: " << primary_interval.first << " " << primary_interval.second << endl;
                    cerr << "\tcandidate interval: " << interval.first << " " << interval.second << endl;
#endif
                    candidates_out.pop_back();
                    continue;
                }
            }
            else {
                if (interval.first < primary_interval.second - max_softclip_overlap ||
                    interval.second - max<int64_t>(interval.first, primary_interval.second) < min_softclip_length_for_splice) {
#ifdef debug_multipath_mapper
                    cerr << "rejecting candidate because of overlap" << endl;
                    cerr << "\tprimary interval: " << primary_interval.first << " " << primary_interval.second << endl;
                    cerr << "\tcandidate interval: " << interval.first << " " << interval.second << endl;
#endif
                    candidates_out.pop_back();
                    continue;
                }
            }
            
            multiplicities_out.emplace_back(cluster_multiplicity(get<1>(cluster_graph)));
        }
        
        for (const auto& hit : hit_candidates) {
            
            if (mem_fanouts && mem_fanouts->count(hit.first)) {
                // this is too much of a pain in the ass to support when it's probably not going to be used
                continue;
            }
            
            // walk out the MEM
            candidates_out.emplace_back(from_hit(alignment, *xindex, hit.second, *hit.first,
                                                 *get_aligner(!alignment.quality().empty())));
            
            multiplicities_out.push_back(double(hit.first->queried_count) / double(hit.first->match_count));
            
#ifdef debug_multipath_mapper
            cerr << "made alignment to a seed splice candidate " << hit.first->sequence() << " " << hit.second << endl;
            cerr << debug_string(candidates_out.back()) << endl;
#endif
        }
    }

    void MultipathMapper::identify_aligned_splice_candidates(const Alignment& alignment, bool search_left,
                                                             const pair<int64_t, int64_t>& primary_interval,
                                                             const vector<multipath_alignment_t>& multipath_alns,
                                                             const vector<size_t>& cluster_idxs,
                                                             unordered_set<size_t>& clusters_used_out,
                                                             vector<size_t>& mp_aln_candidates_out) const {
        // TODO: should i generalize this to look for alignments of not only the primary?
        
        for (size_t i = 1; i < multipath_alns.size(); ++i) {
            
            // check that the alignment is mostly disjoint of the primary and that
            // that the independent aligned portion is significant to call this a potential splice alignment
            auto interval = aligned_interval(multipath_alns[i]);
            
#ifdef debug_multipath_mapper
            cerr << "aligned candidate " << i << " has interval " << interval.first << " " << interval.second << endl;
#endif
            
            
            if (search_left) {
                if (interval.second < primary_interval.first + max_softclip_overlap &&
                    min<int64_t>(interval.second, primary_interval.first) - interval.first >= min_softclip_length_for_splice) {
                    
                    mp_aln_candidates_out.push_back(i);
                    clusters_used_out.insert(cluster_idxs[i]);
                }
            }
            else {
                if (interval.first >= primary_interval.second - max_softclip_overlap &&
                    interval.second - max<int64_t>(interval.first, primary_interval.second) >= min_softclip_length_for_splice) {
                    
                    mp_aln_candidates_out.push_back(i);
                    clusters_used_out.insert(cluster_idxs[i]);
                }
            }
        }
        
#ifdef debug_multipath_mapper
        cerr << "found fully aligned splice candidates:" << endl;
        for (auto i : mp_aln_candidates_out) {
            cerr << "\t" << i << endl;
        }
#endif
    }

    void MultipathMapper::identify_aligned_splice_candidates(const Alignment& alignment, bool read_1, bool search_left,
                                                             const pair<int64_t, int64_t>& primary_interval,
                                                             const vector<pair<multipath_alignment_t, multipath_alignment_t>>& multipath_aln_pairs,
                                                             const vector<pair<pair<size_t, size_t>, int64_t>>& cluster_pairs,
                                                             unordered_set<size_t>& clusters_used_out,
                                                             vector<size_t>& mp_aln_candidates_out) const {
        
        // TODO: should i generalize this to look for alignments of not only the primary?
        
        for (size_t i = 1; i < multipath_aln_pairs.size(); ++i) {
            
            const multipath_alignment_t& mp_aln = read_1 ? multipath_aln_pairs[i].first : multipath_aln_pairs[i].second;
            
            // check that the alignment is mostly disjoint of the primary and that
            // that the independent aligned portion is significant to call this a potential splice alignment
            auto interval = aligned_interval(mp_aln);
            
#ifdef debug_multipath_mapper
            cerr << "aligned candidate " << i << " has interval " << interval.first << " " << interval.second << endl;
#endif
            if (search_left) {
                if (interval.second < primary_interval.first + max_softclip_overlap &&
                    min<int64_t>(interval.second, primary_interval.first) - interval.first >= min_softclip_length_for_splice) {
                    
                    size_t cluster = read_1 ? cluster_pairs[i].first.first : cluster_pairs[i].first.second;
                    if (!clusters_used_out.count(cluster)) {
                        mp_aln_candidates_out.push_back(i);
                        clusters_used_out.insert(cluster);
                    }
                }
            }
            else {
                if (interval.first >= primary_interval.second - max_softclip_overlap &&
                    interval.second - max<int64_t>(interval.first, primary_interval.second) >= min_softclip_length_for_splice) {
                    
                    size_t cluster = read_1 ? cluster_pairs[i].first.first : cluster_pairs[i].first.second;
                    if (!clusters_used_out.count(cluster)) {
                        mp_aln_candidates_out.push_back(i);
                        clusters_used_out.insert(cluster);
                    }
                }
            }
        }
        
#ifdef debug_multipath_mapper
        cerr << "found fully aligned splice candidates:" << endl;
        for (auto i : mp_aln_candidates_out) {
            cerr << "\t" << i << endl;
        }
#endif
        
    }

    void MultipathMapper::identify_unaligned_splice_candidates(const Alignment& alignment, bool search_left,
                                                               const pair<int64_t, int64_t>& primary_interval,
                                                               const vector<MaximalExactMatch>& mems,
                                                               const vector<clustergraph_t>& cluster_graphs,
                                                               const unordered_set<size_t>& clusters_already_used,
                                                               vector<size_t>& cluster_candidates_out,
                                                               vector<pair<const MaximalExactMatch*, pos_t>>& hit_candidates_out) const {
        
        for (size_t i = 0; i < cluster_graphs.size(); ++i) {
            if (clusters_already_used.count(i)) {
                continue;
            }
            
            auto intervals = covered_intervals(alignment, cluster_graphs[i]);
            
#ifdef debug_multipath_mapper
            cerr << "cluster candidate " << i << " has intervals" << endl;
            for (auto interval : intervals) {
                cerr << "\t" << interval.first << " " << interval.second << endl;
            }
#endif
            
            // check to make sure cluster doesn't overlap too much with the alignment
            // and also covers a sufficient part of the alignment's softclip
            
            if (search_left) {
                int64_t overlap = intervals.back().second - primary_interval.first;
                int64_t ind_cov = 0;
                for (size_t i = 0; i < intervals.size(); ++i) {
                    auto& interval = intervals[i];
                    if (interval.first >= primary_interval.first) {
                        break;
                    }
                    else if (interval.second >= primary_interval.first) {
                        ind_cov += primary_interval.first - interval.first;
                        break;
                    }
                    else {
                        ind_cov += interval.second - interval.first;
                    }
                }
                
                if (overlap < max_softclip_overlap && ind_cov >= min_softclip_length_for_splice) {
                    cluster_candidates_out.emplace_back(i);
                }
            }
            else {
                int64_t overlap = primary_interval.second - intervals.front().first;
                int64_t ind_cov = 0;
                for (int64_t i = intervals.size() - 1; i >= 0; --i) {
                    auto& interval = intervals[i];
                    if (interval.second <= primary_interval.second) {
                        break;
                    }
                    else if (interval.first <= primary_interval.second) {
                        ind_cov += interval.second - primary_interval.second;
                        break;
                    }
                    else {
                        ind_cov += interval.second - interval.first;
                    }
                }
                
                if (overlap < max_softclip_overlap && ind_cov >= min_softclip_length_for_splice) {
                    cluster_candidates_out.emplace_back(i);
                }
            }
        }
        
#ifdef debug_multipath_mapper
        cerr << "found unaligned cluster candidates:" << endl;
        for (auto i : cluster_candidates_out) {
            cerr << "\t" << i << endl;
        }
#endif

        // if we already processed a hit's cluster, we don't need to look at the hit
        unordered_set<pair<const MaximalExactMatch*, pos_t>> hits_already_used;
        for (const auto& i : cluster_candidates_out) {
            // make sure it isn't a phony cluster number from rescue
            if (i < cluster_graphs.size()) {
                for (const auto& hit : get<1>(cluster_graphs[i]).first) {
                    hits_already_used.insert(hit);
                }
            }
        }
        for (const auto& i : clusters_already_used) {
            // make sure it isn't a phony cluster number from rescue
            if (i < cluster_graphs.size()) {
                for (const auto& hit : get<1>(cluster_graphs[i]).first) {
                    hits_already_used.insert(hit);
                }
            }
        }
        
        // TODO: tie in mem fanouts?
        
        for (size_t i = 0; i < mems.size(); ++i) {
            
            const auto& mem = mems[i];
            
            if (mem.length() < min_softclip_length_for_splice) {
                continue;
            }
            if (search_left) {
                int64_t overlap = (mem.end - alignment.sequence().begin()) - primary_interval.first;
                int64_t ind_cov = (min<int64_t>(mem.end - alignment.sequence().begin(), primary_interval.first)
                                   - (mem.begin - alignment.sequence().begin()));
                
                if (overlap < max_softclip_overlap && ind_cov >= min_softclip_length_for_splice) {
                    for (auto gcsa_node : mem.nodes) {
                        pos_t pos = make_pos_t(gcsa_node);
                        if (!hits_already_used.count(make_pair(&mem, pos))) {
                            hit_candidates_out.emplace_back(&mem, pos);
                        }
                    }
                }
            }
            else {
                int64_t overlap = primary_interval.second - (mem.begin - alignment.sequence().begin());
                int64_t ind_cov = ((mem.end - alignment.sequence().begin())
                                   - max<int64_t>(mem.begin - alignment.sequence().begin(), primary_interval.second));
                
                if (overlap < max_softclip_overlap && ind_cov >= min_softclip_length_for_splice) {
                    for (auto gcsa_node : mem.nodes) {
                        pos_t pos = make_pos_t(gcsa_node);
                        if (!hits_already_used.count(make_pair(&mem, pos))) {
                            hit_candidates_out.emplace_back(&mem, pos);
                        }
                    }
                }
            }
        }
#ifdef debug_multipath_mapper
        cerr << "found unclustered hit candidates:" << endl;
        for (auto hit : hit_candidates_out) {
            cerr << "\t" << hit.first->sequence() << " " << hit.second << endl;
        }
#endif
    }

    void MultipathMapper::find_spliced_alignments(const Alignment& alignment,
                                                  vector<multipath_alignment_t>& multipath_alns_out,
                                                  vector<double>& multiplicities,
                                                  vector<size_t>& cluster_idxs,
                                                  const vector<MaximalExactMatch>& mems,
                                                  vector<clustergraph_t>& cluster_graphs,
                                                  const match_fanouts_t* fanouts) {
        
        if (multipath_alns_out.empty()) {
            return;
        }
         
        auto primary_interval = aligned_interval(multipath_alns_out.front());
        bool search_left = primary_interval.first >= min_softclip_length_for_splice;
        bool search_right = alignment.sequence().size() - primary_interval.second >= min_softclip_length_for_splice;
        
        if (!(search_left || search_right)) {
#ifdef debug_multipath_mapper
            cerr << "soft clips are not sufficiently large to look for spliced alignment" << endl;
#endif
            return;
        }
        
#ifdef debug_multipath_mapper
        cerr << "looking for spliced alignments, to left? " << search_left << ", to right? " << search_right << ", interval: " << primary_interval.first << " " << primary_interval.second << endl;
#endif
        
        for (bool do_left : {true, false}) {
            if ((do_left && !search_left) || (!do_left && !search_right)) {
                continue;
            }
            
            vector<size_t> mp_aln_candidates;
            unordered_set<size_t> clusters_used;
            vector<size_t> cluster_candidates;
            vector<pair<const MaximalExactMatch*, pos_t>> hit_candidates;
            identify_aligned_splice_candidates(alignment, do_left, primary_interval,
                                               multipath_alns_out, cluster_idxs, clusters_used,
                                               mp_aln_candidates);
            identify_unaligned_splice_candidates(alignment, do_left, primary_interval, mems,
                                                 cluster_graphs, clusters_used, cluster_candidates,
                                                 hit_candidates);
            vector<multipath_alignment_t> unaligned_candidates;
            vector<double> unaligned_multiplicities;
            align_to_splice_candidates(alignment, cluster_graphs, cluster_candidates, hit_candidates,
                                       primary_interval, do_left, unaligned_candidates, unaligned_multiplicities);
            
            function<const multipath_alignment_t&(int64_t)> get_candidate = [&](int64_t i) -> const multipath_alignment_t& {
                return i < mp_aln_candidates.size() ? multipath_alns_out[mp_aln_candidates[i]]
                                                    : unaligned_candidates[i - mp_aln_candidates.size()];
            };
            
            // TODO: this solution is kinda ugly
            multipath_alignment_t tmp;
            function<multipath_alignment_t&&(int64_t)> consume_candidate = [&](int64_t i) -> multipath_alignment_t&& {
                if (i < 0) {
                    // consume the primary
                    return move(multipath_alns_out.front());
                }
                else if (i < mp_aln_candidates.size()) {
                    // TODO: this will need to change if I start allowing multiple splices in one alignment
                    // because indexes will need to stay stable
                    
                    // pull the alignment out
                    tmp = move(multipath_alns_out[mp_aln_candidates[i]]);
                    
                    // replace it in the vectors and clear the final position
                    multipath_alns_out[mp_aln_candidates[i]] = move(multipath_alns_out.back());
                    multiplicities[mp_aln_candidates[i]] = multiplicities.back();
                    cluster_idxs[mp_aln_candidates[i]] = cluster_idxs.back();
                    multipath_alns_out.pop_back();
                    multiplicities.pop_back();
                    cluster_idxs.pop_back();
                    
                    return move(tmp);
                }
                else {
                    return move(unaligned_candidates[i - mp_aln_candidates.size()]);
                }
            };
            
            bool did_splice = test_splice_candidates(alignment, do_left, multipath_alns_out.front(), multiplicities.front(),
                                                     mp_aln_candidates.size() + unaligned_candidates.size(),
                                                     get_candidate, consume_candidate);
            
            if (did_splice) {
                sort_and_compute_mapping_quality(multipath_alns_out, mapping_quality_method,
                                                 &cluster_idxs, &multiplicities);
            }
        }
    }

    void MultipathMapper::find_spliced_alignments(const Alignment& alignment1, const Alignment& alignment2,
                                                  vector<pair<multipath_alignment_t, multipath_alignment_t>>& multipath_aln_pairs_out,
                                                  vector<pair<pair<size_t, size_t>, int64_t>>& cluster_pairs,
                                                  vector<double>& pair_multiplicities,
                                                  const vector<MaximalExactMatch>& mems1, const vector<MaximalExactMatch>& mems2,
                                                  vector<clustergraph_t>& cluster_graphs1, vector<clustergraph_t>& cluster_graphs2,
                                                  const match_fanouts_t* fanouts) {
        
        if (multipath_aln_pairs_out.empty()) {
            return;
        }
                
        bool did_splice = false;
        for (bool read_1 : {true, false}) {
            
            // select the candidate sources for the corresponding read
            multipath_alignment_t* anchor_mp_aln;
            const Alignment* aln;
            const vector<MaximalExactMatch>* mems;
            vector<clustergraph_t>* cluster_graphs;
            if (read_1) {
                anchor_mp_aln = &multipath_aln_pairs_out.front().first;
                aln = &alignment1;
                mems = &mems1;
                cluster_graphs = &cluster_graphs1;
            }
            else {
                anchor_mp_aln = &multipath_aln_pairs_out.front().second;
                aln = &alignment2;
                mems = &mems2;
                cluster_graphs = &cluster_graphs2;
            }
            
            // decide if this read looks like it could benefit from a spliced alignment
            auto primary_interval = aligned_interval(*anchor_mp_aln);
            bool search_left = primary_interval.first >= min_softclip_length_for_splice;
            bool search_right = aln->sequence().size() - primary_interval.second >= min_softclip_length_for_splice;
            
#ifdef debug_multipath_mapper
            cerr << "on read " << int(1 + !read_1) << " looking for spliced alignments, to left? " << search_left << ", to right? " << search_right << ", interval: " << primary_interval.first << " " << primary_interval.second << endl;
#endif
            
            for (bool do_left : {true, false}) {
                if ((do_left && !search_left) || (!do_left && !search_right)) {
                    continue;
                }
                
                // identify the splice candidate
                vector<size_t> mp_aln_candidates;
                unordered_set<size_t> clusters_used;
                vector<size_t> cluster_candidates;
                vector<pair<const MaximalExactMatch*, pos_t>> hit_candidates;
                identify_aligned_splice_candidates(*aln, read_1, do_left, primary_interval,
                                                   multipath_aln_pairs_out, cluster_pairs, clusters_used,
                                                   mp_aln_candidates);
                identify_unaligned_splice_candidates(*aln, do_left, primary_interval, *mems,
                                                     *cluster_graphs, clusters_used, cluster_candidates,
                                                     hit_candidates);
                // align splice candidates that haven't been aligned yet
                vector<multipath_alignment_t> unaligned_candidates;
                vector<double> unaligned_multiplicities;
                align_to_splice_candidates(*aln, *cluster_graphs, cluster_candidates, hit_candidates,
                                            primary_interval, do_left, unaligned_candidates, unaligned_multiplicities);
                
                
                function<const multipath_alignment_t&(int64_t)> get_candidate = [&](int64_t i) -> const multipath_alignment_t& {
                    if (i < mp_aln_candidates.size()) {
                        if (read_1) {
                            return multipath_aln_pairs_out[mp_aln_candidates[i]].first;
                        }
                        else {
                            return multipath_aln_pairs_out[mp_aln_candidates[i]].second;
                        }
                    }
                    else {
                        return unaligned_candidates[i - mp_aln_candidates.size()];
                    }
                };
                
                // TODO: this solution is kinda ugly
                multipath_alignment_t tmp;
                function<multipath_alignment_t&&(int64_t)> consume_candidate = [&](int64_t i) -> multipath_alignment_t&& {
                    if (i < 0) {
                        // consume the primary
                        return move(*anchor_mp_aln);
                    }
                    else if (i < mp_aln_candidates.size()) {
                        
                        // we don't want to mess up pairs, so just copy it out
                        tmp = read_1 ? multipath_aln_pairs_out[mp_aln_candidates[i]].first
                                     : multipath_aln_pairs_out[mp_aln_candidates[i]].second;
                        
                        return move(tmp);
                    }
                    else {
                        return move(unaligned_candidates[i - mp_aln_candidates.size()]);
                    }
                };
                
                // see if we can actually make spliced alignments
                bool spliced_side = test_splice_candidates(*aln, do_left, *anchor_mp_aln, pair_multiplicities.front(),
                                                           mp_aln_candidates.size() + unaligned_candidates.size(),
                                                           get_candidate, consume_candidate);
                did_splice = did_splice || spliced_side;
            }
        }
        
        if (did_splice) {
            sort_and_compute_mapping_quality(multipath_aln_pairs_out, cluster_pairs, nullptr, &pair_multiplicities);
        }
    }

    void MultipathMapper::agglomerate(size_t idx, multipath_alignment_t& agglomerating, const multipath_alignment_t& multipath_aln,
                                      vector<size_t>& agglomerated_group, unordered_set<pos_t>& agg_start_positions,
                                      unordered_set<pos_t>& agg_end_positions) const {
        // does it look like we've already agglomerated a mapping at this position
        vector<pos_t> start_positions, end_positions;
        for (auto j : multipath_aln.start()) {
            start_positions.emplace_back(initial_position(multipath_aln.subpath(j).path()));
        }
        for (size_t j = 0; j < multipath_aln.subpath_size(); ++j) {
            if (multipath_aln.subpath(j).next_size() == 0) {
                end_positions.emplace_back(final_position(multipath_aln.subpath(j).path()));
            }
        }
        
        bool do_agglomerate = true;
        for (size_t j = 0; j < start_positions.size() && do_agglomerate; ++j) {
            do_agglomerate = !agg_start_positions.count(start_positions[j]);
        }
        for (size_t j = 0; j < end_positions.size() && do_agglomerate; ++j) {
            do_agglomerate = !agg_end_positions.count(end_positions[j]);
        }
        
        if (do_agglomerate) {
            // we want to merge this one in with the primary mapping
            agglomerated_group.push_back(idx);
            // skip the merge step if it's the first mapping
            if (idx > 0) {
                append_multipath_alignment(agglomerating, multipath_aln);
            }
            // record that the aggregated mapping now has these start and end positions
            agg_start_positions.insert(start_positions.begin(), start_positions.end());
            agg_end_positions.insert(end_positions.begin(), end_positions.end());
        }
    }

    void MultipathMapper::agglomerate_alignments(vector<multipath_alignment_t>& multipath_alns_out,
                                                 vector<double>* multiplicities) const {
        
        if (multipath_alns_out.empty()) {
            return;
        }
        
        // the likelihoods of each alignment, which we assume to be sorted
        vector<double> scores = mapping_likelihoods(multipath_alns_out);
        auto alnr = get_aligner(!multipath_alns_out.front().quality().empty());
        double min_score = scores.front() - alnr->mapping_quality_score_diff(max_mapping_quality);
        
        size_t i;
        vector<size_t> agglomerated_group;
        unordered_set<pos_t> agg_start_positions, agg_end_positions;
        for (i = 0; i < multipath_alns_out.size(); ++i) {
            // is the score good enough to agglomerate?
            if (scores[i] < min_score) {
                // none of the following will be either
                break;
            }
            
            // apply the agglomeration procedure
            agglomerate(i, multipath_alns_out.front(),
                        multipath_alns_out[i], agglomerated_group,
                        agg_start_positions, agg_end_positions);
        }
        
        if (i > 1) {
            
            // figure out the mapping quality for the whole aggregated alignment
            double raw_mapq = alnr->compute_group_mapping_quality(scores, agglomerated_group,
                                                                  multiplicities);
            int32_t mapq = min<int32_t>(max_mapping_quality, int32_t(mapq_scaling_factor * raw_mapq));
            multipath_alns_out.front().set_mapping_quality(mapq);
            
            multipath_alns_out.front().set_annotation("disconnected", true);
            
            // move the remaining alignments up in the return vector and resize the remnants away
            for (size_t j = i, k = 1; j < multipath_alns_out.size(); ++j, ++k) {
                multipath_alns_out[k] = move(multipath_alns_out[j]);
            }
            multipath_alns_out.resize(multipath_alns_out.size() - i + 1);
        }
    }

    void MultipathMapper::agglomerate_alignment_pairs(vector<pair<multipath_alignment_t, multipath_alignment_t>>& multipath_aln_pairs_out,
                                                      vector<pair<pair<size_t, size_t>, int64_t>>& cluster_pairs,
                                                      vector<double>& multiplicities) const {

        if (multipath_aln_pairs_out.empty()) {
            return;
        }
        
        // the likelihoods of each alignment, which we assume to be sorted
        vector<double> scores = pair_mapping_likelihoods(multipath_aln_pairs_out, cluster_pairs);
        auto alnr = get_aligner(!multipath_aln_pairs_out.front().first.quality().empty()
                                && !multipath_aln_pairs_out.front().second.quality().empty());
        double min_score = scores.front() - alnr->mapping_quality_score_diff(max_mapping_quality);
        
        size_t i;
        vector<size_t> agglomerated_group_1, agglomerated_group_2;
        unordered_set<pos_t> agg_start_positions_1, agg_end_positions_1, agg_start_positions_2, agg_end_positions_2;
        for (i = 0; i < multipath_aln_pairs_out.size(); ++i) {
            // is the score good enough to agglomerate?
            if (scores[i] < min_score) {
                // none of the following will be either
                break;
            }
            
            auto& multipath_aln_pair = multipath_aln_pairs_out[i];
            
            // repeat agglomeration procedure for both ends of the pair
            agglomerate(i, multipath_aln_pairs_out.front().first,
                        multipath_aln_pair.first, agglomerated_group_1,
                        agg_start_positions_1, agg_end_positions_1);
            agglomerate(i, multipath_aln_pairs_out.front().second,
                        multipath_aln_pair.second, agglomerated_group_2,
                        agg_start_positions_2, agg_end_positions_2);
        }
        
        if (i > 1) {
            
            // figure out the mapping quality for the whole aggregated alignment
            double raw_mapq_1 = alnr->compute_group_mapping_quality(scores, agglomerated_group_1,
                                                                    &multiplicities);
            double raw_mapq_2 = alnr->compute_group_mapping_quality(scores, agglomerated_group_2,
                                                                    &multiplicities);
            int32_t mapq_1 = min<int32_t>(max_mapping_quality, int32_t(mapq_scaling_factor * raw_mapq_1));
            int32_t mapq_2 = min<int32_t>(max_mapping_quality, int32_t(mapq_scaling_factor * raw_mapq_2));
            multipath_aln_pairs_out.front().first.set_mapping_quality(mapq_1);
            multipath_aln_pairs_out.front().second.set_mapping_quality(mapq_2);
            multipath_aln_pairs_out.front().first.set_annotation("disconnected", true);
            multipath_aln_pairs_out.front().second.set_annotation("disconnected", true);
            
            // move the remaining alignments up in the return vector and resize the remnants away
            for (size_t j = i, k = 1; j < multipath_aln_pairs_out.size(); ++j, ++k) {
                multipath_aln_pairs_out[k] = move(multipath_aln_pairs_out[j]);
            }
            multipath_aln_pairs_out.resize(multipath_aln_pairs_out.size() - i + 1);
        }
    }
    
    void MultipathMapper::split_multicomponent_alignments(vector<multipath_alignment_t>& multipath_alns_out,
                                                          vector<size_t>* cluster_idxs,
                                                          vector<double>* multiplicities) const {
        
        size_t num_original_alns = multipath_alns_out.size();
        for (size_t i = 0; i < num_original_alns; i++) {
            
            vector<vector<int64_t>> comps = connected_components(multipath_alns_out[i]);
            
            if (comps.size() > 1) {
#ifdef debug_multipath_mapper
                cerr << "splitting multicomponent alignment " << debug_string(multipath_alns_out[i]) << endl;
#endif
                // split this multipath alignment into its connected components
                for (size_t j = 1; j < comps.size(); j++) {
                    multipath_alns_out.emplace_back();
                    extract_sub_multipath_alignment(multipath_alns_out[i], comps[j],
                                                    multipath_alns_out.back());
                    // also label the split alignment with its cluster of origin, if we're keeping track of that
                    if (cluster_idxs) {
                        cluster_idxs->emplace_back(cluster_idxs->at(i));
                    }
                    if (multiplicities) {
                        multiplicities->emplace_back(multiplicities->at(i));
                    }
                }
                // put the first component into the original location
                multipath_alignment_t last_component;
                extract_sub_multipath_alignment(multipath_alns_out[i], comps[0], last_component);
                multipath_alns_out[i] = move(last_component);
            }
        }
    }

    void MultipathMapper::merge_rescued_mappings(vector<pair<multipath_alignment_t, multipath_alignment_t>>& multipath_aln_pairs_out,
                                                 vector<pair<pair<size_t, size_t>, int64_t>>& cluster_pairs,
                                                 vector<double>& pair_multiplicities,
                                                 vector<pair<multipath_alignment_t, multipath_alignment_t>>& rescued_multipath_aln_pairs,
                                                 vector<pair<pair<size_t, size_t>, int64_t>>& rescued_cluster_pairs,
                                                 vector<double>& rescued_multiplicities) const {
                
        size_t num_unrescued_pairs = multipath_aln_pairs_out.size();
        
        for (size_t j = 0; j < rescued_multipath_aln_pairs.size(); j++) {
            
            // make sure this pair isn't a duplicate with any of the original pairs
            bool duplicate = false;
            for (size_t i = 0; i < num_unrescued_pairs; i++) {
#ifdef debug_multipath_mapper
                cerr << "checking if rescue pair " << j << " is duplicate of original pair " << i << endl;
#endif
                if (share_terminal_positions(multipath_aln_pairs_out[i].first, rescued_multipath_aln_pairs[j].first)) {
                    if (share_terminal_positions(multipath_aln_pairs_out[i].second, rescued_multipath_aln_pairs[j].second)) {
#ifdef debug_multipath_mapper
                        cerr << "found a duplicate" << endl;
#endif
                        duplicate = true;
                        break;
                    }
                }
            }
            
            if (!duplicate) {
#ifdef debug_multipath_mapper
                cerr << "no duplicate, adding to return vector if distance is finite and positive" << endl;
#endif
                multipath_aln_pairs_out.emplace_back(move(rescued_multipath_aln_pairs[j]));
                cluster_pairs.emplace_back(rescued_cluster_pairs[j]);
                pair_multiplicities.emplace_back(rescued_multiplicities[j]);
            }
        }
        
        sort_and_compute_mapping_quality(multipath_aln_pairs_out, cluster_pairs, nullptr, &pair_multiplicities);
    }

    double MultipathMapper::estimate_missed_rescue_multiplicity(size_t which_pair,
                                                                const vector<pair<pair<size_t, size_t>, int64_t>>& cluster_pairs,
                                                                const vector<clustergraph_t>& cluster_graphs1,
                                                                const vector<clustergraph_t>& cluster_graphs2,
                                                                bool from_secondary_rescue) const {
#ifdef debug_multipath_mapper
        cerr << "checking whether we should enter rescue multiplicity routine" << endl;
#endif
        
        
        double multiplicity = 1.0;
        
        // did we use an out-of-bounds cluster index to flag either end as coming from a rescue?
        bool opt_aln_1_is_rescued = cluster_pairs[which_pair].first.first >= cluster_graphs1.size();
        bool opt_aln_2_is_rescued = cluster_pairs[which_pair].first.second >= cluster_graphs2.size();
        
        // was the optimal cluster pair obtained by rescue?
        if (opt_aln_1_is_rescued || opt_aln_2_is_rescued) {
            // let's figure out if we should reduce its mapping quality to reflect the fact that we may not have selected the
            // correct cluster as a rescue candidate
            
#ifdef debug_multipath_mapper
            cerr << "the optimal alignment is a rescue, checking if we need to cap the mapping quality" << endl;
#endif
            
            const vector<clustergraph_t>& anchor_clusters = opt_aln_1_is_rescued ? cluster_graphs2 : cluster_graphs1;
            size_t anchor_idx = opt_aln_1_is_rescued ? cluster_pairs[which_pair].first.second : cluster_pairs[which_pair].first.first;
            
            // find the range of clusters that could plausibly be about as good as the one that rescue succeeded from
            size_t plausible_clusters_end_idx = anchor_idx;
            for (; plausible_clusters_end_idx < anchor_clusters.size(); plausible_clusters_end_idx++) {
                if (get<2>(anchor_clusters[plausible_clusters_end_idx]) < get<2>(anchor_clusters[anchor_idx]) - plausible_rescue_cluster_coverage_diff) {
                    break;
                }
            }
            
            // TODO: it's a bit ugly/fragile to have the secondary rescue logic recapitulated here
            
            // figure out which index corresponds to the end of the range we would have rescued
            size_t max_rescues_attempted_idx;
            if (from_secondary_rescue) {
                // find the indexes that were added by pair clustering
                unordered_set<size_t> paired_idxs;
                for (auto& cluster_pair : cluster_pairs) {
                    paired_idxs.insert(opt_aln_1_is_rescued ? cluster_pair.first.second : cluster_pair.first.first);
                }
                
                // the "budget" of rescues we could have performed
                size_t rescues_left = secondary_rescue_attempts;
                size_t i = 0;
                for (; i < anchor_clusters.size(); i++) {
                    // did we skip thi index because it was already in a pair?
                    if (!paired_idxs.count(i)) {
                        if (rescues_left) {
                            // we would have tried a secondary rescue here
                            rescues_left--;
                        }
                        else {
                            // we would have run out of secondary rescues here
                            break;
                        }
                    }
                }
                // this is the first index we didn't rescue
                max_rescues_attempted_idx = i;
            }
            else {
                // simpler without secondary rescue, we would have just rescued up to the maximum allowable
                max_rescues_attempted_idx = max_rescue_attempts;
            }
            
#ifdef debug_multipath_mapper
            cerr << "performed up to " << max_rescues_attempted_idx << " out of " << plausible_clusters_end_idx << " plausible rescues" << endl;
#endif
            
            multiplicity = max(1.0, double(plausible_clusters_end_idx) / double(max_rescues_attempted_idx));
        }
        
        return multiplicity;
    }

    double MultipathMapper::cluster_multiplicity(const memcluster_t& cluster) const {
        double max_fraction_sampled = 0.0;
        for (const pair<const MaximalExactMatch*, pos_t>& hit : cluster.first) {
            const MaximalExactMatch& mem = *hit.first;
            max_fraction_sampled = max(max_fraction_sampled, double(mem.queried_count) / double(mem.match_count));
        }
        return cluster.second / max_fraction_sampled;
    }

    double MultipathMapper::pair_cluster_multiplicity(const memcluster_t& cluster_1, const memcluster_t& cluster_2) const {
        return min(cluster_multiplicity(cluster_1), cluster_multiplicity(cluster_2));
    }

    MultipathMapper::match_fanouts_t MultipathMapper::record_fanouts(const vector<MaximalExactMatch>& mems,
                                                                     vector<deque<pair<string::const_iterator, char>>>& fanouts) const {
        
        match_fanouts_t match_fanouts;
        if (!fanouts.empty()) {
            assert(fanouts.size() == mems.size());
            for (size_t i = 0; i < mems.size(); ++i) {
                if (!fanouts[i].empty()) {
                    match_fanouts[&mems[i]] = move(fanouts[i]);
                }
            }
        }
        return match_fanouts;
    }
    
    void MultipathMapper::split_multicomponent_alignments(vector<pair<multipath_alignment_t, multipath_alignment_t>>& multipath_aln_pairs_out,
                                                          vector<pair<pair<size_t, size_t>, int64_t>>& cluster_pairs,
                                                          vector<double>& pair_multiplicities) const {
        
        size_t original_num_pairs = multipath_aln_pairs_out.size();
        for (size_t i = 0; i < original_num_pairs; i++) {
            vector<vector<int64_t>> connected_components_1 = connected_components(multipath_aln_pairs_out[i].first);
            vector<vector<int64_t>> connected_components_2 = connected_components(multipath_aln_pairs_out[i].second);
            
#ifdef debug_multipath_mapper
            cerr << "finding connected components for mapping:" << endl;
            view_multipath_alignment_as_dot(cerr, multipath_aln_pairs_out[i].first);
            view_multipath_alignment_as_dot(cerr, multipath_aln_pairs_out[i].second);
            //cerr  << pb2json(multipath_aln_pairs_out[i].first) << endl;
            //cerr  << pb2json(multipath_aln_pairs_out[i].second) << endl;
            cerr << "read 1 connected components:" << endl;
            for (vector<int64_t>& comp : connected_components_1) {
                cerr << "\t";
                for (int64_t j : comp) {
                    cerr << j << " ";
                }
                cerr << endl;
            }
            cerr << "read 2 connected components:" << endl;
            for (vector<int64_t>& comp : connected_components_2) {
                cerr << "\t";
                for (int64_t j : comp) {
                    cerr << j << " ";
                }
                cerr << endl;
            }
#endif
            // we will put pairs of split up components in here
            vector<pair<multipath_alignment_t, multipath_alignment_t>> split_multipath_alns;
            
            if (connected_components_1.size() > 1 && connected_components_2.size() > 1) {
#ifdef debug_multipath_mapper
                cerr << "splitting both multicomponent alignments" << endl;
#endif
                // need to split both ends
                for (size_t j = 0; j < connected_components_1.size(); j++) {
                    for (size_t k = 0; k < connected_components_2.size(); k++) {
                        split_multipath_alns.emplace_back();
                        extract_sub_multipath_alignment(multipath_aln_pairs_out[i].first, connected_components_1[j],
                                                        split_multipath_alns.back().first);
                        extract_sub_multipath_alignment(multipath_aln_pairs_out[i].second, connected_components_2[k],
                                                        split_multipath_alns.back().second);
                    }
                }
            }
            else if (connected_components_1.size() > 1) {
#ifdef debug_multipath_mapper
                cerr << "splitting read 1 multicomponent alignments" << endl;
#endif
                // only need to split first end
                for (size_t j = 0; j < connected_components_1.size(); j++) {
                    split_multipath_alns.emplace_back(multipath_alignment_t(), multipath_aln_pairs_out[i].second);
                    extract_sub_multipath_alignment(multipath_aln_pairs_out[i].first, connected_components_1[j],
                                                    split_multipath_alns.back().first);
                }
            }
            else if (connected_components_2.size() > 1) {
#ifdef debug_multipath_mapper
                cerr << "splitting read 2 multicomponent alignments" << endl;
#endif
                // only need to split second end
                for (size_t j = 0; j < connected_components_2.size(); j++) {
                    split_multipath_alns.emplace_back(multipath_aln_pairs_out[i].first, multipath_alignment_t());
                    extract_sub_multipath_alignment(multipath_aln_pairs_out[i].second, connected_components_2[j],
                                                    split_multipath_alns.back().second);
                }
            }
            
            // are there split up pairs to add to the output vector?
            if (!split_multipath_alns.empty()) {
                
                bool replaced_original = false;
                for (pair<multipath_alignment_t, multipath_alignment_t>& split_multipath_aln_pair : split_multipath_alns) {
                    // we also need to measure the disance for scoring
                    int64_t dist = distance_between(split_multipath_aln_pair.first, split_multipath_aln_pair.second,
                                                    true);
                    
                    // if we can't measure a distance, then don't add the pair
                    if (dist != numeric_limits<int64_t>::max()) {
                        
#ifdef debug_multipath_mapper
                        cerr << "adding component pair at distance " << dist << ":" << endl;
                        cerr  << debug_string(split_multipath_aln_pair.first) << endl;
                        cerr  << debug_string(split_multipath_aln_pair.second) << endl;
#endif
                        
                        if (!replaced_original) {
                            // put the first one back into the original position in the output vector
                            multipath_aln_pairs_out[i] = move(split_multipath_aln_pair);
                            cluster_pairs[i].second = dist;
                            replaced_original = true;
                        }
                        else {
                            // append the rest of them to the end
                            multipath_aln_pairs_out.emplace_back(move(split_multipath_aln_pair));
                            cluster_pairs.emplace_back(cluster_pairs[i].first, dist);
                            pair_multiplicities.emplace_back(pair_multiplicities[i]);
                        }
                    }
                }
            }
        }
    }
    
    void MultipathMapper::align_to_cluster_graph_pairs(const Alignment& alignment1, const Alignment& alignment2,
                                                       vector<clustergraph_t>& cluster_graphs1,
                                                       vector<clustergraph_t>& cluster_graphs2,
                                                       vector<pair<multipath_alignment_t, multipath_alignment_t>>& multipath_aln_pairs_out,
                                                       vector<pair<pair<size_t, size_t>, int64_t>>& cluster_pairs,
                                                       vector<double>& pair_multiplicities,
                                                       vector<pair<size_t, size_t>>& duplicate_pairs_out,
                                                       const match_fanouts_t* fanouts1, const match_fanouts_t* fanouts2) {
        
        assert(multipath_aln_pairs_out.empty());
        
        auto aligner = get_aligner(!alignment1.quality().empty() && !alignment2.quality().empty());
        auto get_pair_approx_likelihood = [&](const pair<pair<size_t, size_t>, int64_t>& cluster_pair) {
            return ((get<2>(cluster_graphs1[cluster_pair.first.first])
                     + get<2>(cluster_graphs2[cluster_pair.first.second])) * aligner->match
                    + fragment_length_log_likelihood(cluster_pair.second) / aligner->log_base);
        };
        
        // sort the pairs descending by approximate likelihood
        stable_sort(cluster_pairs.begin(), cluster_pairs.end(),
                    [&](const pair<pair<size_t, size_t>, int64_t>& a, const pair<pair<size_t, size_t>, int64_t>& b) {
                        // compute approximate likelihood in similar way to how the mapping quality routine will
                        double likelihood_1 = get_pair_approx_likelihood(a);
                        double likelihood_2 = get_pair_approx_likelihood(b);
                        size_t hash_1 = wang_hash<pair<pair<size_t, size_t>, int64_t>>()(a);
                        size_t hash_2 = wang_hash<pair<pair<size_t, size_t>, int64_t>>()(b);
                        return (likelihood_1 > likelihood_2 || (likelihood_1 == likelihood_2 && hash_1 < hash_2));
                    });
        
#ifdef debug_multipath_mapper
        cerr << "sorting cluster pairs by approximate likelihood:" << endl;
        for (size_t i = 0; i < cluster_pairs.size(); i++) {
            cerr << i << "-th cluster: " << cluster_pairs[i].first.first << " " << cluster_pairs[i].first.second << ", likelihood " << get_pair_approx_likelihood(cluster_pairs[i]) << endl;
        }
        
        cerr << "aligning to cluster pairs..." << endl;
#endif
        
        // we may need to compute an extra mapping above the one we'll report if we're computing mapping quality
        size_t num_mappings_to_compute = mapping_quality_method != None ? max(num_mapping_attempts, (size_t) 2) : num_mapping_attempts;
        
        // TODO: some cluster pairs will produce redundant subgraph pairs.
        // We'll end up with redundant pairs being output.
        
        // the same index may occur in multiple pairs, if so we can copy it rather than needing to recompute it
        // we keep track of where the original occurrence was here
        unordered_map<size_t, size_t> previous_multipath_alns_1, previous_multipath_alns_2;
        
        // align to each cluster pair
        multipath_aln_pairs_out.reserve(min(num_mappings_to_compute, cluster_pairs.size()));
        size_t num_mappings = 0;
        for (size_t i = 0; i < cluster_pairs.size(); ++i) {
            // For each cluster pair
            const pair<pair<size_t, size_t>, int64_t>& cluster_pair = cluster_pairs[i];
            
            // TODO: using a multiplier here instead of a difference is pretty ugly, really. it also has
            // weird effects, like not producing any alignments if the log likelihood is negative (which
            // shouldn't matter). but in practice that only happens on very small clusters with bad fragment
            // lengths.
            
            // if we have a cluster graph pair with small enough MEM coverage
            // compared to the best one or we've made the maximum number of
            // alignments we stop producing alternate alignments
            if (get_pair_approx_likelihood(cluster_pair) < mem_coverage_min_ratio * get_pair_approx_likelihood(cluster_pairs.front())
                || num_mappings >= num_mappings_to_compute) {
                
                // remove the rest of the cluster pairs to establish the invariant that there are the
                // same number of cluster pairs as alternate mappings
                cluster_pairs.resize(i);
                
                break;
            }
#ifdef debug_multipath_mapper
            cerr << "doing pair " << cluster_pair.first.first << " " << cluster_pair.first.second << endl;
#endif
            // create multipath alignments to fill
            multipath_aln_pairs_out.emplace_back();
            pair_multiplicities.push_back(pair_cluster_multiplicity(get<1>(cluster_graphs1[cluster_pair.first.first]),
                                                                    get<1>(cluster_graphs2[cluster_pair.first.second])));
                        
            auto prev_1 = previous_multipath_alns_1.find(cluster_pair.first.first);
            if (prev_1 == previous_multipath_alns_1.end()) {
                // we haven't done this alignment yet, so we have to complete it for the first time
                bdsg::HashGraph* graph1 = get<0>(cluster_graphs1[cluster_pair.first.first]);
                memcluster_t& graph_mems1 = get<1>(cluster_graphs1[cluster_pair.first.first]);
                
#ifdef debug_multipath_mapper
                cerr << "performing alignment of read 1 to subgraph" << endl;
#endif
                
                multipath_align(alignment1, graph1, graph_mems1, multipath_aln_pairs_out.back().first,
                                fanouts1);
                
                // keep track of the fact that we have completed this multipath alignment
                previous_multipath_alns_1[cluster_pair.first.first] = i;
            }
            else {
#ifdef debug_multipath_mapper
                cerr << "copying alignment from read1 at index " << prev_1->second << endl;
#endif
                // we've already completed this multipath alignment, so we can copy it
                multipath_aln_pairs_out.back().first = multipath_aln_pairs_out[prev_1->second].first;
            }
            
            // repeat this routine for the second read end
            // TODO: repetitive code
            auto prev_2 = previous_multipath_alns_2.find(cluster_pair.first.second);
            if (prev_2 == previous_multipath_alns_2.end()) {
                // we haven't done this alignment yet, so we have to complete it for the first time
                auto graph2 = get<0>(cluster_graphs2[cluster_pair.first.second]);
                memcluster_t& graph_mems2 = get<1>(cluster_graphs2[cluster_pair.first.second]);
                
#ifdef debug_multipath_mapper
                cerr << "performing alignment of read 2 to subgraph" << endl;
#endif
                
                multipath_align(alignment2, graph2, graph_mems2, multipath_aln_pairs_out.back().second,
                                fanouts2);
                
                // keep track of the fact that we have completed this multipath alignment
                previous_multipath_alns_2[cluster_pair.first.second] = i;
            }
            else {
#ifdef debug_multipath_mapper
                cerr << "copying alignment from read2 at index " << prev_2->second << endl;
#endif
                // we've already completed this multipath alignment, so we can copy it
                multipath_aln_pairs_out.back().second = multipath_aln_pairs_out[prev_2->second].second;
            }
            
            num_mappings++;
        }
        
        if (!multipath_aln_pairs_out.empty()) {
            
            double likelihood_diff = aligner->mapping_quality_score_diff(unused_cluster_multiplicity_mq_limit);
            double tail_likelihood = get_pair_approx_likelihood(cluster_pairs[multipath_aln_pairs_out.size() - 1]);
            
            // find clusters whose likelihoods are approximately the same as the low end of the clusters we aligned
            int64_t max_tail_idx = multipath_aln_pairs_out.size();
            while (max_tail_idx < cluster_pairs.size()
                   && get_pair_approx_likelihood(cluster_pairs[max_tail_idx]) >= tail_likelihood - likelihood_diff) {
                ++max_tail_idx;
            }
            
            if (max_tail_idx > multipath_aln_pairs_out.size()) {
                // there are some (nearly) identical cluster pairs that we ignored, so we'll account for them in the multiplicity
                
                // find the pairs that are approximately the same as the last
                int64_t min_tail_idx = multipath_aln_pairs_out.size() - 1;
                while (min_tail_idx > 0 &&
                       get_pair_approx_likelihood(cluster_pairs[min_tail_idx]) <= tail_likelihood + likelihood_diff) {
                    --min_tail_idx;
                }
                
                // multiply their multiplicity by the inverse of the fraction aligned
                double trunc_multiplicity = double(max_tail_idx - min_tail_idx) / double(multipath_aln_pairs_out.size() - min_tail_idx);
                for (size_t i = min_tail_idx; i < multipath_aln_pairs_out.size(); ++i) {
                    pair_multiplicities[i] *= trunc_multiplicity;
                }
            }
        }
        
        if (!suppress_multicomponent_splitting) {
            // split up any multi-component multipath alignments
            split_multicomponent_alignments(multipath_aln_pairs_out, cluster_pairs, pair_multiplicities);
        }
        
        // downstream algorithms assume multipath alignments are topologically sorted (including the scoring
        // algorithm in the next step)
        for (pair<multipath_alignment_t, multipath_alignment_t>& multipath_aln_pair : multipath_aln_pairs_out) {
            topologically_order_subpaths(multipath_aln_pair.first);
            topologically_order_subpaths(multipath_aln_pair.second);
        }
        
        // put pairs in score sorted order and compute mapping quality of best pair using the score
        sort_and_compute_mapping_quality(multipath_aln_pairs_out, cluster_pairs,
                                         &duplicate_pairs_out, &pair_multiplicities);
        
#ifdef debug_validate_multipath_alignments
        for (pair<multipath_alignment_t, multipath_alignment_t>& multipath_aln_pair : multipath_aln_pairs_out) {
#ifdef debug_multipath_mapper
            cerr << "validating multipath alignments:" << endl;
            cerr << debug_string(multipath_aln_pair.first) << endl;
            cerr << debug_string(multipath_aln_pair.second) << endl;
#endif
            if (!validate_multipath_alignment(multipath_aln_pair.first, *xindex)) {
                cerr << "### WARNING ###" << endl;
                cerr << "multipath alignment of read " << multipath_aln_pair.first.sequence() << " failed to validate" << endl;
            }
            if (!validate_multipath_alignment(multipath_aln_pair.second, *xindex)) {
                cerr << "### WARNING ###" << endl;
                cerr << "multipath alignment of read " << multipath_aln_pair.second.sequence() << " failed to validate" << endl;
            }
        }
#endif
        
    }

    pair<bdsg::HashGraph*, bool> MultipathMapper::extract_maximal_graph(const Alignment& alignment, const memcluster_t& mem_cluster) {
        
        // Figure out the aligner to use
        auto aligner = get_aligner(!alignment.quality().empty());
        // get the seed hits
        const auto& cluster = mem_cluster.first;
        
        vector<pos_t> positions;
        vector<size_t> forward_max_dist;
        vector<size_t> backward_max_dist;
        
        positions.reserve(cluster.size());
        forward_max_dist.reserve(cluster.size());
        backward_max_dist.reserve(cluster.size());
        
        for (auto& mem_hit : cluster) {
            // get the start position of the MEM
            positions.push_back(mem_hit.second);
            // search far enough away to get any hit detectable without soft clipping
            forward_max_dist.push_back(min(aligner->longest_detectable_gap(alignment, mem_hit.first->end), max_alignment_gap)
                                       + (alignment.sequence().end() - mem_hit.first->begin));
            backward_max_dist.push_back(min(aligner->longest_detectable_gap(alignment, mem_hit.first->begin), max_alignment_gap)
                                        + (mem_hit.first->begin - alignment.sequence().begin()));
        }
        
        // TODO: a progressive expansion of the subgraph if the MEM hit is already contained in
        // a cluster graph somewhere?
        
        // extract the subgraph within the search distance
        
        auto cluster_graph = new bdsg::HashGraph();
        algorithms::extract_containing_graph(xindex, cluster_graph, positions, forward_max_dist, backward_max_dist,
                                             num_alt_alns > 1 ? reversing_walk_length : 0);
        
        return make_pair(cluster_graph, cluster.size() == 1);
    }

    // TODO: entirely duplicative with MultipathAlignmentGraph...
    const size_t MultipathMapper::gap_memo_max_size = 1000;
    thread_local unordered_map<double, vector<int64_t>> MultipathMapper::pessimistic_gap_memo;
    int64_t MultipathMapper::pessimistic_gap(int64_t length, double multiplier) const {
        int64_t gap_length;
        if (length >= gap_memo_max_size) {
            gap_length = multiplier * sqrt(length);
        }
        else {
            vector<int64_t>& memo = pessimistic_gap_memo[multiplier];
            while (memo.size() <= length) {
                memo.emplace_back(multiplier * sqrt(memo.size()));
            }
            gap_length = memo[length];
        }
        return gap_length;
    }

    pair<bdsg::HashGraph*, bool> MultipathMapper::extract_restrained_graph(const Alignment& alignment, const memcluster_t& mem_cluster) {
        
        // Figure out the aligner to use
        auto aligner = get_aligner(!alignment.quality().empty());
        // get the seed hits
        const auto& cluster = mem_cluster.first;
        
        // the MEMs are size sorted, we want to know the read order so we can
        // use the inter-MEM distance to figure out how much to extract
        vector<size_t> order(cluster.size(), 0);
        for (size_t i = 1; i < order.size(); ++i) {
            order[i] = i;
        }
        stable_sort(order.begin(), order.end(), [&](size_t i, size_t j) {
            return cluster[i].first->begin < cluster[j].first->begin;
        });
        
        // and we'll also want to
        vector<size_t> index(order.size());
        for (size_t i = 0; i < index.size(); ++i) {
            index[order[i]] = i;
        }
        
        vector<pos_t> positions(cluster.size());
        
        // determine an initial restrained set of distances to extract from
        vector<size_t> forward_dist(cluster.size()), backward_dist(cluster.size());
        for (size_t i = 0; i < cluster.size(); ++i) {
            size_t idx = index[i];
            if (idx == 0) {
                // this is the left tail
                if (use_pessimistic_tail_alignment) {
                    int64_t tail_length = cluster[i].first->begin - alignment.sequence().begin();
                    backward_dist[i] = tail_length + pessimistic_gap(tail_length, pessimistic_gap_multiplier);
                }
                else {
                    backward_dist[i] = aligner->longest_detectable_gap(alignment, cluster[i].first->begin);
                }
            }
            else {
                // there is another MEM leftward
                int64_t between_length = max<int64_t>(0, cluster[i].first->begin - cluster[order[idx - 1]].first->end);
                backward_dist[i] = between_length + pessimistic_gap(between_length, pessimistic_gap_multiplier);
            }
            
            if (idx + 1 == cluster.size()) {
                // this is the right tail
                if (use_pessimistic_tail_alignment) {
                    int64_t tail_length = alignment.sequence().end() - cluster[i].first->end;
                    forward_dist[i] = tail_length + pessimistic_gap(tail_length, pessimistic_gap_multiplier) + cluster[i].first->length();
                }
                else {
                    forward_dist[i] = aligner->longest_detectable_gap(alignment, cluster[i].first->end) + cluster[i].first->length();
                }
            }
            else {
                // there is another MEM rightward
                int64_t between_length = max<int64_t>(0, cluster[order[idx + 1]].first->begin - cluster[i].first->end);
                forward_dist[i] = between_length + pessimistic_gap(between_length, pessimistic_gap_multiplier) + cluster[i].first->length();
            }
            
            positions[i] = cluster[i].second;
        }
        
        // expand the restrained search distances until we extract a connected graph or
        // expand the distances up to the maximum detectable length
        
        bdsg::HashGraph* cluster_graph = nullptr;
        bool do_extract = true;
        bool connected = false;
        while (do_extract) {
            
            // get rid of the old graph (if there is one)
            delete cluster_graph;
            
            // extract according to the current search distances
            cluster_graph = new bdsg::HashGraph();
            algorithms::extract_containing_graph(xindex, cluster_graph, positions, forward_dist, backward_dist,
                                                 num_alt_alns > 1 ? reversing_walk_length : 0);
            
            // we can avoid a costly algorithm when the cluster was extracted from one position (and therefore
            // must be connected)
            if (cluster.size() == 1 || algorithms::is_weakly_connected(cluster_graph)) {
                // we consider enough of the graph extracted once it is connected
                // stop doing further exttraction
                do_extract = false;
                connected = true;
            }
            else {
                // double the search distances, up to the maximum detectable gap
                bool any_dists_changed = false;
                for (size_t i = 0; i < cluster.size(); ++i) {
                    size_t bwd_dist = min<size_t>(backward_dist[i] * 2,
                                                  aligner->longest_detectable_gap(alignment, cluster[i].first->begin));
                    size_t fwd_dist = min<size_t>(forward_dist[i] * 2,
                                                  aligner->longest_detectable_gap(alignment, cluster[i].first->end) + cluster[i].first->length());
                    if (bwd_dist > backward_dist[i]) {
                        backward_dist[i] = bwd_dist;
                        any_dists_changed = true;
                    }
                    if (fwd_dist > forward_dist[i]) {
                        forward_dist[i] = fwd_dist;
                        any_dists_changed = true;
                    }
                }
                // do another extraction as long as we increased at least one search distance
                do_extract = any_dists_changed;
            }
        }
        return make_pair(cluster_graph, connected);
    }

    pair<bdsg::HashGraph*, bool> MultipathMapper::extract_cluster_graph(const Alignment& alignment, const memcluster_t& mem_cluster) {
        if (restrained_graph_extraction) {
            return extract_restrained_graph(alignment, mem_cluster);
        }
        else {
            return extract_maximal_graph(alignment, mem_cluster);
        }
    }
    
    auto MultipathMapper::query_cluster_graphs(const Alignment& alignment,
                                               const vector<MaximalExactMatch>& mems,
                                               const vector<memcluster_t>& clusters) -> vector<clustergraph_t> {
        
        // some settings want us to not merge clusters that have overlapping nodes, and
        // we can also save some bookkeeping work if we neglect to do cluster merging
        // when there's only one cluster anyway
        bool do_merge_suppression = suppress_cluster_merging || clusters.size() <= 1;
        
        // We populate this with all the cluster graphs.
        vector<clustergraph_t> cluster_graphs_out;
        
        // unless suppressing cluster merging, we will ensure that nodes are in only one
        // cluster and we use this to record which one
        unordered_map<id_t, size_t> node_id_to_cluster;
        
        // to hold the clusters as they are (possibly) merged, bools indicate
        // whether we've verified that the graph is connected
        // doubles are the cluster graph's multiplicity
        unordered_map<size_t, tuple<bdsg::HashGraph*, bool, double>> cluster_graphs;
        
        // to keep track of which clusters have been merged
        UnionFind union_find(clusters.size(), false);
        
        // (for the suppressed merge code path)
        // maps the hits that make up a cluster to the index of the cluster
        unordered_map<pair<const MaximalExactMatch*, pos_t>, size_t> hit_to_cluster;
        
        for (size_t i = 0; i < clusters.size(); i++) {
            
#ifdef debug_multipath_mapper
            cerr << "extracting subgraph for cluster " << i << endl;
#endif
            
            // gather the parameters for subgraph extraction from the MEM hits
            auto& cluster = clusters[i];
            auto extracted = extract_cluster_graph(alignment, cluster);
            tuple<bdsg::HashGraph*, bool, double> cluster_graph(extracted.first, extracted.second, cluster.second);
            
            // check if this subgraph overlaps with any previous subgraph (indicates a probable clustering failure where
            // one cluster was split into multiple clusters)
            unordered_set<size_t> overlapping_graphs;
            
            if (!do_merge_suppression) {
                get<0>(cluster_graph)->for_each_handle([&](const handle_t& handle) {
                    id_t node_id = get<0>(cluster_graph)->get_id(handle);
                    if (node_id_to_cluster.count(node_id)) {
                        overlapping_graphs.insert(node_id_to_cluster[node_id]);
                    }
                    else {
                        node_id_to_cluster[node_id] = i;
                    }
                    return true;
                });
            }
            else {
                // assign the hits to clusters
                for (auto& mem_hit : cluster.first) {
                    hit_to_cluster[mem_hit] = i;
                }
            }
            
            if (overlapping_graphs.empty()) {
                // there is no overlap with any other graph, suggesting a new unique hit
                
#ifdef debug_multipath_mapper
                cerr << "cluster graph does not overlap with any other cluster graphs, adding as cluster " << i << endl;
#endif
                cluster_graphs[i] = cluster_graph;
            }
            else {
                // this graph overlaps at least one other graph, so we merge them into one
                
#ifdef debug_multipath_mapper
                cerr << "cluster graph overlaps with the following graphs:" << endl;
                for (auto idx : overlapping_graphs) {
                    cerr << "\t" << idx << endl;
                }
#endif
                
                // merge the groups and decide one graph to stay in the record
                for (size_t j : overlapping_graphs) {
                    union_find.union_groups(i, j);
                }
                size_t remaining_idx = union_find.find_group(i);
                
#ifdef debug_multipath_mapper
                cerr << "merging as cluster " << remaining_idx << endl;
#endif
                
                bdsg::HashGraph* merging_graph;
                bool all_connected;
                double multiplicity;
                if (remaining_idx == i) {
                    // the new graph was chosen to remain, so add it to the record
                    cluster_graphs[i] = cluster_graph;
                    merging_graph = get<0>(cluster_graph);
                    all_connected = get<1>(cluster_graph);
                    multiplicity = get<2>(cluster_graph);
                }
                else {
                    // the new graph will be merged into an existing graph
                    merging_graph = get<0>(cluster_graphs[remaining_idx]);
                    
                    // add in the new graph
                    algorithms::extend(get<0>(cluster_graph), merging_graph);
                    all_connected = get<1>(cluster_graphs[remaining_idx]) && get<1>(cluster_graph);
                    multiplicity = min(get<2>(cluster_graphs[remaining_idx]), get<2>(cluster_graph));
                    delete get<0>(cluster_graph);
                }
                
                // merge any other chained graphs into the remaining graph
                for (size_t j : overlapping_graphs) {
                    if (j != remaining_idx) {
                        auto removing_graph = cluster_graphs[j];
                        algorithms::extend(get<0>(removing_graph), merging_graph);
                        all_connected = all_connected && get<1>(removing_graph);
                        multiplicity = min(multiplicity, get<2>(removing_graph));
                        delete get<0>(removing_graph);
                        cluster_graphs.erase(j);
                    }
                }
                get<1>(cluster_graphs[remaining_idx]) = all_connected;
                get<2>(cluster_graphs[remaining_idx]) = multiplicity;
                
                // update the node-to-cluster mapping
                merging_graph->for_each_handle([&](const handle_t& handle) {
                    node_id_to_cluster[merging_graph->get_id(handle)] = remaining_idx;
                    return true;
                });
            }
        }
        
        // check if any cluster graphs pulled disconnected components (as a result of a clustering failure)
        // and if so split them up
        
        // keeps track of the connected components of any multicomponent graph
        vector<pair<size_t, vector<unordered_set<id_t>>>> multicomponent_graphs;
        unordered_map<size_t, vector<size_t>> multicomponent_splits;
        
        size_t max_graph_idx = 0;
        for (const auto& cluster_graph : cluster_graphs) {
            if (!get<1>(cluster_graph.second)) {
                vector<unordered_set<id_t>> connected_components = algorithms::weakly_connected_components(get<0>(cluster_graph.second));
                if (connected_components.size() > 1) {
                    multicomponent_graphs.emplace_back(cluster_graph.first, std::move(connected_components));
                }
            }
            max_graph_idx = max(cluster_graph.first, max_graph_idx);
        }
            
        // did we find any graphs that consist of disconnected components?
        for (pair<size_t, vector<unordered_set<id_t>>>& multicomponent_graph : multicomponent_graphs) {
            max_graph_idx++;
            // make a new graph for each of the components
#ifdef debug_multipath_mapper
            cerr << "cluster graph " << multicomponent_graph.first << " has multiple connected components, splitting now" << endl;
            for (size_t i = 0; i < multicomponent_graph.second.size(); i++) {
                cerr << "component " << max_graph_idx + i << ":" << endl;
                
                for (auto node_id : multicomponent_graph.second[i]) {
                    cerr << "\t" << node_id << endl;
                }
            }
#endif
            
            for (size_t i = 0; i < multicomponent_graph.second.size(); i++) {
                cluster_graphs[max_graph_idx + i] = make_tuple(new bdsg::HashGraph(), true,
                                                               get<2>(cluster_graphs[multicomponent_graph.first]));
            }
            
            // divvy up the nodes
            auto joined_graph = get<0>(cluster_graphs[multicomponent_graph.first]);
            joined_graph->for_each_handle([&](const handle_t& handle) {
                for (size_t j = 0; j < multicomponent_graph.second.size(); j++) {
                    if (multicomponent_graph.second[j].count(joined_graph->get_id(handle))) {
                        get<0>(cluster_graphs[max_graph_idx + j])->create_handle(joined_graph->get_sequence(handle),
                                                                                 joined_graph->get_id(handle));
                        // if we're suppressing cluster merging, we don't maintain this index
                        if (!do_merge_suppression) {
                            node_id_to_cluster[joined_graph->get_id(handle)] = max_graph_idx + j;
                        }
                        break;
                    }
                }
                return true;
            });
            
            // divvy up the edges
            joined_graph->for_each_edge([&](const edge_t& edge) {
                for (size_t j = 0; j < multicomponent_graph.second.size(); j++) {
                    if (multicomponent_graph.second[j].count(joined_graph->get_id(edge.first))) {
                        auto comp_graph = get<0>(cluster_graphs[max_graph_idx + j]);
                        comp_graph->create_edge(comp_graph->get_handle(joined_graph->get_id(edge.first),
                                                                       joined_graph->get_is_reverse(edge.first)),
                                                comp_graph->get_handle(joined_graph->get_id(edge.second),
                                                                       joined_graph->get_is_reverse(edge.second)));
                        break;
                    }
                }
                return true;
            });
            
            // remove the old graph
            delete get<0>(cluster_graphs[multicomponent_graph.first]);
            cluster_graphs.erase(multicomponent_graph.first);
            
            if (do_merge_suppression) {
                // we need to re-assign the hits to the new cluster graphs
                for (auto& mem_hit : clusters[multicomponent_graph.first].first) {
                    for (size_t i = 0; i < multicomponent_graph.second.size(); i++) {
                        if (multicomponent_graph.second[i].count(id(mem_hit.second))) {
                            hit_to_cluster[mem_hit] = max_graph_idx + i;
                            break;
                        }
                    }
                }
            }
            
            max_graph_idx += multicomponent_graph.second.size();
        }
        
        // move the pointers to the return vector and figure out which graph in the return
        // vector each MEM cluster ended up in
        cluster_graphs_out.reserve(cluster_graphs.size());
        unordered_map<size_t, size_t> cluster_to_idx;
        for (const auto& cluster_graph : cluster_graphs) {
#ifdef debug_multipath_mapper
            cerr << "adding cluster graph " << cluster_graph.first << " to return vector at index " << cluster_graphs_out.size() << endl;
#endif
            cluster_to_idx[cluster_graph.first] = cluster_graphs_out.size();
            cluster_graphs_out.emplace_back(get<0>(cluster_graph.second), memcluster_t(), 0);
            get<1>(cluster_graphs_out.back()).second = get<2>(cluster_graph.second);
        }

        
#ifdef debug_multipath_mapper
        cerr << "computing MEM assignments to cluster graphs" << endl;
#endif
        if (!do_merge_suppression) {
            // which MEMs are in play for which cluster?
            for (const MaximalExactMatch& mem : mems) {
                for (gcsa::node_type hit : mem.nodes) {
                    id_t node_id = gcsa::Node::id(hit);
                    if (node_id_to_cluster.count(node_id)) {
                        size_t cluster_idx = cluster_to_idx[node_id_to_cluster[node_id]];
                        get<1>(cluster_graphs_out[cluster_idx]).first.push_back(make_pair(&mem, make_pos_t(hit)));
#ifdef debug_multipath_mapper
                        cerr << "\tMEM " << mem.sequence() << " at " << make_pos_t(hit) << " found in cluster " << node_id_to_cluster[node_id] << " at index " << cluster_idx << endl;
#endif
                    }
                }
            }
        }
        else {
            // we haven't been maintaining the node ID to cluster index (since are not enforcing
            // that each node is in on cluster), so we do something analogous here
            
            // TODO: kinda dumb redundant code
            
#ifdef debug_multipath_mapper
            cerr << "suppressed merging path, creating index to identify nodes with cluster graphs" << endl;
#endif
            
            // identify all of the clusters that contain each node
            unordered_map<id_t, vector<size_t>> node_id_to_cluster_idxs;
            for (size_t i = 0; i < cluster_graphs_out.size(); i++) {
                auto cluster_graph = get<0>(cluster_graphs_out[i]);
                cluster_graph->for_each_handle([&](const handle_t& handle){
                    node_id_to_cluster_idxs[cluster_graph->get_id(handle)].push_back(i);
                    return true;
                });
            }
            
            for (const MaximalExactMatch& mem : mems) {
                for (gcsa::node_type hit : mem.nodes) {
                    auto mem_hit = make_pair(&mem, make_pos_t(hit));
                    // force the hits that generated a cluster to be assigned to it
                    auto iter = hit_to_cluster.find(mem_hit);
                    if (iter != hit_to_cluster.end()) {
                        get<1>(cluster_graphs_out[cluster_to_idx[iter->second]]).first.push_back(mem_hit);
#ifdef debug_multipath_mapper
                        cerr << "\tMEM " << mem.sequence() << " at " << mem_hit.second << " assigned as seed to cluster at index " << cluster_to_idx[iter->second] << endl;
#endif
                    }
                    else {
                        // also try to find other, unassigned MEMs in the clusters
                        auto id_iter = node_id_to_cluster_idxs.find(id(mem_hit.second));
                        if (id_iter != node_id_to_cluster_idxs.end()) {
                            for (size_t cluster_idx : id_iter->second) {
                                get<1>(cluster_graphs_out[cluster_idx]).first.push_back(mem_hit);
#ifdef debug_multipath_mapper
                                cerr << "\tMEM " << mem.sequence() << " at " << mem_hit.second << " found in cluster at index " << cluster_idx << endl;
#endif
                            }
                        }
                    }
                }
            }
        }
        
        // compute the read coverage of each cluster graph and sort the assigned MEMs by length
        // and then lexicographically by read index
        for (size_t i = 0; i < cluster_graphs_out.size(); i++) {
            auto& cluster_graph = cluster_graphs_out[i];
            get<2>(cluster_graph) = read_coverage(get<1>(cluster_graph));
#ifdef debug_multipath_mapper
            cerr << "compute read coverage of cluster at index " << i << " to be " << get<2>(cluster_graph) << endl;
#endif
            sort(get<1>(cluster_graph).first.begin(), get<1>(cluster_graph).first.end(),
                 [](const pair<const MaximalExactMatch*, pos_t>& hit_1,
                    const pair<const MaximalExactMatch*, pos_t>& hit_2) {
                return hit_1.first->length() > hit_2.first->length() ||
                       (hit_1.first->length() == hit_2.first->length() &&
                        (hit_1.first->begin < hit_2.first->begin ||
                         (hit_1.first->begin == hit_2.first->begin && hit_1.first->end < hit_2.first->end)));
            });
        }
            
        // find the node ID range for the cluster graphs to help set up a stable, system-independent ordering
        // note: technically this is not quite a total ordering, but it should be close to one
        unordered_map<bdsg::HashGraph*, pair<id_t, id_t>> node_range;
        node_range.reserve(cluster_graphs_out.size());
        for (const auto& cluster_graph : cluster_graphs_out) {
            node_range[get<0>(cluster_graph)] = make_pair(get<0>(cluster_graph)->min_node_id(),
                                                          get<0>(cluster_graph)->max_node_id());
        }
        
        // sort the cluster graphs descending by unique sequence coverage, breaking ties by scrambling according to a hash
        stable_sort(cluster_graphs_out.begin(), cluster_graphs_out.end(),
                    [&](const clustergraph_t& cluster_graph_1,
                        const clustergraph_t& cluster_graph_2) {
                        return (get<2>(cluster_graph_1) > get<2>(cluster_graph_2) ||
                                (get<2>(cluster_graph_1) == get<2>(cluster_graph_2) &&
                                 wang_hash<pair<id_t, id_t>>()(node_range[get<0>(cluster_graph_1)]) < wang_hash<pair<id_t, id_t>>()(node_range[get<0>(cluster_graph_2)])));
                    });
        
        return cluster_graphs_out;
        
        
    }
    
    void MultipathMapper::multipath_align(const Alignment& alignment, const bdsg::HashGraph* graph,
                                          memcluster_t& graph_mems,
                                          multipath_alignment_t& multipath_aln_out,
                                          const match_fanouts_t* fanouts) const {

#ifdef debug_multipath_mapper_alignment
        cerr << "constructing alignment graph" << endl;
#endif
        
        // the longest path we could possibly align to (full gap and a full sequence)
        auto aligner = get_aligner(!alignment.quality().empty());
        size_t target_length = alignment.sequence().size() + min(aligner->longest_detectable_gap(alignment), max_alignment_gap);
        
        // check if we can get away with using only one strand of the graph
        bool use_single_stranded = algorithms::is_single_stranded(graph);
        bool mem_strand = false;
        if (use_single_stranded) {
            mem_strand = is_rev(graph_mems.first[0].second);
            for (size_t i = 1; i < graph_mems.first.size(); i++) {
                if (is_rev(graph_mems.first[i].second) != mem_strand) {
                    use_single_stranded = false;
                    break;
                }
            }
        }
        
        // make the graph we need to align to
#ifdef debug_multipath_mapper_alignment
        cerr << "use_single_stranded: " << use_single_stranded << " mem_strand: " << mem_strand << endl;
#endif
        
#ifdef debug_multipath_mapper_alignment
        cerr << "initial alignment graph:" << endl;
        graph->for_each_handle([&](const handle_t& h) {
            cerr << graph->get_id(h) << " " << graph->get_sequence(h) << endl;
            graph->follow_edges(h, false, [&](const handle_t& n) {
                cerr << "\t-> " << graph->get_id(n) << " " << (graph->get_is_reverse(n) ? "-" : "+") << endl;
            });
            graph->follow_edges(h, true, [&](const handle_t& n) {
                cerr << "\t " << graph->get_id(n) << " " << (graph->get_is_reverse(n) ? "-" : "+") << " <-" << endl;
            });
        });
#endif
        
        // make our options for single stranded graphs
        IdentityOverlay fwd_graph(graph);
        ReverseGraph rev_graph(graph, true);
        StrandSplitGraph split_graph(graph);
        
        // choose which one we want
        ExpandingOverlayGraph* align_digraph = nullptr;
        if (!use_single_stranded) {
            align_digraph = &split_graph;
        }
        else if (mem_strand) {
            align_digraph = &rev_graph;
        }
        else {
            align_digraph = &fwd_graph;
        }

        // if necessary, convert from cyclic to acylic (can be expensive to construct, only do it
        // if we need to)
        
        IdentityOverlay undagified(align_digraph);
        DagifiedGraph* dagified = nullptr;
        
        ExpandingOverlayGraph* align_dag = nullptr;
        if (algorithms::is_directed_acyclic(align_digraph)) {
            align_dag = &undagified;
        }
        else {
#ifdef debug_multipath_mapper_alignment
            cerr << "graph contains directed cycles, performing dagification" << endl;
#endif
            dagified = new DagifiedGraph(align_digraph, target_length);
            align_dag = dagified;
        }
        
        // a function to translate from the transformed graphs ID space to the original graph's
        function<pair<id_t, bool>(id_t)> translator = [&](const id_t& node_id) {
            handle_t original = align_digraph->get_underlying_handle(align_dag->get_underlying_handle(align_dag->get_handle(node_id)));
            return make_pair(graph->get_id(original), graph->get_is_reverse(original));
        };
        
#ifdef debug_multipath_mapper_alignment
        cerr << "final alignment graph:" << endl;
        align_dag->for_each_handle([&](const handle_t& h) {
            auto tr = translator(align_dag->get_id(h));
            cerr << align_dag->get_id(h) << " (" << tr.first << (tr.second ? "-" : "+") << ") " << align_dag->get_sequence(h) << endl;
            align_dag->follow_edges(h, false, [&](const handle_t& n) {
                cerr << "\t-> " << align_dag->get_id(n) << " " << (align_dag->get_is_reverse(n) ? "-" : "+") << endl;
            });
            align_dag->follow_edges(h, true, [&](const handle_t& n) {
                cerr << "\t " << align_dag->get_id(n) << " " << (align_dag->get_is_reverse(n) ? "-" : "+") << " <-" << endl;
            });
        });
#endif
        
        // construct a graph that summarizes reachability between MEMs
        
#ifdef debug_multipath_mapper_alignment
        cerr << "making multipath alignment MEM graph" << endl;
#endif
        
        MultipathAlignmentGraph multi_aln_graph(*align_dag, graph_mems, translator, max_branch_trim_length, gcsa, fanouts);
        
        {
            // Compute a topological order over the graph
            vector<size_t> topological_order;
            multi_aln_graph.topological_sort(topological_order);
            
            // it's sometimes possible for transitive edges to survive the original construction algorithm, so remove them
            multi_aln_graph.remove_transitive_edges(topological_order);
            
            // prune this graph down the paths that have reasonably high likelihood
            multi_aln_graph.prune_to_high_scoring_paths(alignment, aligner,
                                                        max_suboptimal_path_score_ratio, topological_order);
        }
        
        if (snarl_manager || distance_index) {
            // We want to do snarl cutting
            
            if (!suppress_tail_anchors) {
            
#ifdef debug_multipath_mapper_alignment
                cerr << "Synthesizing tail anchors for snarl cutting" << endl;
#endif

                // Make fake anchor paths to cut the snarls out of in the tails
                multi_aln_graph.synthesize_tail_anchors(alignment, *align_dag, aligner, min_tail_anchor_length, num_alt_alns,
                                                        false, max_alignment_gap,
                                                        use_pessimistic_tail_alignment ? pessimistic_gap_multiplier : 0.0);
                
            }
       
#ifdef debug_multipath_mapper_alignment
            cerr << "MultipathAlignmentGraph going into snarl cutting:" << endl;
            multi_aln_graph.to_dot(cerr, &alignment);
#endif
        
            // Do the snarl cutting, which modifies the nodes in the multipath alignment graph
            if (max_snarl_cut_size) {
                multi_aln_graph.resect_snarls_from_paths(snarl_manager, distance_index, translator, max_snarl_cut_size);
            }
        }


#ifdef debug_multipath_mapper_alignment
        cerr << "MultipathAlignmentGraph going into alignment:" << endl;
        multi_aln_graph.to_dot(cerr, &alignment);
        
        for (auto& ids : multi_aln_graph.get_connected_components()) {
            cerr << "Component: ";
            for (auto& id : ids) {
                cerr << id << " ";
            }
            cerr << endl;
        }
#endif
        
        function<size_t(const Alignment&, const HandleGraph&)> choose_band_padding = [&](const Alignment& seq, const HandleGraph& graph) {
            size_t read_length = seq.sequence().size();
            return read_length < band_padding_memo.size() ? band_padding_memo.at(read_length)
                                                          : size_t(band_padding_multiplier * sqrt(read_length)) + 1;
        };
        
        // do the connecting alignments and fill out the multipath_alignment_t object
        multi_aln_graph.align(alignment, *align_dag, aligner, true, num_alt_alns, dynamic_max_alt_alns, max_alignment_gap,
                              use_pessimistic_tail_alignment ? pessimistic_gap_multiplier : 0.0,
                              choose_band_padding, multipath_aln_out);
        
        // Note that we do NOT topologically order the multipath_alignment_t. The
        // caller has to do that, after it is finished breaking it up into
        // connected components or whatever.
        
#ifdef debug_multipath_mapper_alignment
        cerr << "multipath alignment before translation: " << debug_string(multipath_aln_out) << endl;
#endif
        for (size_t j = 0; j < multipath_aln_out.subpath_size(); j++) {
            translate_oriented_node_ids(*multipath_aln_out.mutable_subpath(j)->mutable_path(), translator);
        }
        
#ifdef debug_multipath_mapper_alignment
        cerr << "completed multipath alignment: " << debug_string(multipath_aln_out) << endl;
#endif
        
        // clean up (safe on nullptr if we didn't choose it)
        delete dagified;
    }
            
    void MultipathMapper::make_nontrivial_multipath_alignment(const Alignment& alignment, const HandleGraph& subgraph,
                                                              const function<pair<id_t, bool>(id_t)>& translator,
                                                              multipath_alignment_t& multipath_aln_out) const {
        
#ifdef debug_multipath_mapper_alignment
        cerr << "attempting to make nontrivial alignment for " << alignment.name() << endl;
#endif
        
        auto aligner = get_aligner(!alignment.quality().empty());
        
        // create an alignment graph with the internals of snarls removed
        MultipathAlignmentGraph multi_aln_graph(subgraph, alignment, snarl_manager, distance_index, max_snarl_cut_size, translator);
        
        // remove any transitive edges that may have found their way in there
        // TODO: is this necessary? all edges should be across snarls, how could they be transitive? from trimmed indels maybe?
        // in any case, the optimization on the transitive edge algorithm will make this linear if there actually aren't any
        vector<size_t> topological_order;
        multi_aln_graph.topological_sort(topological_order);
        multi_aln_graph.remove_transitive_edges(topological_order);
        
        function<size_t(const Alignment&, const HandleGraph&)> choose_band_padding = [&](const Alignment& seq, const HandleGraph& graph) {
            size_t read_length = seq.sequence().end() - seq.sequence().begin();
            return read_length < band_padding_memo.size() ? band_padding_memo.at(read_length)
                                                          : size_t(band_padding_multiplier * sqrt(read_length)) + 1;
        };
        
        // do the connecting alignments and fill out the multipath_alignment_t object
        multi_aln_graph.align(alignment, subgraph, aligner, false, num_alt_alns, dynamic_max_alt_alns, max_alignment_gap,
                              use_pessimistic_tail_alignment ? pessimistic_gap_multiplier : 0.0,
                              choose_band_padding, multipath_aln_out);
        
        for (size_t j = 0; j < multipath_aln_out.subpath_size(); j++) {
            translate_oriented_node_ids(*multipath_aln_out.mutable_subpath(j)->mutable_path(), translator);
        }
        
        topologically_order_subpaths(multipath_aln_out);
        
#ifdef debug_multipath_mapper_alignment
        cerr << "completed multipath alignment: " << debug_string(multipath_aln_out) << endl;
#endif
    }
    
    int64_t MultipathMapper::read_coverage(const memcluster_t& mem_hits) {
        if (mem_hits.first.empty()) {
            return 0;
        }
        
        vector<pair<string::const_iterator, string::const_iterator>> mem_read_segments;
        mem_read_segments.reserve(mem_hits.first.size());
        for (auto& mem_hit : mem_hits.first) {
            mem_read_segments.emplace_back(mem_hit.first->begin, mem_hit.first->end);
        }
        std::sort(mem_read_segments.begin(), mem_read_segments.end());
        auto curr_begin = mem_read_segments[0].first;
        auto curr_end = mem_read_segments[0].second;
        
        int64_t total = 0;
        for (size_t i = 1; i < mem_read_segments.size(); i++) {
            if (mem_read_segments[i].first >= curr_end) {
                total += (curr_end - curr_begin);
                curr_begin = mem_read_segments[i].first;
                curr_end = mem_read_segments[i].second;
            }
            else if (mem_read_segments[i].second > curr_end) {
                curr_end = mem_read_segments[i].second;
            }
        }
        return total + (curr_end - curr_begin);
    }
    
    void MultipathMapper::strip_full_length_bonuses(multipath_alignment_t& multipath_aln) const {
        
        // TODO: this could technically be wrong if only one read in a pair has qualities
        int32_t full_length_bonus = get_aligner(!multipath_aln.quality().empty())->full_length_bonus;
        // strip bonus from source paths
        if (multipath_aln.start_size()) {
            // use the precomputed list of sources if we have it
            for (size_t i = 0; i < multipath_aln.start_size(); i++) {
                subpath_t* source_subpath = multipath_aln.mutable_subpath(multipath_aln.start(i));
                const edit_t& edit = source_subpath->path().mapping(0).edit(0);
                if (edit.to_length() > 0 && edit.from_length() == 0) {
                    source_subpath->set_score(source_subpath->score() - full_length_bonus);
                }
            }
        }
        else {
            // find sources
            vector<bool> is_source(multipath_aln.subpath_size(), true);
            for (size_t i = 0; i < multipath_aln.subpath_size(); i++) {
                const subpath_t& subpath = multipath_aln.subpath(i);
                for (size_t j = 0; j < subpath.next_size(); j++) {
                    is_source[subpath.next(j)] = false;
                }
            }
            // strip the bonus from the sources
            for (size_t i = 0; i < multipath_aln.subpath_size(); i++) {
                if (!is_source[i]) {
                    continue;
                }
                subpath_t* source_subpath = multipath_aln.mutable_subpath(i);
                const edit_t& edit = source_subpath->path().mapping(0).edit(0);
                if (edit.to_length() > 0 && edit.from_length() == 0) {
                    source_subpath->set_score(source_subpath->score() - full_length_bonus);
                }
            }
        }
        // strip bonus from sink paths
        for (size_t i = 0; i < multipath_aln.subpath_size(); i++) {
            subpath_t* subpath = multipath_aln.mutable_subpath(i);
            if (subpath->next_size() == 0) {
                const path_mapping_t& final_mapping = subpath->path().mapping(subpath->path().mapping_size() - 1);
                const edit_t& edit = final_mapping.edit(final_mapping.edit_size() - 1);
                if (edit.to_length() > 0 && edit.from_length() == 0) {
                    subpath->set_score(subpath->score() - full_length_bonus);
                }
            }
        }
    }


    vector<double> MultipathMapper::mapping_likelihoods(vector<multipath_alignment_t>& multipath_alns) const {
        
        // Only do the population MAPQ if it might disambiguate two paths
        // (since it's not as cheap as just using the score), or if we set the
        // setting to always do it.
        bool include_population_component = (use_population_mapqs && (multipath_alns.size() > 1 || always_check_population));
        // Records whether, for each multipath alignment, at least one of the
        // paths enumerated followed only edges in the index. We count totally
        // unmapped reads as pop consistent, as all 0 edges they cross are pop
        // consistent.
        bool all_multipaths_pop_consistent = true;
        
        double log_base = get_aligner(!multipath_alns.front().quality().empty())->log_base;
        
        // The score of the optimal Alignment for each multipath_alignment_t, not adjusted for population
        vector<double> scores(multipath_alns.size(), 0.0);
        // The scores of the best Alignment for each multipath_alignment_t, adjusted for population.
        // These can be negative but will be bumped up to all be positive later.
        vector<double> pop_adjusted_scores;
        if (include_population_component) {
            pop_adjusted_scores.resize(multipath_alns.size());
        }
        
        // We need to track the score adjustments so we can compensate for
        // negative values, turning the largest penalty into a 0 bonus.
        double min_adjustment = numeric_limits<double>::max();
        
        
        for (size_t i = 0; i < multipath_alns.size(); i++) {
            // Score all the multipath alignment candidates, optionally using
            // population adjustment
            
            // We will query the population database for this alignment if it
            // is turned on and it succeeded for the others.
            bool query_population = include_population_component && all_multipaths_pop_consistent;
            
            /// Get all the linearizations we are going to work with, possibly with duplicates.
            /// The first alignment will be optimal.
            vector<Alignment> alignments;
            
            if (query_population) {
                // We want to do population scoring
                if (!top_tracebacks && haplo_score_provider->has_incremental_search()) {
                    // We can use incremental haplotype search to find all the linearizations consistent with haplotypes
                    // Make sure to also always include the optimal alignment first, even if inconsistent.
                    // And also include up to population_max_paths non-consistent but hopefully scorable paths
                    alignments = haplotype_consistent_alignments(multipath_alns[i], *haplo_score_provider, population_max_paths,
                                                                 population_paths_hard_cap, true);
                } else {
                    // We will just find the top n best-alignment-scoring linearizations and hope some match haplotypes
                    alignments = optimal_alignments(multipath_alns[i], population_max_paths);
                }
            } else {
                // Just compute a single optimal alignment
                alignments = optimal_alignments(multipath_alns[i], 1);
            }
            
#ifdef debug_multipath_mapper
            cerr << "Got " << alignments.size() << " tracebacks for multipath " << i << endl;
#endif
#ifdef debug_multipath_mapper_alignment
            cerr << debug_string(multipath_alns[i]) << endl;
#endif
            
            // Now, we may have been fed a multipath_alignment_t where the best
            // single path alignment is to leave it unmapped alltogether. Maybe
            // we cut out a really terrible bit of the alignment graph somehow.
            // We used to fail an assert in that case, but we can handle it as
            // just an unmapped read with score 0.
            
            // Collect the score of the optimal alignment, to use if population
            // scoring fails for a multipath alignment. Put it in the optimal
            // base score.
            scores[i] = alignments.empty() ? 0 : alignments[0].score();
            
            if (query_population) {
                
                // Work out the population size. Use the override, then try the score provider, and then fall back to the xg.
                auto haplotype_count = force_haplotype_count;
                
                if (haplotype_count == 0) {
                    haplotype_count = haplo_score_provider->get_haplotype_count();
                }
                
                if (haplotype_count == 0 || haplotype_count == -1) {
                    // The score provider doesn't ahve a haplotype count. Fall back to the count in the XG.
                    // No longer available!
                    //haplotype_count = xindex->get_haplotype_count();
                }
                
                if (haplotype_count == 0 || haplotype_count == -1) {
                    // We really should have a haplotype count
                    throw runtime_error("Cannot score any haplotypes with a 0 or -1 haplotype count; are haplotypes available?");
                }
                
                // Make sure to grab the memo
                auto& memo = get_rr_memo(recombination_penalty, haplotype_count);
                
                // Now we need to score the linearizations. The pop-adjusted
                // score of the pop-scorable linearization with the best
                // pop-adjusted score lives in pop_adjusted_scores[i].
                double& best_linearization_total_score = pop_adjusted_scores[i];
                // The population score for that alignment lives here.
                double best_linearization_pop_score = 0;
                // We set this to true if we found a best linearization.
                bool have_best_linearization = false;
                
                for (size_t j = 0; j < alignments.size(); j++) {
                    // Score each alignment if possible
                    auto pop_score = haplo_score_provider->score(alignments[j].path(), memo);
                    
#ifdef debug_multipath_mapper
                    cerr << "Got pop score " << pop_score.first << ", " << pop_score.second << " for alignment " << j
                    << " score " << alignments[j].score() << " of multipath " << i << endl;
#endif
#ifdef debug_multipath_mapper_alignment
                    cerr << pb2json(alignments[j]) << endl;
#endif
                    
                    if (std::isnan(pop_score.first) && pop_score.second) {
                        // This shouldn't happen. Bail out on haplotype adjustment for this read and warn.
                        cerr << "warning:[vg::MultipathMapper]: NAN population score obtained for read "
                        << alignments[j].name() << " with ostensibly successful query. Changing to failure." << endl;
                        pop_score.second = false;
                    }
                    
                    if (std::isnan(alignments[j].score())) {
                        // This is even worse! The alignment score itself is somehow NAN.
                        cerr << "warning:[vg::MultipathMapper]: NAN alignment score obtained in alignment being considered for read "
                        << alignments[j].name() << ". This should never happen! Changing to failure." << endl;
                        pop_score.second = false;
                    }
                    
                    if (pop_score.second) {
                        // If the alignment was pop-score-able, mix it in as a candidate for the best linearization
                        
                        // Compute its pop-adjusted score.
                        // Make sure to account for the aligner's log base to have consistent point values.
                        double total_score = alignments[j].score() + pop_score.first / log_base;
                        
                        if (!have_best_linearization || total_score > best_linearization_total_score) {
                            // This is the new best linearization
                            
                            best_linearization_total_score = total_score;
                            best_linearization_pop_score = pop_score.first / log_base;
                            have_best_linearization = true;
                        }
                        
                    }
                    
                    // Otherwise, skip it
                }
                
                
                if (!have_best_linearization) {
                    // If we have no best linear pop-scored Alignment, bail out on population score correction for this read entirely.
                    // We probably have a placement in a region not covered by the haplotype index at all.
                    all_multipaths_pop_consistent = false;
                    continue;
                }
                
                // Otherwise, we have population scores.
                
#ifdef debug_multipath_mapper
                cerr << "Best population-adjusted linearization score is " << best_linearization_total_score << endl;
#endif
                
                // Save the population score from the best total score Alignment.
                // TODO: This is not the pop score of the linearization that the multipath_alignment_t wants to give us by default.
                multipath_alns[i].set_annotation("haplotype_score", best_linearization_pop_score);
                
                // The multipath's base score is the base score of the
                // best-base-score linear alignment. This is the "adjustment"
                // we apply to the multipath's score to make it match the
                // pop-adjusted score of the best-pop-adjusted-score linear
                // alignment.
                double adjustment = best_linearization_total_score - scores[i];
                
                // See if we have a new minimum adjustment value, for the adjustment applicable to the chosen traceback.
                min_adjustment = min(min_adjustment, adjustment);
            }
        }
        
        if (include_population_component && all_multipaths_pop_consistent) {
            // We will go ahead with pop scoring for this read
            
#ifdef debug_multipath_mapper
            cerr << "Haplotype consistency score is being used." << endl;
#endif
            
            for (auto& score : pop_adjusted_scores) {
                // Adjust the adjusted scores up/down by the minimum adjustment to ensure no scores are negative
                score -= min_adjustment;
            }
            
            for (auto& mpaln : multipath_alns) {
                // Remember that we did use population scoring on all these multipath_alignment_ts
                mpaln.set_annotation("haplotype_score_used", true);
            }
        } else {
            // Clean up pop score annotations and remove scores on all the reads.
            
#ifdef debug_multipath_mapper
            cerr << "Haplotype consistency score is not being used." << endl;
#endif
            
            for (auto& mpaln : multipath_alns) {
                mpaln.clear_annotation("haplotype_score_used");
                mpaln.clear_annotation("haplotype_score");
            }
        }
        
        // Select whether to use base or adjusted scores depending on whether
        // we did population-aware alignment and succeeded for all the
        // multipath alignments.
        if (include_population_component && all_multipaths_pop_consistent) {
            scores = move(pop_adjusted_scores);
        }
        return scores;
    }

    vector<double> MultipathMapper::pair_mapping_likelihoods(vector<pair<multipath_alignment_t, multipath_alignment_t>>& multipath_aln_pairs,
                                                             const vector<pair<pair<size_t, size_t>, int64_t>>& cluster_pairs) const {
        
        // Only do the population MAPQ if it might disambiguate two paths (since it's not
        // as cheap as just using the score), or if we set the setting to always do it.
        bool include_population_component = (use_population_mapqs &&
                                             (multipath_aln_pairs.size() > 1 || always_check_population));
        // Records whether, for each multipath alignment pair, at least one of
        // the paths enumerated for each end followed only edges in the index.
        // We count totally unmapped reads as pop consistent, as all 0 edges
        // they cross are pop consistent.
        bool all_multipaths_pop_consistent = true;
        
        double log_base = get_aligner(!multipath_aln_pairs.front().first.quality().empty() &&
                                      !multipath_aln_pairs.front().second.quality().empty())->log_base;
        
        // the scores of the optimal alignments and fragments, ignoring population
        vector<double> scores(multipath_aln_pairs.size(), 0.0);
        
        // the scores of the optimal alignments and fragments, accounting for population
        vector<double> pop_adjusted_scores;
        if (include_population_component) {
            pop_adjusted_scores.resize(multipath_aln_pairs.size());
        }
        // population + fragment score, for when population adjustment is used, to make scores nonnegative
        double min_extra_score = numeric_limits<double>::max();
        // just fragment score, for running without population adjustment, to make scores nonnegative
        double min_frag_score = numeric_limits<double>::max();
        
        
        for (size_t i = 0; i < multipath_aln_pairs.size(); i++) {
            // For each pair of read placements
            pair<multipath_alignment_t, multipath_alignment_t>& multipath_aln_pair = multipath_aln_pairs[i];
            
            // We will query the population database for this alignment pair if it
            // is turned on and it succeeded for the others.
            bool query_population = include_population_component && all_multipaths_pop_consistent;
            
            // Generate the top alignments on each side, or the top
            // population_max_paths alignments if we are doing multiple
            // alignments for population scoring.
            vector<vector<Alignment>> alignments(2);
            
            if (query_population) {
                // We want to do population scoring
                if (!top_tracebacks && haplo_score_provider->has_incremental_search()) {
                    // We can use incremental haplotype search to find all the linearizations consistent with haplotypes
                    // Make sure to also always include the optimal alignment first, even if inconsistent.
                    // Also pad out with population_max_paths inconsistent or unscorable paths
                    alignments[0] = haplotype_consistent_alignments(multipath_aln_pair.first, *haplo_score_provider, population_max_paths,
                                                                    population_paths_hard_cap, true);
                    alignments[1] = haplotype_consistent_alignments(multipath_aln_pair.second, *haplo_score_provider, population_max_paths,
                                                                    population_paths_hard_cap, true);
                } else {
                    // We will just find the top n best-alignment-scoring linearizations and hope some match haplotypes
                    alignments[0] = optimal_alignments(multipath_aln_pair.first, population_max_paths);
                    alignments[1] = optimal_alignments(multipath_aln_pair.second, population_max_paths);
                }
            } else {
                // Just compute a single optimal alignment
                alignments[0] = optimal_alignments(multipath_aln_pair.first, 1);
                alignments[1] = optimal_alignments(multipath_aln_pair.second, 1);
            }
            
#ifdef debug_multipath_mapper
            cerr << "Got " << alignments[0].size() << " and " << alignments[1].size() << " linearizations on each end" << endl;
#endif
            
            // We used to fail an assert if either list of optimal alignments
            // was empty, but now we handle it as if that side is an unmapped
            // read with score 0.
            
            // Compute the optimal alignment score ignoring population
            int32_t alignment_score = (alignments[0].empty() ? 0 : alignments[0][0].score()) +
            (alignments[1].empty() ? 0 : alignments[1][0].score());
            
            // This is the contribution to the alignment's score from the fragment length distribution
            double frag_score;
            if (alignments[0].empty() || alignments[1].empty()) {
                // Actually there should be no fragment score, because one or both ends are unmapped
                frag_score = 0;
            } else {
                // compute the fragment distribution's contribution to the score
                frag_score = fragment_length_log_likelihood(cluster_pairs[i].second) / log_base;
            }
            min_frag_score = min(frag_score, min_frag_score);
            
            // Record the base score, including fragment contribution
            scores[i] = alignment_score + frag_score;
            
            if (query_population) {
                // We also want to select the optimal population-scored alignment on each side and compute a pop-adjusted score.
                
                // Work out the population size. Use the override, then try the score provider, and then fall back to the xg.
                auto haplotype_count = force_haplotype_count;
                
                if (haplotype_count == 0) {
                    haplotype_count = haplo_score_provider->get_haplotype_count();
                }
                
                if (haplotype_count == 0 || haplotype_count == -1) {
                    // The score provider doesn't ahve a haplotype count. Fall back to the count in the XG.
                    //haplotype_count = xindex->get_haplotype_count();
                }
                
                if (haplotype_count == 0 || haplotype_count == -1) {
                    // We really should have a haplotype count
                    throw runtime_error("Cannot score any haplotypes with a 0 or -1 haplotype count; are haplotypes available?");
                }
                
                // Make sure to grab the memo
                auto& memo = get_rr_memo(recombination_penalty, haplotype_count);
                
                // Now we need to score the linearizations.
                
                // This is the best pop-adjusted linearization score for each end.
                double best_total_score[2] = {0, 0};
                // This is the pop score that goes with it
                double best_pop_score[2] = {0, 0};
                // We set this to true if we find a best linearization for each end.
                bool have_best_linearization[2] = {false, false};
                // Note that for unmapped reads, the total and pop scores will stay 0.
                
                for (int end : {0, 1}) {
                    // For each read in the pair
                    
                    for (size_t j = 0; j < alignments[end].size(); j++) {
                        // For each alignment of the read in this location
                        
                        // Pop score the alignment
                        auto pop_score = haplo_score_provider->score(alignments[end][j].path(), memo);
                        
                        if (std::isnan(pop_score.first) && pop_score.second) {
                            // This shouldn't happen. Bail out on haplotype adjustment for this read and warn.
                            cerr << "warning:[vg::MultipathMapper]: NAN population adjusted score obtained for paired read "
                            << alignments[end][j].name() << " with ostensibly successful query. Changing to failure." << endl;
                            pop_score.second = false;
                        }
                        
                        if (std::isnan(alignments[end][j].score())) {
                            // This is even worse! The alignment score itself is somehow NAN.
                            cerr << "warning:[vg::MultipathMapper]: NAN alignment score obtained in alignment being considered for paired read "
                            << alignments[end][j].name() << ". This should never happen! Changing to failure." << endl;
                            pop_score.second = false;
                        }
                        
#ifdef debug_multipath_mapper
                        cerr << "Linearization " << j << " on end " << end << " gets pop score " << pop_score.first
                        << " and alignment score " << alignments[end][j].score() << endl;
#endif
                        
                        if (pop_score.second) {
                            // If the alignment was pop-score-able, mix it in as a candidate for the best linearization
                            
                            // Compute its pop-adjusted score.
                            // Make sure to account for the aligner's log base to have consistent point values.
                            double total_score = alignments[end][j].score() + pop_score.first / log_base;
                            
                            if (!have_best_linearization[end] || total_score > best_total_score[end]) {
                                // This is the new best linearization
                                
                                best_total_score[end] = total_score;
                                best_pop_score[end] = pop_score.first / log_base;
                                have_best_linearization[end] = true;
                            }
                            
                        }
                    }
                }
                
                if ((!alignments[0].empty() && !have_best_linearization[0]) ||
                    (!alignments[1].empty() && !have_best_linearization[1])) {
                    // If we couldn't find a linearization for each mapped end that we could score, bail on pop scoring.
                    all_multipaths_pop_consistent = false;
                    continue;
                }
                
                // Compute the total pop adjusted score for this multipath_alignment_t
                pop_adjusted_scores[i] = best_total_score[0] + best_total_score[1] + frag_score;
                
                // Save the pop scores without the base scores to the multipath alignments.
                // TODO: Should we be annotating unmapped reads with 0 pop scores when the other read in the pair is mapped?
                multipath_aln_pair.first.set_annotation("haplotype_score", best_pop_score[0]);
                multipath_aln_pair.second.set_annotation("haplotype_score", best_pop_score[1]);
                
                assert(!std::isnan(best_total_score[0]));
                assert(!std::isnan(best_total_score[1]));
                assert(!std::isnan(frag_score));
                assert(!std::isnan(pop_adjusted_scores[i]));
                
                // How much was extra over the score of the top-base-score alignment on each side?
                // This might be negative if e.g. that alignment looks terrible population-wise but we take it anyway.
                auto extra = pop_adjusted_scores[i] - alignment_score;
                
                // Record our extra score if it was a new minimum
                min_extra_score = min(extra, min_extra_score);
            }
        }
        
        // Decide which scores to use depending on whether we have pop adjusted scores we want to use
        if (include_population_component && all_multipaths_pop_consistent) {
            scores = move(pop_adjusted_scores);
        }
        
        for (auto& score : scores) {
            // Pull the min frag or extra score out of the score so it will be nonnegative
            score -= (include_population_component && all_multipaths_pop_consistent) ? min_extra_score : min_frag_score;
        }
        
        if (include_population_component && all_multipaths_pop_consistent) {
            // Record that we used the population score
#ifdef debug_multipath_mapper
            cerr << "Haplotype consistency score is being used." << endl;
#endif
            for (auto& multipath_aln_pair : multipath_aln_pairs) {
                // We have to do it on each read in each pair.
                // TODO: Come up with a simpler way to dump annotations in based on what happens during mapping.
                multipath_aln_pair.first.set_annotation("haplotype_score_used", true);
                multipath_aln_pair.second.set_annotation("haplotype_score_used", true);
            }
        } else {
            // Clean up pop score annotations if present and remove scores from all the reads
#ifdef debug_multipath_mapper
            cerr << "Haplotype consistency score is not being used." << endl;
#endif
            for (auto& multipath_aln_pair : multipath_aln_pairs) {
                // We have to do it on each read in each pair.
                multipath_aln_pair.first.clear_annotation("haplotype_score_used");
                multipath_aln_pair.first.clear_annotation("haplotype_score");
                multipath_aln_pair.second.clear_annotation("haplotype_score_used");
                multipath_aln_pair.second.clear_annotation("haplotype_score");
            }
        }
        return scores;
    }
    
    int32_t MultipathMapper::compute_raw_mapping_quality_from_scores(const vector<double>& scores, MappingQualityMethod mapq_method,
                                                                     bool have_qualities, const vector<double>* multiplicities) const {
   
        // We should never actually compute a MAPQ with the None method. If we try, it means something has gone wrong.
        assert(mapq_method != None);
   
        auto aligner = get_aligner(have_qualities);
        int32_t raw_mapq;
        if (mapping_quality_method == Adaptive) {
            raw_mapq = aligner->compute_mapping_quality(scores, scores.size() < 2 ? true :
                                                        (scores[1] < scores[0] - get_aligner()->mapping_quality_score_diff(max_mapping_quality)),
                                                        multiplicities);
        }
        else {
            raw_mapq = aligner->compute_mapping_quality(scores, mapping_quality_method == Approx, multiplicities);
        }
        
        // arbitrary scaling, seems to help performance
        raw_mapq *= mapq_scaling_factor;
        
#ifdef debug_multipath_mapper
        cerr << "scores yield a raw MAPQ of " << raw_mapq << endl;
#endif

        return raw_mapq;

    }
    
    void MultipathMapper::sort_and_compute_mapping_quality(vector<multipath_alignment_t>& multipath_alns,
                                                           MappingQualityMethod mapq_method,
                                                           vector<size_t>* cluster_idxs,
                                                           vector<double>* multiplicities) const {
        if (cluster_idxs) {
            assert(cluster_idxs->size() == multipath_alns.size());
        }
        if (multiplicities) {
            assert(multiplicities->size() == multipath_alns.size());
        }
        
        if (multipath_alns.empty()) {
            return;
        }
        
        // get the log-likelihoods of each mapping
        vector<double> scores = mapping_likelihoods(multipath_alns);
        
        // find the order of the scores
        vector<size_t> order(multipath_alns.size(), 0);
        for (size_t i = 1; i < multipath_alns.size(); i++) {
            order[i] = i;
        }
        // Sort, shuffling based on the aligned sequence to break ties.
        sort_shuffling_ties(order.begin(), order.end(),
            [&](const size_t i, const size_t j) { return scores[i] > scores[j]; },
            [&](const size_t seed_source) {return multipath_alns[seed_source].sequence(); });
        
        // translate the order to an index
        vector<size_t> index(multipath_alns.size());
        for (size_t i = 0; i < multipath_alns.size(); i++) {
            index[order[i]] = i;
        }
        
        // put the scores, multiplicities, clusters-of-origin, and alignments in order
        for (size_t i = 0; i < multipath_alns.size(); i++) {
            while (index[i] != i) {
                std::swap(scores[index[i]], scores[i]);
                std::swap(multipath_alns[index[i]], multipath_alns[i]);
                if (cluster_idxs) {
                    std::swap((*cluster_idxs)[index[i]], (*cluster_idxs)[i]);
                }
                if (multiplicities) {
                    std::swap((*multiplicities)[index[i]], (*multiplicities)[i]);
                }
                std::swap(index[index[i]], index[i]);
                
            }
        }
        
        // identify and remove duplicates
        size_t removed_so_far = 0;
        for (size_t i = 1; i < multipath_alns.size(); i++) {
            if (share_terminal_positions(multipath_alns.front(), multipath_alns[i])) {
                removed_so_far++;
            }
            else if (removed_so_far) {
                multipath_alns[i - removed_so_far] = move(multipath_alns[i]);
                scores[i - removed_so_far] = scores[i];
                if (cluster_idxs) {
                    (*cluster_idxs)[i - removed_so_far] = (*cluster_idxs)[i];
                }
                if (multiplicities) {
                    (*multiplicities)[i - removed_so_far] = (*multiplicities)[i];
                }
            }
        }
        if (removed_so_far) {
            multipath_alns.resize(multipath_alns.size() - removed_so_far);
            scores.resize(scores.size() - removed_so_far);
            if (cluster_idxs) {
                cluster_idxs->resize(cluster_idxs->size() - removed_so_far);
            }
            if (multiplicities) {
                multiplicities->resize(multiplicities->size() - removed_so_far);
            }
        }
        
#ifdef debug_multipath_mapper
        cerr << "scores obtained of multi-mappings:" << endl;
        for (size_t i = 0; i < scores.size(); i++) {
            Alignment aln;
            optimal_alignment(multipath_alns[i], aln);
            cerr << "\t" << scores[i] << " " << (aln.path().mapping_size() ? make_pos_t(aln.path().mapping(0).position()) : pos_t());
            if (multiplicities) {
                cerr << ", multiplicity " << multiplicities->at(i);
            }
            cerr << endl;
        }
#endif

        if (mapq_method != None) {
            // Sometimes we are passed None, which means to not update the MAPQs at all. But otherwise, we do MAPQs.
            // Compute and set the mapping quality
            int32_t uncapped_mapq = compute_raw_mapping_quality_from_scores(scores, mapq_method, !multipath_alns.front().quality().empty(),
                                                                            multiplicities);
            multipath_alns.front().set_mapping_quality(min<int32_t>(uncapped_mapq, max_mapping_quality));
        }
        
        if (report_group_mapq) {
            size_t num_reporting = min(multipath_alns.size(), max_alt_mappings);
            vector<size_t> reporting_idxs(num_reporting, 0);
            for (size_t i = 1; i < num_reporting; ++i) {
                reporting_idxs[i] = i;
            }
            double raw_mapq = get_aligner(!multipath_alns.front().quality().empty())->compute_group_mapping_quality(scores, reporting_idxs,
                                                                                                                    multiplicities);
            // TODO: for some reason set_annotation will accept a double but not an int
            double group_mapq = min<double>(max_mapping_quality, mapq_scaling_factor * raw_mapq);
            
            for (size_t i = 0; i < num_reporting; ++i) {
                multipath_alns[i].set_annotation("group_mapq", group_mapq);
            }
        }
    }
    
    // TODO: pretty duplicative with the unpaired version
    void MultipathMapper::sort_and_compute_mapping_quality(vector<pair<multipath_alignment_t, multipath_alignment_t>>& multipath_aln_pairs,
                                                           vector<pair<pair<size_t, size_t>, int64_t>>& cluster_pairs,
                                                           vector<pair<size_t, size_t>>* duplicate_pairs_out,
                                                           vector<double>* multiplicities) const {
        
#ifdef debug_multipath_mapper
        cerr << "Sorting and computing mapping qualities for paired reads" << endl;
#endif
        
        assert(multipath_aln_pairs.size() == cluster_pairs.size());
        if (multiplicities) {
            assert(multipath_aln_pairs.size() == multiplicities->size());
        }
        
        if (multipath_aln_pairs.empty()) {
            return;
        }
        
        // get the log-likelihoods of each mapping
        vector<double> scores = pair_mapping_likelihoods(multipath_aln_pairs, cluster_pairs);
        
        // find the order of the scores
        vector<size_t> order(multipath_aln_pairs.size(), 0);
        for (size_t i = 1; i < multipath_aln_pairs.size(); i++) {
            order[i] = i;
        }
        sort_shuffling_ties(order.begin(), order.end(),
            [&](const size_t i, const size_t j) {
                return scores[i] > scores[j]; 
            },
            [&](const size_t seed_source) {
                return multipath_aln_pairs[seed_source].first.sequence() + multipath_aln_pairs[seed_source].second.sequence();
            });
        
        // translate the order to an index
        vector<size_t> index(multipath_aln_pairs.size());
        for (size_t i = 0; i < multipath_aln_pairs.size(); i++) {
            index[order[i]] = i;
        }
        
        // put the scores, distances, and alignments in order
        for (size_t i = 0; i < multipath_aln_pairs.size(); i++) {
            while (index[i] != i) {
                std::swap(scores[index[i]], scores[i]);
                std::swap(cluster_pairs[index[i]], cluster_pairs[i]);
                std::swap(multipath_aln_pairs[index[i]], multipath_aln_pairs[i]);
                if (multiplicities) {
                    std::swap((*multiplicities)[index[i]], (*multiplicities)[i]);
                }
                std::swap(index[index[i]], index[i]);
                
            }
        }
        
#ifdef debug_multipath_mapper
        cerr << "scores and distances obtained of multi-mappings:" << endl;
        for (int i = 0; i < multipath_aln_pairs.size(); i++) {
            Alignment aln1, aln2;
            optimal_alignment(multipath_aln_pairs[i].first, aln1);
            optimal_alignment(multipath_aln_pairs[i].second, aln2);
            auto start1 = aln1.path().mapping(0).position().node_id();
            auto start2 = aln2.path().mapping(0).position().node_id();
        
            cerr << "\tpos:" << start1 << "(" << aln1.score() << ")-" << start2 << "(" << aln2.score() << ")"
                << " align:" << optimal_alignment_score(multipath_aln_pairs[i].first) + optimal_alignment_score(multipath_aln_pairs[i].second)
                << ", length: " << cluster_pairs[i].second;
            cerr << ", combined: " << scores[i];
            if (multiplicities) {
                cerr << ", multiplicity: " << multiplicities->at(i);
            }
            cerr << endl;
        }
#endif
        
        if (mapping_quality_method != None) {
            // Compute the raw mapping quality
            int32_t uncapped_mapq = compute_raw_mapping_quality_from_scores(scores, mapping_quality_method,
                                                                            !multipath_aln_pairs.front().first.quality().empty() &&
                                                                            !multipath_aln_pairs.front().second.quality().empty(),
                                                                            multiplicities);
            // Limit it to the max.
            int32_t mapq = min<int32_t>(uncapped_mapq, max_mapping_quality);
            multipath_aln_pairs.front().first.set_mapping_quality(mapq);
            multipath_aln_pairs.front().second.set_mapping_quality(mapq);
            
            if (multipath_aln_pairs.size() > 1) {
                // find the duplicates of the optimal pair (initially mark with only the pair itself)
                vector<size_t> duplicates_1(1, 0);
                vector<size_t> duplicates_2(1, 0);
                vector<size_t> to_remove;
                for (size_t i = 1; i < multipath_aln_pairs.size(); i++) {
                    bool duplicate_1 = share_terminal_positions(multipath_aln_pairs[0].first, multipath_aln_pairs[i].first);
                    bool duplicate_2 = share_terminal_positions(multipath_aln_pairs[0].second, multipath_aln_pairs[i].second);
                    if (duplicate_1 && duplicate_2) {
#ifdef debug_multipath_mapper
                        cerr << "found double end duplication at index " << i << endl;
#endif
                        // this pair is a complete duplication (not just one end) we want it gone
                        to_remove.push_back(i);
                        if (duplicate_pairs_out) {
                            duplicate_pairs_out->push_back(cluster_pairs[i].first);
                        }
                    }
                    else if (duplicate_1) {
#ifdef debug_multipath_mapper
                        cerr << "found left end duplication at index " << i << endl;
#endif
                        duplicates_1.push_back(i);
                    }
                    else if (duplicate_2) {
#ifdef debug_multipath_mapper
                        cerr << "found right end duplication at index " << i << endl;
#endif
                        duplicates_2.push_back(i);
                    }
                }
                
                if (!to_remove.empty()) {
                    // remove the full duplicates from all relevant vectors
                    for (size_t i = 1, removed_so_far = 0; i < multipath_aln_pairs.size(); i++) {
                        if (removed_so_far < to_remove.size() ? i == to_remove[removed_so_far] : false) {
                            removed_so_far++;
                        }
                        else if (removed_so_far > 0) {
                            // move these items into their new position
                            multipath_aln_pairs[i - removed_so_far] = move(multipath_aln_pairs[i]);
                            scores[i - removed_so_far] = scores[i];
                            cluster_pairs[i - removed_so_far] = move(cluster_pairs[i]);
                            if (multiplicities) {
                                (*multiplicities)[i - removed_so_far] = (*multiplicities)[i];
                            }
                        }
                    }
                    
                    // remove the end positions that are now empty
                    multipath_aln_pairs.resize(multipath_aln_pairs.size() - to_remove.size());
                    scores.resize(scores.size() - to_remove.size());
                    cluster_pairs.resize(cluster_pairs.size() - to_remove.size());
                    if (multiplicities) {
                        multiplicities->resize(multiplicities->size() - to_remove.size());
                    }
                    
                    // update the indexes of the marked single-end duplicates
                    for (size_t i = 0, removed_so_far = 0; i < duplicates_1.size(); i++) {
                        while (removed_so_far < to_remove.size() ? to_remove[removed_so_far] < duplicates_1[i] : false) {
                            removed_so_far++;
                        }
                        duplicates_1[i] -= removed_so_far;
                    }
                    
                    for (size_t i = 0, removed_so_far = 0; i < duplicates_2.size(); i++) {
                        while (removed_so_far < to_remove.size() ? to_remove[removed_so_far] < duplicates_2[i] : false) {
                            removed_so_far++;
                        }
                        duplicates_2[i] -= removed_so_far;
                    }
                }
                
                // did we find any duplicates with the optimal pair?
                if (duplicates_1.size() > 1 || duplicates_2.size() > 1 || !to_remove.empty()) {
                    // compute the mapping quality of the whole group of duplicates for each end
                    auto aligner = get_aligner(!multipath_aln_pairs.front().first.quality().empty() &&
                                               !multipath_aln_pairs.front().second.quality().empty());

                    int32_t raw_mapq_1 = aligner->compute_group_mapping_quality(scores, duplicates_1, multiplicities);
                    int32_t raw_mapq_2 = aligner->compute_group_mapping_quality(scores, duplicates_2, multiplicities);
                    
#ifdef debug_multipath_mapper
                    cerr << "deduplicated raw MAPQs are " << raw_mapq_1 << " and " << raw_mapq_2 << endl;
#endif
                    
                    // arbitrary scaling, seems to help performance
                    int32_t mapq_1 = min<int32_t>(raw_mapq_1 * mapq_scaling_factor, max_mapping_quality);
                    int32_t mapq_2 = min<int32_t>(raw_mapq_2 * mapq_scaling_factor, max_mapping_quality);
                    
#ifdef debug_multipath_mapper
                    cerr << "processed MAPQs are " << mapq_1 << " and " << mapq_2 << endl;
#endif
                    
                    multipath_aln_pairs.front().first.set_mapping_quality(mapq_1);
                    multipath_aln_pairs.front().second.set_mapping_quality(mapq_2);
                }
            }
        }
        
        if (report_group_mapq) {
            size_t num_reporting = min(multipath_aln_pairs.size(), max_alt_mappings);
            vector<size_t> reporting_idxs(num_reporting, 0);
            for (size_t i = 1; i < num_reporting; ++i) {
                reporting_idxs[i] = i;
            }
            auto aligner = get_aligner(!multipath_aln_pairs.front().first.quality().empty() &&
                                       !multipath_aln_pairs.front().second.quality().empty());
            double raw_mapq = aligner->compute_group_mapping_quality(scores, reporting_idxs,
                                                                     multiplicities);
            
            // TODO: for some reason set_annotation will accept a double but not an int
            double group_mapq = min<double>(max_mapping_quality, mapq_scaling_factor * raw_mapq);
            for (size_t i = 0; i < num_reporting; ++i) {
                multipath_aln_pairs[i].first.set_annotation("group_mapq", group_mapq);
                multipath_aln_pairs[i].second.set_annotation("group_mapq", group_mapq);
            }
        }
    }
            
    double MultipathMapper::fragment_length_log_likelihood(int64_t length) const {
        double dev = length - fragment_length_distr.mean();
        return -dev * dev / (2.0 * fragment_length_distr.std_dev() * fragment_length_distr.std_dev());
    }
    
    void MultipathMapper::set_automatic_min_clustering_length(double random_mem_probability) {
        min_clustering_mem_length = max<int>(log(1.0 - pow(random_mem_probability, 1.0 / total_seq_length)) / log(0.25), 1);
    }
            
    // make the memos live in this .o file
    thread_local unordered_map<pair<double, size_t>, haploMath::RRMemo> MultipathMapper::rr_memos;
    
    haploMath::RRMemo& MultipathMapper::get_rr_memo(double recombination_penalty, size_t population_size) const {
        auto iter = rr_memos.find(make_pair(recombination_penalty, population_size));
        if (iter != rr_memos.end()) {
            return iter->second;
        }
        else {
            rr_memos.insert(make_pair(make_pair(recombination_penalty, population_size),
                                      haploMath::RRMemo(recombination_penalty, population_size)));
            return rr_memos.at(make_pair(recombination_penalty, population_size));
        }
    }
    
    double MultipathMapper::read_coverage_z_score(int64_t coverage, const Alignment& alignment) const {
        /* algebraically equivalent to
         *
         *      Coverage - ReadLen / 4
         *  -------------------------------
         *  sqrt(ReadLen * 1/4 * (1 - 1/4))
         * 
         * from the Normal approximation to a Binomal(ReadLen, 1/4)
         */
        double root_len = sqrt(alignment.sequence().size());
        return 0.5773502691896258 * (4.0 * coverage / root_len - root_len);
    }
}


<|MERGE_RESOLUTION|>--- conflicted
+++ resolved
@@ -6,7 +6,7 @@
 
 //#define debug_multipath_mapper
 //#define debug_multipath_mapper_alignment
-#define debug_validate_multipath_alignments
+//#define debug_validate_multipath_alignments
 //#define debug_report_startup_training
 //#define debug_pretty_print_alignments
 
@@ -1376,19 +1376,18 @@
             cerr << "failed to successfully rescue from either read end, reporting independent mappings" << endl;
 #endif
             
-<<<<<<< HEAD
             // do independent spliced alignment on the two reads
             if (do_spliced_alignment) {
                 find_spliced_alignments(alignment1, multipath_alns_1, multiplicities_1, cluster_idxs_1, mems1,
                                         cluster_graphs1, fanouts1);
                 find_spliced_alignments(alignment2, multipath_alns_2, multiplicities_2, cluster_idxs_2, mems2,
                                         cluster_graphs2, fanouts2);
-=======
+            }
+            
             // agglomerate them them independently if necessary
             if (agglomerate_multipath_alns) {
                 agglomerate_alignments(multipath_alns_1, &multiplicities_1);
                 agglomerate_alignments(multipath_alns_2, &multiplicities_2);
->>>>>>> b5f2d1a7
             }
             
             // rescue failed, so we just report these as independent mappings
@@ -1892,21 +1891,13 @@
             
             // have it record the multiplicities, even though we don't need them in thiss code path
             vector<double> rescue_multiplicities;
-<<<<<<< HEAD
             proper_paired = align_to_cluster_graphs_with_rescue(alignment1, alignment2, cluster_graphs1, cluster_graphs2, mems1,
                                                                 mems2, multipath_aln_pairs_out, cluster_pairs, rescue_multiplicities,
                                                                 fanouts1.get(), fanouts2.get());
-            if (proper_paired) {
-                swap(rescue_multiplicities, pair_multiplicities);
-=======
-            proper_paired = align_to_cluster_graphs_with_rescue(alignment1, alignment2, cluster_graphs1, cluster_graphs2,
-                                                                multipath_aln_pairs_out, cluster_pairs, rescue_multiplicities,
-                                                                fanouts1.get(), fanouts2.get());
-            
+
             if (proper_paired) {
                 // we'll want to remember the multiplicities
                 pair_multiplicities = move(rescue_multiplicities);
->>>>>>> b5f2d1a7
             }
         }
         
@@ -2184,6 +2175,13 @@
         anchor_prejoin_sides.front().search_pos = get<0>(anchor_pos);
         anchor_prejoin_sides.front().clip_length = get<1>(anchor_pos);
         anchor_prejoin_sides.front().untrimmed_score = opt.score() - get<2>(anchor_pos);
+        
+#ifdef debug_multipath_mapper
+        cerr << "anchor stats:" << endl;
+        cerr << "\tsearch pos " << anchor_prejoin_sides.front().search_pos << endl;
+        cerr << "\tclip length " << anchor_prejoin_sides.front().clip_length << endl;
+        cerr << "\tuntrimmed score " << anchor_prejoin_sides.front().untrimmed_score << endl;
+#endif
                 
         // examine the possible splice regions for the candidates
         bool found_splice_aln = false;
@@ -2213,6 +2211,12 @@
             candidate_side.clip_length = get<1>(candidate_pos);
             candidate_side.untrimmed_score = candidate_opt.score() - get<2>(candidate_pos);
             
+#ifdef debug_multipath_mapper
+            cerr << "candidate stats:" << endl;
+            cerr << "\tsearch pos " << candidate_side.search_pos << endl;
+            cerr << "\tclip length " << candidate_side.clip_length << endl;
+            cerr << "\tuntrimmed score " << candidate_side.untrimmed_score << endl;
+#endif
         }
         
         // identify the possible joins down to a base level, including the intron length
@@ -2484,6 +2488,20 @@
             cerr << debug_string(candidates_out.back()) << endl;
 #endif
         }
+        
+#ifdef debug_validate_multipath_alignments
+        for (size_t i = 0; i < candidates_out.size(); ++i) {
+            auto& multipath_aln = candidates_out[i];
+#ifdef debug_multipath_mapper
+            cerr << "validating " << i << "-th splice candidate alignment:" << endl;
+            cerr << debug_string(multipath_aln) << endl;
+#endif
+            if (!validate_multipath_alignment(multipath_aln, *xindex)) {
+                cerr << "### WARNING ###" << endl;
+                cerr << "multipath alignment of read " << multipath_aln.sequence() << " failed to validate" << endl;
+            }
+        }
+#endif
     }
 
     void MultipathMapper::identify_aligned_splice_candidates(const Alignment& alignment, bool search_left,

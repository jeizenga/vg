//
//  multipath_mapper.cpp
//  
//
//

//#define debug_multipath_mapper_mapping
//#define debug_multipath_mapper_alignment
//#define debug_validate_multipath_alignments
//#define debug_report_startup_training

#include "multipath_mapper.hpp"

#include "algorithms/extract_containing_graph.hpp"
#include "algorithms/extract_connecting_graph.hpp"
#include "algorithms/extract_extending_graph.hpp"
#include "algorithms/topological_sort.hpp"
#include "algorithms/weakly_connected_components.hpp"

namespace vg {
    
    //size_t MultipathMapper::PRUNE_COUNTER = 0;
    //size_t MultipathMapper::SUBGRAPH_TOTAL = 0;
    
    MultipathMapper::MultipathMapper(xg::XG* xg_index, gcsa::GCSA* gcsa_index, gcsa::LCPArray* lcp_array,
                                     SnarlManager* snarl_manager) :
        BaseMapper(xg_index, gcsa_index, lcp_array),
        snarl_manager(snarl_manager)
    {
        // nothing to do
    }
    
    MultipathMapper::~MultipathMapper() {
        
    }
    
    void MultipathMapper::multipath_map(const Alignment& alignment,
                                        vector<MultipathAlignment>& multipath_alns_out,
                                        size_t max_alt_mappings) {
        multipath_map_internal(alignment, mapping_quality_method, multipath_alns_out, max_alt_mappings);
    }
    
    void MultipathMapper::multipath_map_internal(const Alignment& alignment,
                                                 MappingQualityMethod mapq_method,
                                                 vector<MultipathAlignment>& multipath_alns_out,
                                                 size_t max_alt_mappings) {
        
#ifdef debug_multipath_mapper_mapping
        cerr << "multipath mapping read " << pb2json(alignment) << endl;
        cerr << "querying MEMs..." << endl;
#endif
    
        // query MEMs using GCSA2
        double dummy1; double dummy2;
        vector<MaximalExactMatch> mems = find_mems_deep(alignment.sequence().begin(), alignment.sequence().end(),
                                                        dummy1, dummy2, 0, min_mem_length, mem_reseed_length,
                                                        false, true, true, false);
        
#ifdef debug_multipath_mapper_mapping
        cerr << "obtained MEMs:" << endl;
        for (MaximalExactMatch mem : mems) {
            cerr << "\t" << mem << " (" << mem.nodes.size() << " hits)" << endl;
        }
        cerr << "clustering MEMs..." << endl;
#endif
        
        // TODO: use the automatic expected MEM length algorithm to restrict the MEMs used for clustering?
        
        // cluster the MEMs
        vector<memcluster_t> clusters;
        // memos for the results of expensive succinct operations that we may need to do multiple times
        OrientedDistanceClusterer::paths_of_node_memo_t paths_of_node_memo;
        OrientedDistanceClusterer::oriented_occurences_memo_t oriented_occurences_memo;
        OrientedDistanceClusterer::handle_memo_t handle_memo;
        // TODO: Making OrientedDistanceClusterers is the only place we actually
        // need to distinguish between regular_aligner and qual_adj_aligner
        if (adjust_alignments_for_base_quality) {
            OrientedDistanceClusterer clusterer(alignment, mems, *get_qual_adj_aligner(), xindex, max_expected_dist_approx_error,
                                                min_clustering_mem_length, unstranded_clustering, &paths_of_node_memo, &oriented_occurences_memo, &handle_memo);
            clusters = clusterer.clusters(max_mapping_quality, log_likelihood_approx_factor);
        }
        else {
            OrientedDistanceClusterer clusterer(alignment, mems, *get_regular_aligner(), xindex, max_expected_dist_approx_error,
                                                min_clustering_mem_length, unstranded_clustering, &paths_of_node_memo, &oriented_occurences_memo, &handle_memo);
            clusters = clusterer.clusters(max_mapping_quality, log_likelihood_approx_factor);
        }
        
#ifdef debug_multipath_mapper_mapping
        cerr << "obtained clusters:" << endl;
        for (int i = 0; i < clusters.size(); i++) {
            cerr << "\tcluster " << i << endl;
            for (pair<const MaximalExactMatch*, pos_t>  hit : clusters[i]) {
                cerr << "\t\t" << hit.second << " " <<  hit.first->sequence() << endl;
            }
        }
        cerr << "extracting subgraphs..." << endl;
#endif
        
        // extract graphs around the clusters
        auto cluster_graphs = query_cluster_graphs(alignment, mems, clusters);
        
        // actually perform the alignments and post-process to meeth MultipathAlignment invariants
        align_to_cluster_graphs(alignment, mapq_method, cluster_graphs, multipath_alns_out, max_alt_mappings);
        
        if (multipath_alns_out.empty()) {
            // add a null alignment so we know it wasn't mapped
            multipath_alns_out.emplace_back();
            to_multipath_alignment(alignment, multipath_alns_out.back());
            
            // in case we're realigning GAMs that have paths already
            multipath_alns_out.back().clear_subpath();
            multipath_alns_out.back().clear_start();
        }
        
        if (likely_mismapping(multipath_alns_out.front())) {
            // we can't distinguish this alignment from the longest MEM of a random sequence
            multipath_alns_out.front().set_mapping_quality(0);
        }
        
        // if we computed extra alignments to get a mapping quality, remove them
        if (multipath_alns_out.size() > max_alt_mappings) {
            multipath_alns_out.resize(max_alt_mappings);
        }
        
        if (strip_bonuses) {
            for (MultipathAlignment& multipath_aln : multipath_alns_out) {
                strip_full_length_bonuses(multipath_aln);
            }
        }
        
        // clean up the cluster graphs
        for (auto cluster_graph : cluster_graphs) {
            delete get<0>(cluster_graph);
        }
    }
    
    void MultipathMapper::align_to_cluster_graphs(const Alignment& alignment,
                                                  MappingQualityMethod mapq_method,
                                                  vector<clustergraph_t>& cluster_graphs,
                                                  vector<MultipathAlignment>& multipath_alns_out,
                                                  size_t max_alt_mappings) {
    
#ifdef debug_multipath_mapper_mapping
        cerr << "sorting subgraphs by read coverage..." << endl;
#endif
        
        
        // sort the cluster graphs descending by unique sequence coverage
        std::sort(cluster_graphs.begin(), cluster_graphs.end(),
                  [](const clustergraph_t& cluster_graph_1,
                     const clustergraph_t& cluster_graph_2) {
            return get<2>(cluster_graph_1) > get<2>(cluster_graph_2);
        });
        
#ifdef debug_multipath_mapper_mapping
        cerr << "aligning to subgraphs..." << endl;
#endif
      
        // we may need to compute an extra mapping above the one we'll report if we're computing mapping quality
        size_t num_mappings_to_compute = mapq_method != None ? max(num_mapping_attempts, (size_t) 2) : num_mapping_attempts;
        
        multipath_alns_out.clear();
        
//#pragma omp atomic
//        SUBGRAPH_TOTAL += cluster_graphs.size();
        
        // align to each cluster subgraph
        size_t num_mappings = 0;
        for (auto& cluster_graph : cluster_graphs) {
            // if we have a cluster graph with small enough MEM coverage compared to the best one or we've made
            // the maximum number of alignments we stop producing alternate alignments
            if (get<2>(cluster_graph) < mem_coverage_min_ratio * get<2>(cluster_graphs[0])
                || num_mappings >= num_mappings_to_compute) {
#ifdef debug_multipath_mapper_mapping
                cerr << "halting further alignments, either because MEM coverage of " << get<2>(cluster_graph) << " is too far below optimum of " << get<2>(cluster_graphs[0]) << " or because already made " << num_mappings << " of " << num_mappings_to_compute << " mappings" << endl;
#endif
                
//#pragma omp atomic
//                PRUNE_COUNTER += cluster_graphs.size() - num_mappings;
                break;
            }
            
#ifdef debug_multipath_mapper_alignment
            cerr << "performing alignment to subgraph " << pb2json(get<0>(cluster_graph)->graph) << endl;
#endif
            
            multipath_alns_out.emplace_back();
            multipath_align(alignment, get<0>(cluster_graph), get<1>(cluster_graph), multipath_alns_out.back());
            
            num_mappings++;
        }
        
        // split up any alignments that ended up being disconnected
        split_multicomponent_alignments(multipath_alns_out);
        
#ifdef debug_multipath_mapper_mapping
        cerr << "topologically ordering " << multipath_alns_out.size() << " multipath alignments" << endl;
#endif
        for (MultipathAlignment& multipath_aln : multipath_alns_out) {
            topologically_order_subpaths(multipath_aln);
        }
        
#ifdef debug_multipath_mapper_mapping
        cerr << "computing mapping quality and sorting mappings" << endl;
#endif
        sort_and_compute_mapping_quality(multipath_alns_out, mapq_method);
        
        if (!multipath_alns_out.empty() ? likely_mismapping(multipath_alns_out.front()) : false) {
            multipath_alns_out.front().set_mapping_quality(0);
        }
        
        // for debugging: an expensive check for invariant validity that can be turned on
        // with a preprocessor flag
#ifdef debug_validate_multipath_alignments
        for (MultipathAlignment& multipath_aln : multipath_alns_out) {
#ifdef debug_multipath_mapper_mapping
            cerr << "validating multipath alignment:" << endl;
            cerr << pb2json(multipath_aln) << endl;
#endif
            if (!validate_multipath_alignment(multipath_aln)) {
                cerr << "### WARNING ###" << endl;
                cerr << "multipath alignment of read " << multipath_aln.name() << " failed to validate" << endl;
            }
        }
#endif
        
    }
    
    void MultipathMapper::attempt_unpaired_multipath_map_of_pair(const Alignment& alignment1, const Alignment& alignment2,
                                                                 vector<pair<MultipathAlignment, MultipathAlignment>>& multipath_aln_pairs_out,
                                                                 vector<pair<Alignment, Alignment>>& ambiguous_pair_buffer) {
        
        // compute single ended mappings, and make sure we also compute mapping qualities to assess
        // mapping ambiguity
        vector<MultipathAlignment> multipath_alns_1, multipath_alns_2;
        multipath_map_internal(alignment1, mapping_quality_method == None ? Approx : mapping_quality_method,
                               multipath_alns_1, 1);
        multipath_map_internal(alignment2, mapping_quality_method == None ? Approx : mapping_quality_method,
                               multipath_alns_2, 1);
        
        bool is_ambiguous = true;
        
        if (!multipath_alns_1.empty() && !multipath_alns_2.empty()) {
            MultipathAlignment& multipath_aln_1 = multipath_alns_1.front();
            MultipathAlignment& multipath_aln_2 = multipath_alns_2.front();
            
            auto match_score = get_aligner()->match;
            auto full_length_bonus = get_aligner()->full_length_bonus;
            
            // score possible of a perfect match (at full base quality)
            int32_t max_score_1 = multipath_aln_1.sequence().size() * match_score + 2 * full_length_bonus * !strip_bonuses;
            int32_t max_score_2 = multipath_aln_2.sequence().size() * match_score + 2 * full_length_bonus * !strip_bonuses;
            
#ifdef debug_multipath_mapper_mapping
            cerr << "single ended mappings achieves scores " << optimal_alignment_score(multipath_aln_1) << " and " << optimal_alignment_score(multipath_aln_2) << ", looking for scores " << .8 * max_score_1 << " and " << .8 * max_score_2 << endl;
            cerr << "single ended mappings achieves mapping qualities " << multipath_aln_1.mapping_quality() << " and " << multipath_aln_2.mapping_quality() << ", looking for mapq " << min(max_mapping_quality, 45) << endl;
#endif
            
            // are these reads unambiguously mapped and well-aligned?
            // TODO: i don't like having constants floating around in here
            if (multipath_aln_1.mapping_quality() >= min(max_mapping_quality, 45)
                && multipath_aln_2.mapping_quality() >= min(max_mapping_quality, 45)
                && optimal_alignment_score(multipath_aln_1) >= .8 * max_score_1
                && optimal_alignment_score(multipath_aln_2) >= .8 * max_score_2) {
                
                int64_t fragment_length = distance_between(multipath_aln_1, multipath_aln_2);
                
#ifdef debug_multipath_mapper_mapping
                cerr << "fragment length between mappings measured at " << fragment_length << endl;
#endif
                
                // can we obtain a distance between these positions?
                if (fragment_length != numeric_limits<int64_t>::max()) {
                    
                    // record the unambiguous mappings and the fragment length
                    
                    
#ifdef debug_multipath_mapper_mapping
                    cerr << "registering measurement, now have " << fragment_length_distr.curr_sample_size() << " of " << fragment_length_distr.max_sample_size() << endl;
#endif
                    
                    multipath_aln_pairs_out.emplace_back(move(multipath_aln_1), move(multipath_aln_2));
                    multipath_aln_pairs_out.front().first.set_paired_read_name(multipath_aln_pairs_out.front().second.name());
                    multipath_aln_pairs_out.front().second.set_paired_read_name(multipath_aln_pairs_out.front().first.name());
                    
                    fragment_length_distr.register_fragment_length(fragment_length);
                    
                    is_ambiguous = false;
                }
            }
        }
        
        if (is_ambiguous) {
            // we didn't find an unambiguous pairing in single-ended mode, buffer these for once
            // the paired mode is finalized
#ifdef debug_multipath_mapper_mapping
            cerr << "couldn't find unambiguous mapping, adding pair to ambiguous buffer" << endl;
#endif
            
            ambiguous_pair_buffer.emplace_back(alignment1, alignment2);
        }
        
        
        // for debugging:
        // we must have just finalized the distribution or else we wouldn't have entered this function
#ifdef debug_report_startup_training
        if (fragment_length_distr.is_finalized()) {
            cerr << "finalized read distribution with " << fragment_length_distr.max_sample_size() << " measurements on read pair " << alignment1.name() << ", " << alignment2.name() << endl;
            cerr << "mean: " << fragment_length_distr.mean() << endl;
            cerr << "std dev: " << fragment_length_distr.stdev() << endl;
            cerr << "ambiguous buffer contains pairs:" << endl;
            for (pair<Alignment,Alignment>& aln_pair : ambiguous_pair_buffer) {
                cerr << "\t" << aln_pair.first.name() << ", " << aln_pair.second.name() << endl;
            }
            cerr << "distance measurements:" << endl;
            auto iter = fragment_length_distr.measurements_begin();
            if (iter != fragment_length_distr.measurements_end()) {
                cerr << *iter;
                iter++;
            }
            for (; iter != fragment_length_distr.measurements_end(); iter++) {
                cerr << ", " << *iter;
            }
            cerr << endl;
        }
#endif
    }
    
    bool MultipathMapper::attempt_rescue(const MultipathAlignment& multipath_aln, const Alignment& other_aln,
                                         bool rescue_forward, MultipathAlignment& rescue_multipath_aln) {
        
#ifdef debug_multipath_mapper_mapping
        cerr << "attemping pair rescue in " << (rescue_forward ? "forward" : "backward") << " direction from " << pb2json(multipath_aln) << endl;
#endif
        
        // get the position to jump from and the distance to jump
        Alignment opt_anchoring_aln;
        optimal_alignment(multipath_aln, opt_anchoring_aln);
        pos_t pos_from = initial_position(opt_anchoring_aln.path());
        int64_t jump_dist = rescue_forward ? fragment_length_distr.mean() : -fragment_length_distr.mean();
        
        // get the seed position(s) for the rescue by jumping along paths
        vector<pos_t> jump_positions = xindex->jump_along_closest_path(id(pos_from), is_rev(pos_from), offset(pos_from), jump_dist, 250);
        
#ifdef debug_multipath_mapper_mapping
        cerr << "found jump positions:" << endl;
        for (pos_t& pos : jump_positions) {
            cerr << "\t" << pos << endl;
        }
#endif
        if (jump_positions.empty()) {
            return false;
        }
        
        // pull out the graph around the position(s) we jumped to
        VG rescue_graph;
        vector<size_t> backward_dist(jump_positions.size(), 8 * fragment_length_distr.stdev());
        vector<size_t> forward_dist(jump_positions.size(), 8 * fragment_length_distr.stdev() + other_aln.sequence().size());
        algorithms::extract_containing_graph(xindex, rescue_graph.graph, jump_positions, backward_dist, forward_dist);
        rescue_graph.build_indexes();
        
#ifdef debug_multipath_mapper_mapping
        cerr << "got rescue graph " << pb2json(rescue_graph.graph) << endl;
#endif
        
        
        // TODO: repetitive code with multipath_align
        
        // the longest path we could possibly align to (full gap and a full sequence)
        size_t target_length = other_aln.sequence().size() + get_aligner()->longest_detectable_gap(other_aln);
        
        // convert from bidirected to directed
        unordered_map<id_t, pair<id_t, bool> > node_trans;
        VG align_graph = rescue_graph.split_strands(node_trans);
        // if necessary, convert from cyclic to acylic
        if (!rescue_graph.is_directed_acyclic()) {
            unordered_map<id_t, pair<id_t, bool> > dagify_trans;
            align_graph = align_graph.dagify(target_length, // high enough that num SCCs is never a limiting factor
                                             dagify_trans,
                                             target_length,
                                             0); // no maximum on size of component
            node_trans = align_graph.overlay_node_translations(dagify_trans, node_trans);
        }
        
        // put local alignment here
        Alignment aln = other_aln;
        // in case we're realigning a GAM, get rid of the path
        aln.clear_path();
        
        align_graph.lazy_sort();
        
        get_aligner()->align(aln, align_graph.graph, true, false);
        translate_oriented_node_ids(*aln.mutable_path(), node_trans);
        
        to_multipath_alignment(aln, rescue_multipath_aln);
        identify_start_subpaths(rescue_multipath_aln);
        
        vector<double> score(1, aln.score());
        int32_t raw_mapq = get_aligner()->compute_mapping_quality(score, mapping_quality_method == None || mapping_quality_method == Approx);
        int32_t adjusted_mapq = min(raw_mapq, min(max_mapping_quality, multipath_aln.mapping_quality()));
        rescue_multipath_aln.set_mapping_quality(adjusted_mapq);
        
#ifdef debug_multipath_mapper_mapping
        cerr << "rescued alignment is " << pb2json(rescue_multipath_aln) << endl;
        cerr << "rescued alignment has effective match length " << pseudo_length(rescue_multipath_aln) / 3 << ", which gives p-value " << random_match_p_value(pseudo_length(rescue_multipath_aln) / 3, rescue_multipath_aln.sequence().size()) << endl;
#endif
        return (raw_mapq >= min(25, max_mapping_quality)
                && random_match_p_value(pseudo_length(rescue_multipath_aln) / 3, rescue_multipath_aln.sequence().size()) < 0.000001);
    }
    
    bool MultipathMapper::likely_mismapping(const MultipathAlignment& multipath_aln) {
#ifdef debug_multipath_mapper_mapping
        cerr << "effective match length of " << multipath_aln.name() << " is " << pseudo_length(multipath_aln) / 3 << " in read length " << multipath_aln.sequence().size() << ", yielding p-value " << random_match_p_value(pseudo_length(multipath_aln) / 3, multipath_aln.sequence().size()) << endl;
#endif
        
        // empirically, we get better results by scaling the pseudo-length down, I have no good explanation for this probabilistically
        return random_match_p_value(pseudo_length(multipath_aln) / 3, multipath_aln.sequence().size()) > 0.00001;
    }
    
    size_t MultipathMapper::pseudo_length(const MultipathAlignment& multipath_aln) const {
        Alignment alignment;
        optimal_alignment(multipath_aln, alignment);
        const Path& path = alignment.path();
        
        int64_t net_matches = 0;
        for (size_t i = 0; i < path.mapping_size(); i++) {
            const Mapping& mapping = path.mapping(i);
            for (size_t j = 0; j < mapping.edit_size(); j++) {
                const Edit& edit = mapping.edit(j);
                
                // skip soft clips
                if (((i == 0 && j == 0) || (i == path.mapping_size() - 1 && j == mapping.edit_size() - 1))
                     && edit.from_length() == 0 && edit.to_length() > 0) {
                    continue;
                }
                
                // add matches and subtract mismatches/indels
                if (edit.from_length() == edit.to_length() && edit.sequence().empty()) {
                    net_matches += edit.from_length();
                }
                else {
                    net_matches -= max(edit.from_length(), edit.to_length());
                }
            }
        }
        
        return max<int64_t>(0, net_matches);
    }
    
    // make the memo live in this .o file
    thread_local unordered_map<pair<size_t, size_t>, double> MultipathMapper::p_value_memo;
    
    double MultipathMapper::random_match_p_value(size_t match_length, size_t read_length) {
        // memoized to avoid transcendental functions (at least in cases where read lengths don't vary too much)
        auto iter = p_value_memo.find(make_pair(match_length, read_length));
        if (iter != p_value_memo.end()) {
            return iter->second;
        }
        else {
            double p_value = 1.0 - pow(1.0 - exp(-(match_length * pseudo_length_multiplier)), xindex->seq_length * read_length);
            if (p_value_memo.size() < max_p_value_memo_size) {
                p_value_memo[make_pair(match_length, read_length)] = p_value;
            }
            return p_value;
        }
    }
    
    void MultipathMapper::calibrate_mismapping_detection(size_t num_simulations, size_t simulated_read_length) {
        // we don't want to do base quality adjusted alignments for this stage since we are just simulating random sequences
        // with no base qualities
        bool reset_quality_adjustments = adjust_alignments_for_base_quality;
        adjust_alignments_for_base_quality = false;
        
        // compute the pseudo length of a bunch of randomly generated sequences
        vector<double> lengths(num_simulations, 0.0);
        double length_sum = 0.0;
        double max_length = numeric_limits<double>::min();
#pragma omp parallel for
        for (size_t i = 0; i < num_simulations; i++) {
            
            Alignment alignment;
            alignment.set_sequence(random_sequence(simulated_read_length));
            vector<MultipathAlignment> multipath_alns;
            multipath_map(alignment, multipath_alns, 1);
            
            if (!multipath_alns.empty()) {
                lengths[i] = pseudo_length(multipath_alns.front());
#pragma omp critical
                {
                    length_sum += lengths[i];
                    max_length = max(lengths[i], max_length);
                }
            }
        }
        
        // reset the memo of p-values (which we are calibrating) for any updates using the default parameter during the null mappings
        p_value_memo.clear();
        
        // model the lengths as the maximum of genome_size * read_length exponential variables, which gives density function:
        //
        //   GLS exp(-Sx) (1 - exp(-Sx))^(GL - 1)
        //
        // where:
        //   G = genome size
        //   R = read length
        //   S = scale parameter (which we optimize below)
        
        
        // compute the log of the 1st and 2nd derivatives for the log likelihood (split up by positive and negative summands)
        // we have to do it this wonky way because the exponentiated numbers get very large and cause overflow otherwise
        
        double log_deriv_neg_part = log(length_sum);
        
        function<double(double)> log_deriv_pos_part = [&](double scale) {
            double accumulator = numeric_limits<double>::lowest();
            for (size_t i = 0; i < lengths.size(); i++) {
                double length = lengths[i];
                accumulator = add_log(accumulator, log(length) - scale * length - log(1.0 - exp(-scale * length)));
            }
            accumulator += log(xindex->seq_length * simulated_read_length - 1.0);
            return add_log(accumulator, log(num_simulations / scale));
        };
        
        function<double(double)> log_deriv2_neg_part = [&](double scale) {
            double accumulator = numeric_limits<double>::lowest();
            for (size_t i = 0; i < lengths.size(); i++) {
                double length = lengths[i];
                accumulator = add_log(accumulator, 2.0 * log(length) - scale * length - 2.0 * log(1.0 - exp(-scale * length)));
            }
            accumulator += log(xindex->seq_length * simulated_read_length - 1.0);
            return add_log(accumulator, log(num_simulations / (scale * scale)));
        };
        
        // use Newton's method to find the MLE
        double tolerance = 1e-10;
        double scale = 1.0 / max_length;
        double prev_scale = scale * (1.0 + 10.0 * tolerance);
        while (abs(prev_scale / scale - 1.0) > tolerance) {
            prev_scale = scale;
            double log_d2 = log_deriv2_neg_part(scale);
            double log_d_pos = log_deriv_pos_part(scale);
            double log_d_neg = log_deriv_neg_part;
            // determine if the value of the 1st deriv is positive or negative, and compute the
            // whole ratio to the 2nd deriv from the positive and negative parts accordingly
            if (log_d_pos > log_d_neg) {
                scale += exp(subtract_log(log_d_pos, log_d_neg) - log_d2);
            }
            else {
                scale -= exp(subtract_log(log_d_neg, log_d_pos) - log_d2);
            }
        }
        
#ifdef debug_report_startup_training
        cerr << "trained scale: " << scale << endl;
#endif
        
        // set the multipler to the maximimum likelihood
        pseudo_length_multiplier = scale;
        
        adjust_alignments_for_base_quality = reset_quality_adjustments;
    }
    
    int64_t MultipathMapper::distance_between(const MultipathAlignment& multipath_aln_1,
                                              const MultipathAlignment& multipath_aln_2,
                                              bool forward_strand) const {
        Alignment aln_1;
        optimal_alignment(multipath_aln_1, aln_1);
        pos_t pos_1 = initial_position(aln_1.path());
        
        Alignment aln_2;
        optimal_alignment(multipath_aln_2, aln_2);
        pos_t pos_2 = initial_position(aln_2.path());
#ifdef debug_multipath_mapper_mapping
        cerr << "measuring distance between " << pos_1 << " and " << pos_2 << endl;
#endif
        return xindex->closest_shared_path_oriented_distance(id(pos_1), offset(pos_1), is_rev(pos_1),
                                                             id(pos_2), offset(pos_2), is_rev(pos_2),
                                                             forward_strand);
    }
    
    bool MultipathMapper::is_consistent(int64_t distance) const {
        return (distance < fragment_length_distr.mean() + 10.0 * fragment_length_distr.stdev()
                && distance > fragment_length_distr.mean() - 10.0 * fragment_length_distr.stdev());
    }
    
    bool MultipathMapper::are_consistent(const MultipathAlignment& multipath_aln_1,
                                         const MultipathAlignment& multipath_aln_2) const {
        
        return is_consistent(distance_between(multipath_aln_1, multipath_aln_2));
    }
    
    bool MultipathMapper::share_start_position(const MultipathAlignment& multipath_aln_1,
                                               const MultipathAlignment& multipath_aln_2) const {
        
        unordered_set<pos_t> starts;
        for (size_t i = 0; i < multipath_aln_1.start_size(); i++) {
            starts.insert(make_pos_t(multipath_aln_1.subpath(multipath_aln_1.start(i)).path().mapping(0).position()));
        }
        
        for (size_t i = 0; i < multipath_aln_2.start_size(); i++) {
            if (starts.count(make_pos_t(multipath_aln_2.subpath(multipath_aln_2.start(i)).path().mapping(0).position()))) {
                return true;
            }
        }
        return false;
    }
    
    void MultipathMapper::establish_strand_consistency(vector<pair<MultipathAlignment, MultipathAlignment>>& multipath_aln_pairs,
                                                       vector<pair<pair<size_t, size_t>, int64_t>>& cluster_pairs,
                                                       OrientedDistanceClusterer::paths_of_node_memo_t* paths_of_node_memo,
                                                       OrientedDistanceClusterer::oriented_occurences_memo_t* oriented_occurences_memo,
                                                       OrientedDistanceClusterer::handle_memo_t* handle_memo) {
        
#ifdef debug_multipath_mapper_mapping
        cerr << "establishing consistency between mapped pairs" << endl;
#endif
        
        int64_t search_dist = 0.5 * fragment_length_distr.mean() + 5.0 * fragment_length_distr.stdev();
        vector<pair<bool, bool>> strand_assignments;
        strand_assignments.reserve(multipath_aln_pairs.size());
        for (const pair<MultipathAlignment, MultipathAlignment>& multipath_aln_pair : multipath_aln_pairs) {
            Alignment optimal_aln_1, optimal_aln_2;
            optimal_alignment(multipath_aln_pair.first, optimal_aln_1);
            optimal_alignment(multipath_aln_pair.second, optimal_aln_2);
            pos_t pos_1 = initial_position(optimal_aln_1.path());
            pos_t pos_2 = initial_position(optimal_aln_2.path());
            
            strand_assignments.push_back(xindex->validate_strand_consistency(id(pos_1), offset(pos_1), is_rev(pos_1),
                                                                             id(pos_2), offset(pos_2), is_rev(pos_2),
                                                                             search_dist, paths_of_node_memo,
                                                                             oriented_occurences_memo, handle_memo));
            
#ifdef debug_multipath_mapper_mapping
            cerr << "pair has initial positions " << pos_1 << " and " << pos_2 << " on strands " << (strand_assignments.back().first ? "-" : "+") << " and " << (strand_assignments.back().second ? "-" : "+") << endl;
#endif
        }
        
        size_t end = multipath_aln_pairs.size();
        for (size_t i = 0; i < end; ) {
            // move strand inconsistent mappings to the end
            if (strand_assignments[i].first != strand_assignments[i].second) {
#ifdef debug_multipath_mapper_mapping
                cerr << "removing inconsistent strand at " << i << " and not advancing index" << endl;
#endif                
                std::swap(multipath_aln_pairs[i], multipath_aln_pairs[end - 1]);
                std::swap(strand_assignments[i], strand_assignments[end - 1]);
                std::swap(cluster_pairs[i], cluster_pairs[end - 1]);
                
                --end;
            }
            else {
#ifdef debug_multipath_mapper_mapping
                cerr << "identifying " << i << " as consistent" << endl;
#endif
                // reverse the distance if it's on the reverse strand
                if (strand_assignments[i].first) {
#ifdef debug_multipath_mapper_mapping
                    cerr << "\tinverting distance " << cluster_pairs[i].second << " because on negative strand" << endl;
#endif
                    cluster_pairs[i].second = -cluster_pairs[i].second;
                }
                ++i;
            }
        }
        
        // remove the inconsistent mappings
        if (end != multipath_aln_pairs.size()) {
#ifdef debug_multipath_mapper_mapping
            cerr << "found " << multipath_aln_pairs.size() - end << " strand inconsitent pairs, removing now" << endl;
#endif
            multipath_aln_pairs.resize(end);
            cluster_pairs.resize(end);
        }
    }
    
    bool MultipathMapper::align_to_cluster_graphs_with_rescue(const Alignment& alignment1, const Alignment& alignment2,
                                                              vector<clustergraph_t>& cluster_graphs1,
                                                              vector<clustergraph_t>& cluster_graphs2,
                                                              vector<pair<MultipathAlignment, MultipathAlignment>>& multipath_aln_pairs_out,
                                                              size_t max_alt_mappings) {
        
        vector<MultipathAlignment> multipath_alns_1, multipath_alns_2;
        align_to_cluster_graphs(alignment1, mapping_quality_method == None ? Approx : mapping_quality_method,
                                cluster_graphs1, multipath_alns_1, max_alt_mappings);
        align_to_cluster_graphs(alignment2, mapping_quality_method == None ? Approx : mapping_quality_method,
                                cluster_graphs2, multipath_alns_2, max_alt_mappings);
        
        if (multipath_alns_1.empty() || multipath_alns_2.empty() ? false :
            ((multipath_alns_1.front().mapping_quality() >= min(60, max_mapping_quality)
              && multipath_alns_2.front().mapping_quality() >= min(60, max_mapping_quality)) ?
             are_consistent(multipath_alns_1.front(), multipath_alns_2.front()) : false)) {
            
            // we are able to obtain confident matches that satisfy the pairing constraints
#ifdef debug_multipath_mapper_mapping
            cerr << "found consistent, confident pair mapping from independent end mapping" << endl;
#endif
            multipath_aln_pairs_out.emplace_back(move(multipath_alns_1.front()), move(multipath_alns_2.front()));
            return true;
        }
<<<<<<< HEAD
        else {
            
            // we find either unconfident or inconsistent mappings, so we try to rescue off each end to see if
            // we can correct them
            
            
#ifdef debug_multipath_mapper_mapping
            cerr << "performing rescue from top independent end mappings to try to find consistent pair" << endl;
#endif
            
            MultipathAlignment rescue_multipath_aln_1, rescue_multipath_aln_2;
            bool rescued_forward = false;
            bool rescued_backward = false;
            if (!multipath_alns_1.empty() ? !likely_mismapping(multipath_alns_1.front()) : false) {
                rescued_forward = attempt_rescue(multipath_alns_1.front(), alignment2, true, rescue_multipath_aln_2);
=======
        
        int32_t max_score_diff = ceil(get_aligner()->mapping_quality_score_diff(max_mapping_quality));
        
        size_t num_rescuable_alns_1 = 0, num_rescuable_alns_2 = 0;
        int32_t top_score_1 = multipath_alns_1.empty() ? 0 : optimal_alignment_score(multipath_alns_1.front());
        int32_t top_score_2 = multipath_alns_2.empty() ? 0 : optimal_alignment_score(multipath_alns_2.front());
        
        for (size_t i = 0; i < multipath_alns_1.size(); i++){
            if (likely_mismapping(multipath_alns_1[i]) ||
                (i > 0 ? optimal_alignment_score(multipath_alns_1[i]) < top_score_1 - max_score_diff : false)) {
                num_rescuable_alns_1 = i;
                break;
>>>>>>> 47c4f09d
            }
        }
        for (size_t i = 0; i < multipath_alns_2.size(); i++){
            if (likely_mismapping(multipath_alns_2[i]) ||
                (i > 0 ? optimal_alignment_score(multipath_alns_2[i]) < top_score_2 - max_score_diff : false)) {
                num_rescuable_alns_2 = i;
                break;
            }
        }
        
        vector<MultipathAlignment> rescue_multipath_alns_1(num_rescuable_alns_2), rescue_multipath_alns_2(num_rescuable_alns_1);
        
        size_t num_rescued_1 = 0, num_rescued_2 = 0;
        
        for (size_t i = 0; i < num_rescuable_alns_1; i++) {
            MultipathAlignment rescue_multipath_aln;
            bool rescued = attempt_rescue(multipath_alns_1[i], alignment2, true, rescue_multipath_aln);
            if (rescued) {
                num_rescued_1++;
                rescue_multipath_alns_2[i] = move(rescue_multipath_aln);
            }
        }
        
        for (size_t i = 0; i < num_rescuable_alns_2; i++) {
            MultipathAlignment rescue_multipath_aln;
            bool rescued = attempt_rescue(multipath_alns_2[i], alignment1, false, rescue_multipath_aln);
            if (rescued) {
                num_rescued_2++;
                rescue_multipath_alns_1[i] = move(rescue_multipath_aln);
            }
        }
        
        vector<pair<pair<size_t, size_t>, int64_t>> pair_distances;
        
        bool found_consistent = true;
        if (num_rescued_1 > 0 && num_rescued_2 > 0) {
            
            vector<bool> found_duplicate(num_rescuable_alns_2, false);
            
<<<<<<< HEAD
            if (rescued_forward && rescued_backward) {
#ifdef debug_multipath_mapper_mapping
                cerr << "rescue succeeded for both ends" << endl;
#endif
                found_consistent = true;
                
                // check if the distance between the original and the rescue mappings are small enough that they
                // are probably the same mappings
                // TODO: magic number
                bool same_alignment_1 = abs(distance_between(multipath_alns_1.front(), rescue_multipath_aln_1)) < 30;
                bool same_alignment_2 = abs(distance_between(multipath_alns_2.front(), rescue_multipath_aln_2)) < 30;
                
                // compute the distances between the other mappings
                int64_t rescue_dist_1 = distance_between(multipath_alns_1.front(), rescue_multipath_aln_2);
                int64_t rescue_dist_2 = distance_between(rescue_multipath_aln_1, multipath_alns_2.front());
                int64_t independent_dist = distance_between(multipath_alns_1.front(), multipath_alns_2.front());
                
                // the mapping quality of the single ended mapping
                int32_t initial_mapq_1 = multipath_alns_1.front().mapping_quality();
                int32_t initial_mapq_2 = multipath_alns_2.front().mapping_quality();
                
                // the most confident mapping quality of the pair
                int32_t initial_mapq_joint = max(initial_mapq_1, initial_mapq_2);
                
                if (same_alignment_1 && same_alignment_2) {
                    // these are probably the same alignment
                    
#ifdef debug_multipath_mapper_mapping
                    cerr << "rescued alignments are the same as the original" << endl;
#endif
                    
                    pair_distances.emplace_back(pair<size_t, size_t>(), independent_dist);
                    multipath_aln_pairs_out.emplace_back(move(multipath_alns_1.front()), move(multipath_alns_2.front()));
                    // how confident can we be from this paired alignment alone?
                    sort_and_compute_mapping_quality(multipath_aln_pairs_out, pair_distances);
                    
                    // the mapping quality can be as confident as the entire pair is or the most confident individual end
                    int32_t conditional_mapq = min(initial_mapq_joint, multipath_aln_pairs_out.front().first.mapping_quality());
                    multipath_aln_pairs_out.front().first.set_mapping_quality(conditional_mapq);
                    multipath_aln_pairs_out.front().second.set_mapping_quality(conditional_mapq);
                }
                else if (same_alignment_1) {
#ifdef debug_multipath_mapper_mapping
                    cerr << "read 1 rescue is the same as original" << endl;
#endif
                    
                    // one end is the same, but the other isn't
                    multipath_aln_pairs_out.emplace_back(multipath_alns_1.front(), move(multipath_alns_2.front()));
                    pair_distances.emplace_back(pair<size_t, size_t>(), independent_dist);
                    
                    multipath_aln_pairs_out.emplace_back(move(multipath_alns_1.front()), rescue_multipath_aln_2);
                    pair_distances.emplace_back(pair<size_t, size_t>(), rescue_dist_1);
                    
                    // choose a primary
                    sort_and_compute_mapping_quality(multipath_aln_pairs_out, pair_distances);
                    int32_t joint_mapq = min(initial_mapq_joint, multipath_aln_pairs_out.front().second.mapping_quality());
                    auto secondary = move(multipath_aln_pairs_out.back());
                    
                    // compute the unambiguous end's mapping quality
                    multipath_aln_pairs_out.pop_back();
                    pair_distances.pop_back();
                    sort_and_compute_mapping_quality(multipath_aln_pairs_out, pair_distances);
                    
                    // TODO: should I use initial_mapq_joint or initial_mapq_2 here?
                    int32_t conditional_mapq = min(initial_mapq_joint, multipath_aln_pairs_out.front().first.mapping_quality());
                    multipath_aln_pairs_out.front().first.set_mapping_quality(conditional_mapq);
                    // reset the mapping quality of the ambiguous end
                    multipath_aln_pairs_out.front().second.set_mapping_quality(joint_mapq);
                    
                    multipath_aln_pairs_out.emplace_back(move(secondary));
                }
                else if (same_alignment_2) {
#ifdef debug_multipath_mapper_mapping
                    cerr << "read 2 rescue is the same as original" << endl;
#endif
                    
                    // one end is the same, but the other isn't
                    multipath_aln_pairs_out.emplace_back(move(multipath_alns_1.front()), multipath_alns_2.front());
                    pair_distances.emplace_back(pair<size_t, size_t>(), independent_dist);
                    
                    multipath_aln_pairs_out.emplace_back(rescue_multipath_aln_1, move(multipath_alns_2.front()));
                    pair_distances.emplace_back(pair<size_t, size_t>(), rescue_dist_2);
                    
                    // choose a primary
                    sort_and_compute_mapping_quality(multipath_aln_pairs_out, pair_distances);
                    int32_t joint_mapq = min(initial_mapq_joint, multipath_aln_pairs_out.front().first.mapping_quality());
                    auto secondary = move(multipath_aln_pairs_out.back());
                    
                    // compute the unambiguous end's mapping quality
                    multipath_aln_pairs_out.pop_back();
                    pair_distances.pop_back();
                    sort_and_compute_mapping_quality(multipath_aln_pairs_out, pair_distances);
                    
                    // TODO: should I use initial_mapq_joint or initial_mapq_2 here?
                    int32_t conditional_mapq = min(initial_mapq_joint, multipath_aln_pairs_out.front().second.mapping_quality());
                    multipath_aln_pairs_out.front().second.set_mapping_quality(conditional_mapq);
                    // reset the mapping quality of the ambiguous end
                    multipath_aln_pairs_out.front().first.set_mapping_quality(joint_mapq);
=======
            // for each rescue attempt from a read 1
            for (size_t i = 0; i < num_rescuable_alns_1; i++) {
                if (rescue_multipath_alns_2[i].sequence().empty()) {
                    // this read 1 had a rescue failure
                    continue;
                }
                bool duplicate = false;
                for (size_t j = 0; j < num_rescuable_alns_2; j++) {
                    if (rescue_multipath_alns_1[j].sequence().empty()) {
                        // this read 2 had a rescue failure
                        continue;
                    }
>>>>>>> 47c4f09d
                    
                    if (abs(distance_between(multipath_alns_1[i], rescue_multipath_alns_1[j])) < 20) {
                        if (abs(distance_between(rescue_multipath_alns_2[i], multipath_alns_2[j])) < 20) {
                            // these two alignments found each other with their rescue, we don't want to add duplicate mappings
                            duplicate = true;
                            found_duplicate[j] = true;
                            
                            // move the original mappings
                            multipath_aln_pairs_out.emplace_back(move(multipath_alns_1[i]), move(multipath_alns_2[j]));
                            pair_distances.emplace_back(pair<size_t, size_t>(), distance_between(multipath_aln_pairs_out.back().first, multipath_aln_pairs_out.back().second));
                            
                            break;
                        }
                    }
                }
<<<<<<< HEAD
                else {
#ifdef debug_multipath_mapper_mapping
                    cerr << "rescue produces two ambiguous consisent pairs" << endl;
#endif
                    
                    // we have an ambiguous mapping for both reads, but both pairs are consistent by construction
                    multipath_aln_pairs_out.emplace_back(move(multipath_alns_1.front()), move(rescue_multipath_aln_2));
                    pair_distances.emplace_back(pair<size_t, size_t>(), rescue_dist_1);
                    
                    multipath_aln_pairs_out.emplace_back(move(rescue_multipath_aln_1), move(multipath_alns_2.front()));
                    pair_distances.emplace_back(pair<size_t, size_t>(), rescue_dist_2);
                    
                    // sort to decide a primary
                    sort_and_compute_mapping_quality(multipath_aln_pairs_out, pair_distances);
                    
                    // adjust its mapping quality
                    bool swapped = pair_distances.front().second != rescue_dist_1;
                    int32_t conditional_mapq = min(multipath_aln_pairs_out.front().first.mapping_quality(),
                                                   swapped ? initial_mapq_2 : initial_mapq_1);
                    
                    multipath_aln_pairs_out.front().first.set_mapping_quality(conditional_mapq);
                    multipath_aln_pairs_out.front().second.set_mapping_quality(conditional_mapq);
                }
            }
            else if (rescued_forward) {
#ifdef debug_multipath_mapper_mapping
                cerr << "rescue succeeded from read 1" << endl;
#endif
=======
                
                // if we haven't already moved the pair and marked it as a duplicate, move the rescued pair into the output vector
                if (!duplicate) {
                    multipath_aln_pairs_out.emplace_back(move(multipath_alns_1[i]), move(rescue_multipath_alns_2[i]));
                    pair_distances.emplace_back(pair<size_t, size_t>(), distance_between(multipath_aln_pairs_out.back().first, multipath_aln_pairs_out.back().second));
                }
            }
            
            // for each rescue attempt from a read 2
            for (size_t j = 0; j < num_rescuable_alns_2; j++) {
                if (found_duplicate[j] || rescue_multipath_alns_2[j].sequence().empty()) {
                    // this read 2 had a rescue failure or we already moved it as part of a duplicate pair
                    continue;
                }
>>>>>>> 47c4f09d
                
                multipath_aln_pairs_out.emplace_back(move(rescue_multipath_alns_1[j]), move(multipath_alns_2[j]));
                pair_distances.emplace_back(pair<size_t, size_t>(), distance_between(multipath_aln_pairs_out.back().first, multipath_aln_pairs_out.back().second));
            }
<<<<<<< HEAD
            else if (rescued_backward) {
                
#ifdef debug_multipath_mapper_mapping
                cerr << "rescue succeeded from read 2" << endl;
#endif
                
                found_consistent = true;
                int64_t rescue_dist = distance_between(rescue_multipath_aln_1, multipath_alns_2.front());
                multipath_aln_pairs_out.emplace_back(move(rescue_multipath_aln_1), move(multipath_alns_2.front()));
                pair_distances.emplace_back(pair<size_t, size_t>(), rescue_dist);
                sort_and_compute_mapping_quality(multipath_aln_pairs_out, pair_distances);
            }
            else {
#ifdef debug_multipath_mapper_mapping
                cerr << "rescue failed to find a consistent pair" << endl;
#endif
                
                // rescue failed, so we just report these as independent mappings
                size_t num_pairs_to_report = min(max_alt_mappings, max(multipath_alns_1.size(), multipath_alns_2.size()));
                
                // move the multipath alignments to the return vector
                multipath_aln_pairs_out.reserve(num_pairs_to_report);
                for (size_t i = 0; i < num_pairs_to_report; i++) {
                    if (i < multipath_alns_1.size() && i < multipath_alns_2.size()) {
                        multipath_aln_pairs_out.emplace_back(move(multipath_alns_1[i]), move(multipath_alns_2[i]));
                        
                    }
                    else if (i < multipath_alns_1.size()) {
                        multipath_aln_pairs_out.emplace_back(move(multipath_alns_1[i]), MultipathAlignment());
                        to_multipath_alignment(alignment2, multipath_aln_pairs_out.back().second);
                        multipath_aln_pairs_out.back().second.clear_subpath();
                        multipath_aln_pairs_out.back().second.clear_start();
                    }
                    else {
                        multipath_aln_pairs_out.emplace_back(MultipathAlignment(), move(multipath_alns_2[i]));
                        to_multipath_alignment(alignment1, multipath_aln_pairs_out.back().first);
                        multipath_aln_pairs_out.back().first.clear_subpath();
                        multipath_aln_pairs_out.back().first.clear_start();
                    }
=======
        }
        else if (num_rescued_1 > 0) {
            for (size_t i = 0; i < rescue_multipath_alns_2.size(); i++) {
                if (rescue_multipath_alns_2[i].sequence().empty()) {
                    // we didn't actually rescue this one
                    continue;
                }
                multipath_aln_pairs_out.emplace_back(move(multipath_alns_1[i]), move(rescue_multipath_alns_2[i]));
                pair_distances.emplace_back(pair<size_t, size_t>(), distance_between(multipath_aln_pairs_out.back().first, multipath_aln_pairs_out.back().second));
            }
        }
        else if (num_rescued_2 > 0) {
            for (size_t i = 0; i < rescue_multipath_alns_1.size(); i++) {
                if (rescue_multipath_alns_1[i].sequence().empty()) {
                    // we didn't actually rescue this one
                    continue;
>>>>>>> 47c4f09d
                }
                multipath_aln_pairs_out.emplace_back(move(rescue_multipath_alns_1[i]), move(multipath_alns_2[i]));
                pair_distances.emplace_back(pair<size_t, size_t>(), distance_between(multipath_aln_pairs_out.back().first, multipath_aln_pairs_out.back().second));
            }
        }
        else {
            found_consistent = false;
            
            // rescue failed, so we just report these as independent mappings
            size_t num_pairs_to_report = min(max_alt_mappings, max(multipath_alns_1.size(), multipath_alns_2.size()));
            
            // move the multipath alignments to the return vector
            multipath_aln_pairs_out.reserve(num_pairs_to_report);
            for (size_t i = 0; i < num_pairs_to_report; i++) {
                if (i < multipath_alns_1.size() && i < multipath_alns_2.size()) {
                    multipath_aln_pairs_out.emplace_back(move(multipath_alns_1[i]), move(multipath_alns_2[i]));
                    
                }
                else if (i < multipath_alns_1.size()) {
                    multipath_aln_pairs_out.emplace_back(move(multipath_alns_1[i]), MultipathAlignment());
                    to_multipath_alignment(alignment2, multipath_aln_pairs_out.back().second);
                    multipath_aln_pairs_out.back().second.clear_subpath();
                    multipath_aln_pairs_out.back().second.clear_start();
                }
                else {
                    multipath_aln_pairs_out.emplace_back(MultipathAlignment(), move(multipath_alns_2[i]));
                    to_multipath_alignment(alignment1, multipath_aln_pairs_out.back().first);
                    multipath_aln_pairs_out.back().first.clear_subpath();
                    multipath_aln_pairs_out.back().first.clear_start();
                }
            }
        }
        
        if (found_consistent) {
            // compute the paired mapping quality
            sort_and_compute_mapping_quality(multipath_aln_pairs_out, pair_distances);
        }
        
#ifdef debug_validate_multipath_alignments
        for (pair<MultipathAlignment, MultipathAlignment>& multipath_aln_pair : multipath_aln_pairs_out) {
#ifdef debug_multipath_mapper_mapping
            cerr << "validating multipath alignments:" << endl;
            cerr << pb2json(multipath_aln_pair.first) << endl;
            cerr << pb2json(multipath_aln_pair.second) << endl;
#endif
            if (!validate_multipath_alignment(multipath_aln_pair.first)) {
                cerr << "### WARNING ###" << endl;
                cerr << "multipath alignment of read " << multipath_aln_pair.first.name() << " failed to validate" << endl;
            }
            if (!validate_multipath_alignment(multipath_aln_pair.second)) {
                cerr << "### WARNING ###" << endl;
                cerr << "multipath alignment of read " << multipath_aln_pair.second.name() << " failed to validate" << endl;
            }
        }
#endif
        
        if (multipath_aln_pairs_out.size() > max_alt_mappings) {
            multipath_aln_pairs_out.resize(max_alt_mappings);
        }
        
        if (mapping_quality_method == None) {
            for (pair<MultipathAlignment, MultipathAlignment>& multipath_aln_pair : multipath_aln_pairs_out) {
                multipath_aln_pair.first.clear_mapping_quality();
                multipath_aln_pair.second.clear_mapping_quality();
            }
        }
        
        return found_consistent;
    }
    
    void MultipathMapper::multipath_map_paired(const Alignment& alignment1, const Alignment& alignment2,
                                               vector<pair<MultipathAlignment, MultipathAlignment>>& multipath_aln_pairs_out,
                                               vector<pair<Alignment, Alignment>>& ambiguous_pair_buffer,
                                               size_t max_alt_mappings) {

#ifdef debug_multipath_mapper_mapping
        cerr << "multipath mapping paired reads " << pb2json(alignment1) << " and " << pb2json(alignment2) << endl;
#endif
        
        if (!fragment_length_distr.is_finalized()) {
            // we have not estimated a fragment length distribution yet, so we revert to single ended mode and look
            // for unambiguous pairings
            
#ifdef debug_multipath_mapper_mapping
            cerr << "no fragment length distribution yet, looking for unambiguous single ended pairs" << endl;
#endif
            
            attempt_unpaired_multipath_map_of_pair(alignment1, alignment2, multipath_aln_pairs_out, ambiguous_pair_buffer);
            
            return;
        }
        
        // the fragment length distribution has been estimated, so we can do full-fledged paired mode
    
        // query MEMs using GCSA2
        double dummy1, dummy2;
        vector<MaximalExactMatch> mems1 = find_mems_deep(alignment1.sequence().begin(), alignment1.sequence().end(), dummy1, dummy2,
                                                         0, min_mem_length, mem_reseed_length, false, true, true, false);
        vector<MaximalExactMatch> mems2 = find_mems_deep(alignment2.sequence().begin(), alignment2.sequence().end(), dummy1, dummy2,
                                                         0, min_mem_length, mem_reseed_length, false, true, true, false);
        
#ifdef debug_multipath_mapper_mapping
        cerr << "obtained read1 MEMs:" << endl;
        for (MaximalExactMatch mem : mems1) {
            cerr << "\t" << mem << " (" << mem.nodes.size() << " hits)" << endl;
        }
        cerr << "obtained read2 MEMs:" << endl;
        for (MaximalExactMatch mem : mems2) {
            cerr << "\t" << mem << " (" << mem.nodes.size() << " hits)" << endl;
        }
        cerr << "clustering MEMs..." << endl;
#endif
        
        // obtain clusters
        
        vector<memcluster_t> clusters1;
        vector<memcluster_t> clusters2;
        // memos for the results of expensive succinct operations that we may need to do multiple times
        OrientedDistanceClusterer::paths_of_node_memo_t paths_of_node_memo;
        OrientedDistanceClusterer::oriented_occurences_memo_t oriented_occurences_memo;
        OrientedDistanceClusterer::handle_memo_t handle_memo;
        // TODO: Making OrientedDistanceClusterers is the only place we actually
        // need to distinguish between regular_aligner and qual_adj_aligner
        if (adjust_alignments_for_base_quality) {
            OrientedDistanceClusterer clusterer1(alignment1, mems1, *get_qual_adj_aligner(), xindex, max_expected_dist_approx_error, min_clustering_mem_length,
                                                 unstranded_clustering, &paths_of_node_memo, &oriented_occurences_memo, &handle_memo);
            clusters1 = clusterer1.clusters(max_mapping_quality, log_likelihood_approx_factor);
            OrientedDistanceClusterer clusterer2(alignment2, mems2, *get_qual_adj_aligner(), xindex, max_expected_dist_approx_error, min_clustering_mem_length,
                                                 unstranded_clustering, &paths_of_node_memo, &oriented_occurences_memo, &handle_memo);
            clusters2 = clusterer2.clusters(max_mapping_quality, log_likelihood_approx_factor);
        }
        else {
            OrientedDistanceClusterer clusterer1(alignment1, mems1, *get_regular_aligner(), xindex, max_expected_dist_approx_error, min_clustering_mem_length,
                                                 unstranded_clustering, &paths_of_node_memo, &oriented_occurences_memo, &handle_memo);
            clusters1 = clusterer1.clusters(max_mapping_quality, log_likelihood_approx_factor);
            OrientedDistanceClusterer clusterer2(alignment2, mems2, *get_regular_aligner(), xindex, max_expected_dist_approx_error, min_clustering_mem_length,
                                                 unstranded_clustering, &paths_of_node_memo, &oriented_occurences_memo, &handle_memo);
            clusters2 = clusterer2.clusters(max_mapping_quality, log_likelihood_approx_factor);
        }
        
        // extract graphs around the clusters and get the assignments of MEMs to these graphs
        auto cluster_graphs1 = query_cluster_graphs(alignment1, mems1, clusters1);
        auto cluster_graphs2 = query_cluster_graphs(alignment2, mems2, clusters2);
        
#ifdef debug_multipath_mapper_mapping
        cerr << "obtained independent clusters:" << endl;
        cerr << "read 1" << endl;
        for (int i = 0; i < clusters1.size(); i++) {
            cerr << "\tcluster " << i << endl;
            for (pair<const MaximalExactMatch*, pos_t>  hit : clusters1[i]) {
                cerr << "\t\t" << hit.second << " " <<  hit.first->sequence() << endl;
            }
        }
        cerr << "read 2" << endl;
        for (int i = 0; i < clusters2.size(); i++) {
            cerr << "\tcluster " << i << endl;
            for (pair<const MaximalExactMatch*, pos_t>  hit : clusters2[i]) {
                cerr << "\t\t" << hit.second << " " <<  hit.first->sequence() << endl;
            }
        }
#endif
        
        // make vectors of cluster pointers to shim into the cluster pairing function
        vector<memcluster_t*> cluster_mems_1, cluster_mems_2;
        cluster_mems_1.resize(cluster_graphs1.size());
        cluster_mems_2.resize(cluster_graphs2.size());
        for (size_t i = 0; i < cluster_mems_1.size(); i++) {
            cluster_mems_1[i] = &(get<1>(cluster_graphs1[i]));
        }
        for (size_t i = 0; i < cluster_mems_2.size(); i++) {
            cluster_mems_2[i] = &(get<1>(cluster_graphs2[i]));
        }
        
        // Chebyshev bound for 99% of all fragments regardless of distribution
        // TODO: I don't love having this internal aspect of the stranded/unstranded clustering outside the clusterer...
        int64_t max_separation, min_separation;
        if (unstranded_clustering) {
            max_separation = (int64_t) ceil(abs(fragment_length_distr.mean()) + 10.0 * fragment_length_distr.stdev());
            min_separation = -max_separation;
        }
        else {
            max_separation = (int64_t) ceil(fragment_length_distr.mean() + 10.0 * fragment_length_distr.stdev());
            min_separation = (int64_t) fragment_length_distr.mean() - 10.0 * fragment_length_distr.stdev();
        }
        
        // Compute the pairs of cluster graphs and their approximate distances from each other
        vector<pair<pair<size_t, size_t>, int64_t>> cluster_pairs = OrientedDistanceClusterer::pair_clusters(alignment1,
                                                                                                             alignment2,
                                                                                                             cluster_mems_1,
                                                                                                             cluster_mems_2,
                                                                                                             xindex,
                                                                                                             min_separation,
                                                                                                             max_separation,
                                                                                                             unstranded_clustering,
                                                                                                             &paths_of_node_memo,
                                                                                                             &oriented_occurences_memo,
                                                                                                             &handle_memo);
#ifdef debug_multipath_mapper_mapping
        cerr << "obtained cluster pairs:" << endl;
        for (int i = 0; i < cluster_pairs.size(); i++) {
            pos_t pos_1 = get<1>(cluster_graphs1[cluster_pairs[i].first.first]).front().second;
            pos_t pos_2 = get<1>(cluster_graphs2[cluster_pairs[i].first.second]).back().second;
            int64_t dist = xindex->closest_shared_path_oriented_distance(id(pos_1), offset(pos_1), is_rev(pos_1),
                                                                         id(pos_2), offset(pos_2), is_rev(pos_2));
            cerr << "\tpair "  << i << " at distance " << dist << endl;
            cerr << "\t\t read 1" << endl;
            for (pair<const MaximalExactMatch*, pos_t>  hit : get<1>(cluster_graphs1[cluster_pairs[i].first.first])) {
                cerr << "\t\t\t" << hit.second << " " <<  hit.first->sequence() << endl;
            }
            cerr << "\t\t read 2" << endl;
            for (pair<const MaximalExactMatch*, pos_t>  hit : get<1>(cluster_graphs2[cluster_pairs[i].first.second])) {
                cerr << "\t\t\t" << hit.second << " " <<  hit.first->sequence() << endl;
            }
        }
#endif
        
        // empty the output vector (just for safety)
        multipath_aln_pairs_out.clear();
        
        // do we find any pairs that satisfy the distance requirements?
        if (!cluster_pairs.empty()) {
            // only perform the mappings that satisfy the expectations on distance
            
            align_to_cluster_graph_pairs(alignment1, alignment2, cluster_graphs1, cluster_graphs2, cluster_pairs,
                                         multipath_aln_pairs_out, max_alt_mappings, &paths_of_node_memo,
                                         &oriented_occurences_memo, &handle_memo);
            
            // did any alignments pass the filters in the alignment function?
            if (!multipath_aln_pairs_out.empty() ? true :
                likely_mismapping(multipath_aln_pairs_out.front().first) ||
                likely_mismapping(multipath_aln_pairs_out.front().second)) {
                
#ifdef debug_multipath_mapper_mapping
                cerr << "one end of the pair may be mismapped, attempting individual end mappings" << endl;
#endif
                vector<pair<MultipathAlignment, MultipathAlignment>> rescue_pairs;
                bool rescued = align_to_cluster_graphs_with_rescue(alignment1, alignment2, cluster_graphs1, cluster_graphs2,
                                                                   rescue_pairs, max_alt_mappings);
                
                // if we find consistent pairs, merge the to lists
                if (rescued) {
                    for (pair<MultipathAlignment, MultipathAlignment>& rescue_pair : rescue_pairs) {
                        if (abs(distance_between(multipath_aln_pairs_out.front().first, rescue_pair.first)) >= 20
                            || abs(distance_between(multipath_aln_pairs_out.front().second, rescue_pair.second)) >= 20) {
                            
                            // add a dummy pair to hold the distance
                            cluster_pairs.emplace_back(pair<size_t, size_t>(), distance_between(rescue_pair.first, rescue_pair.second));
                            multipath_aln_pairs_out.emplace_back(move(rescue_pair));
                        }
                    }
                    sort_and_compute_mapping_quality(multipath_aln_pairs_out, cluster_pairs);
                    
                    // if we still haven't found mappings that are distinguishable from matches to random sequences,
                    // don't let them have any mapping quality
                    if (likely_mismapping(multipath_aln_pairs_out.front().first) ||
                        likely_mismapping(multipath_aln_pairs_out.front().second)) {
                        multipath_aln_pairs_out.front().first.set_mapping_quality(0);
                        multipath_aln_pairs_out.front().second.set_mapping_quality(0);
                    }
                }
                else {
                    // rescue didn't find any consistent mappings, revert to the single ended mappings
                    std::swap(multipath_aln_pairs_out, rescue_pairs);
                }
            }
        }
        else {
            // revert to independent single ended mappings
            
#ifdef debug_multipath_mapper_mapping
            cerr << "could not find a consistent pair, reverting to single ended mapping" << endl;
#endif
            align_to_cluster_graphs_with_rescue(alignment1, alignment2, cluster_graphs1, cluster_graphs2,
                                                multipath_aln_pairs_out, max_alt_mappings);
            
        }
        
        if (multipath_aln_pairs_out.empty()) {
            // add a null alignment so we know it wasn't mapped
            multipath_aln_pairs_out.emplace_back();
            to_multipath_alignment(alignment1, multipath_aln_pairs_out.back().first);
            to_multipath_alignment(alignment2, multipath_aln_pairs_out.back().second);
            
            // in case we're realigning GAMs that have paths already
            multipath_aln_pairs_out.back().first.clear_subpath();
            multipath_aln_pairs_out.back().first.clear_start();
            multipath_aln_pairs_out.back().second.clear_subpath();
            multipath_aln_pairs_out.back().second.clear_start();
        }
        
        // if we computed extra alignments to get a mapping quality or investigate ambiguous clusters, remove them
        if (multipath_aln_pairs_out.size() > max_alt_mappings) {
            multipath_aln_pairs_out.resize(max_alt_mappings);
        }
        
        // remove the full length bonus if we don't want it in the final score
        if (strip_bonuses) {
            for (pair<MultipathAlignment, MultipathAlignment>& multipath_aln_pair : multipath_aln_pairs_out) {
                strip_full_length_bonuses(multipath_aln_pair.first);
                strip_full_length_bonuses(multipath_aln_pair.second);
            }
        }
        
        // add pair names
        for (pair<MultipathAlignment, MultipathAlignment>& multipath_aln_pair : multipath_aln_pairs_out) {
            multipath_aln_pair.first.set_paired_read_name(multipath_aln_pair.second.name());
            multipath_aln_pair.second.set_paired_read_name(multipath_aln_pair.first.name());
        }
        
        // clean up the VG objects on the heap
        for (auto cluster_graph : cluster_graphs1) {
            delete get<0>(cluster_graph);
        }
        for (auto cluster_graph : cluster_graphs2) {
            delete get<0>(cluster_graph);
        }
    }
    
    void MultipathMapper::split_multicomponent_alignments(vector<MultipathAlignment>& multipath_alns_out) const {
        
        for (size_t i = 0; i < multipath_alns_out.size(); i++) {
            
            vector<vector<int64_t>> comps = connected_components(multipath_alns_out[i]);
            
            if (comps.size() > 1) {
#ifdef debug_multipath_mapper_mapping
                cerr << "splitting multicomponent alignment " << pb2json(multipath_alns_out[i]) << endl;
#endif
                // split this multipath alignment into its connected components
                for (size_t j = 1; j < comps.size(); j++) {
                    multipath_alns_out.emplace_back();
                    extract_sub_multipath_alignment(multipath_alns_out[i], comps[j],
                                                    multipath_alns_out.back());;
                }
                // put the first component into the original location
                MultipathAlignment last_component;
                extract_sub_multipath_alignment(multipath_alns_out[i], comps[0], last_component);
                multipath_alns_out[i] = last_component;
            }
        }
    }
    
    void MultipathMapper::split_multicomponent_alignments(vector<pair<MultipathAlignment, MultipathAlignment>>& multipath_aln_pairs_out,
                                                          vector<pair<pair<size_t, size_t>, int64_t>>& cluster_pairs) const {
        
        for (size_t i = 0; i < multipath_aln_pairs_out.size(); i++) {
            vector<vector<int64_t>> connected_components_1 = connected_components(multipath_aln_pairs_out[i].first);
            vector<vector<int64_t>> connected_components_2 = connected_components(multipath_aln_pairs_out[i].second);
            
#ifdef debug_multipath_mapper_mapping
            cerr << "finding connected components for mapping:" << endl;
            cerr  << pb2json(multipath_aln_pairs_out[i].first) << endl;
            cerr  << pb2json(multipath_aln_pairs_out[i].second) << endl;
            cerr << "read 1 connected components:" << endl;
            for (vector<int64_t>& comp : connected_components_1) {
                cerr << "\t";
                for (int64_t j : comp) {
                    cerr << j << " ";
                }
                cerr << endl;
            }
            cerr << "read 2 connected components:" << endl;
            for (vector<int64_t>& comp : connected_components_2) {
                cerr << "\t";
                for (int64_t j : comp) {
                    cerr << j << " ";
                }
                cerr << endl;
            }
#endif
            
            
            if (connected_components_1.size() > 1 && connected_components_2.size() > 1) {
#ifdef debug_multipath_mapper_mapping
                cerr << "splitting both multicomponent alignments" << endl;
#endif
                // need to split both ends
                for (size_t j = 0; j < connected_components_1.size(); j++) {
                    for (size_t k = 0; k < connected_components_2.size(); k++) {
                        if (j == 0 && k == 0) {
                            // save the first component to go back into the original index in the return vector
                            continue;
                        }
                        multipath_aln_pairs_out.emplace_back();
                        extract_sub_multipath_alignment(multipath_aln_pairs_out[i].first, connected_components_1[j],
                                                        multipath_aln_pairs_out.back().first);
                        extract_sub_multipath_alignment(multipath_aln_pairs_out[i].second, connected_components_2[k],
                                                        multipath_aln_pairs_out.back().second);
                        // add a distance for scoring purposes (possibly unstranded since this comes before enforcing strand consistency)
                        cluster_pairs.emplace_back(cluster_pairs[i].first,
                                                   distance_between(multipath_aln_pairs_out.back().first, multipath_aln_pairs_out.back().second,
                                                                    unstranded_clustering));
#ifdef debug_multipath_mapper_mapping
                        cerr << "added component pair at distance " << cluster_pairs.back().second << ":" << endl;
                        cerr  << pb2json(multipath_aln_pairs_out.back().first) << endl;
                        cerr  << pb2json(multipath_aln_pairs_out.back().second) << endl;
#endif                    
                    }
                }
                // put the first component pair into the original location
                MultipathAlignment last_component;
                extract_sub_multipath_alignment(multipath_aln_pairs_out[i].first, connected_components_1[0], last_component);
                multipath_aln_pairs_out[i].first = last_component;
                last_component.Clear();
                extract_sub_multipath_alignment(multipath_aln_pairs_out[i].second, connected_components_2[0], last_component);
                multipath_aln_pairs_out[i].second = last_component;
                cluster_pairs[i].second = distance_between(multipath_aln_pairs_out[i].first, multipath_aln_pairs_out[i].second,
                                                           unstranded_clustering);
                
#ifdef debug_multipath_mapper_mapping
                cerr << "added component pair at distance " << cluster_pairs[i].second << ":" << endl;
                cerr  << pb2json(multipath_aln_pairs_out[i].first) << endl;
                cerr  << pb2json(multipath_aln_pairs_out[i].second) << endl;
#endif
                
            }
            else if (connected_components_1.size() > 1) {
#ifdef debug_multipath_mapper_mapping
                cerr << "splitting read 1 multicomponent alignments" << endl;
#endif
                // only need to split first end
                for (size_t j = 1; j < connected_components_1.size(); j++) {
                    multipath_aln_pairs_out.emplace_back(MultipathAlignment(), multipath_aln_pairs_out[i].second);
                    extract_sub_multipath_alignment(multipath_aln_pairs_out[i].first, connected_components_1[j],
                                                    multipath_aln_pairs_out.back().first);
                    // add a distance for scoring purposes (possibly unstranded since this comes before enforcing strand consistency)
                    cluster_pairs.emplace_back(cluster_pairs[i].first,
                                               distance_between(multipath_aln_pairs_out.back().first, multipath_aln_pairs_out.back().second,
                                                                unstranded_clustering));
#ifdef debug_multipath_mapper_mapping
                    cerr << "added component pair at distance " << cluster_pairs.back().second << ":" << endl;
                    cerr  << pb2json(multipath_aln_pairs_out.back().first) << endl;
                    cerr  << pb2json(multipath_aln_pairs_out.back().second) << endl;
#endif
                }
                // put the first component into the original location
                MultipathAlignment last_component;
                extract_sub_multipath_alignment(multipath_aln_pairs_out[i].first, connected_components_1[0], last_component);
                multipath_aln_pairs_out[i].first = last_component;
                cluster_pairs[i].second = distance_between(multipath_aln_pairs_out[i].first, multipath_aln_pairs_out[i].second,
                                                           unstranded_clustering);
                
#ifdef debug_multipath_mapper_mapping
                cerr << "added component pair at distance " << cluster_pairs[i].second << ":" << endl;
                cerr  << pb2json(multipath_aln_pairs_out[i].first) << endl;
                cerr  << pb2json(multipath_aln_pairs_out[i].second) << endl;
#endif
            }
            else if (connected_components_2.size() > 1) {
#ifdef debug_multipath_mapper_mapping
                cerr << "splitting read 2 multicomponent alignments" << endl;
#endif
                // only need to split second end
                for (size_t j = 1; j < connected_components_2.size(); j++) {
                    multipath_aln_pairs_out.emplace_back(multipath_aln_pairs_out[i].first, MultipathAlignment());
                    extract_sub_multipath_alignment(multipath_aln_pairs_out[i].second, connected_components_2[j],
                                                    multipath_aln_pairs_out.back().second);
                    // add a distance for scoring purposes (possibly unstranded since this comes before enforcing strand consistency)
                    cluster_pairs.emplace_back(cluster_pairs[i].first,
                                               distance_between(multipath_aln_pairs_out.back().first, multipath_aln_pairs_out.back().second,
                                                                unstranded_clustering));
#ifdef debug_multipath_mapper_mapping
                    cerr << "added component pair at distance " << cluster_pairs.back().second << ":" << endl;
                    cerr  << pb2json(multipath_aln_pairs_out.back().first) << endl;
                    cerr  << pb2json(multipath_aln_pairs_out.back().second) << endl;
#endif
                }
                // put the first component into the original location
                MultipathAlignment last_component;
                extract_sub_multipath_alignment(multipath_aln_pairs_out[i].second, connected_components_2[0], last_component);
                multipath_aln_pairs_out[i].second = last_component;
                cluster_pairs[i].second = distance_between(multipath_aln_pairs_out[i].first, multipath_aln_pairs_out[i].second,
                                                           unstranded_clustering);
                
#ifdef debug_multipath_mapper_mapping
                cerr << "added component pair at distance " << cluster_pairs[i].second << ":" << endl;
                cerr  << pb2json(multipath_aln_pairs_out[i].first) << endl;
                cerr  << pb2json(multipath_aln_pairs_out[i].second) << endl;
#endif
            }
        }
    }
    
    void MultipathMapper::align_to_cluster_graph_pairs(const Alignment& alignment1, const Alignment& alignment2,
                                                       vector<clustergraph_t>& cluster_graphs1,
                                                       vector<clustergraph_t>& cluster_graphs2,
                                                       vector<pair<pair<size_t, size_t>, int64_t>>& cluster_pairs,
                                                       vector<pair<MultipathAlignment, MultipathAlignment>>& multipath_aln_pairs_out,
                                                       size_t max_alt_mappings,
                                                       OrientedDistanceClusterer::paths_of_node_memo_t* paths_of_node_memo,
                                                       OrientedDistanceClusterer::oriented_occurences_memo_t* oriented_occurences_memo,
                                                       OrientedDistanceClusterer::handle_memo_t* handle_memo) {
        
        assert(multipath_aln_pairs_out.empty());
        
        auto get_pair_coverage = [&](const pair<size_t, size_t>& cluster_pair) {
            return get<2>(cluster_graphs1[cluster_pair.first]) + get<2>(cluster_graphs2[cluster_pair.second]);
        };
        
        // sort the pairs descending by total unique sequence coverage
        std::sort(cluster_pairs.begin(), cluster_pairs.end(),
                  [&](const pair<pair<size_t, size_t>, int64_t>& a, const pair<pair<size_t, size_t>, int64_t>& b) {
                      // We need to be able to look up the coverage for the graph an input cluster went into.
                      // Compute total coverage following all the redirects and see if
                      // it's in the right order.
                      return get_pair_coverage(a.first) > get_pair_coverage(b.first);
                  });
        
#ifdef debug_multipath_mapper_mapping
        cerr << "aligning to cluster pairs..." << endl;
#endif
        
        // we may need to compute an extra mapping above the one we'll report if we're computing mapping quality
        size_t num_mappings_to_compute = mapping_quality_method != None ? max(num_mapping_attempts, (size_t) 2) : num_mapping_attempts;
        
        // TODO: some cluster pairs will produce redundant subgraph pairs.
        // We'll end up with redundant pairs being output.
        
        // align to each cluster pair
        multipath_aln_pairs_out.reserve(min(num_mappings_to_compute, cluster_pairs.size()));
        size_t num_mappings = 0;
        for (size_t i = 0; i < cluster_pairs.size(); ++i) {
            // For each cluster pair
            const pair<pair<size_t, size_t>, int64_t>& cluster_pair = cluster_pairs[i];
            
            // if we have a cluster graph pair with small enough MEM coverage
            // compared to the best one or we've made the maximum number of
            // alignments we stop producing alternate alignments
            if (get_pair_coverage(cluster_pair.first) < mem_coverage_min_ratio * get_pair_coverage(cluster_pairs[0].first)
                || num_mappings >= num_mappings_to_compute) {
                
                // remove the rest of the cluster pairs so we maintain the invariant that there are the
                // same number of cluster pairs as alternate mappings
                cluster_pairs.resize(i);
                
                break;
            }
            
            VG* vg1 = get<0>(cluster_graphs1[cluster_pair.first.first]);
            VG* vg2 = get<0>(cluster_graphs2[cluster_pair.first.second]);
            
            memcluster_t& graph_mems1 = get<1>(cluster_graphs1[cluster_pair.first.first]);
            memcluster_t& graph_mems2 = get<1>(cluster_graphs2[cluster_pair.first.second]);
            
#ifdef debug_multipath_mapper_mapping
            cerr << "doing pair " << cluster_pair.first.first << " " << cluster_pair.first.second << endl;
            cerr << "performing alignments to subgraphs " << pb2json(vg1->graph) << " and " << pb2json(vg2->graph) << endl;
#endif
            
            // Do the two alignments
            multipath_aln_pairs_out.emplace_back();
            multipath_align(alignment1, vg1, graph_mems1, multipath_aln_pairs_out.back().first);
            multipath_align(alignment2, vg2, graph_mems2, multipath_aln_pairs_out.back().second);
            
            num_mappings++;
        }
        
        // split up any multi-component multipath alignments
        split_multicomponent_alignments(multipath_aln_pairs_out, cluster_pairs);
        
        // downstream algorithms assume multipath alignments are topologically sorted (including the scoring
        // algorithm in the next step)
        for (pair<MultipathAlignment, MultipathAlignment>& multipath_aln_pair : multipath_aln_pairs_out) {
            topologically_order_subpaths(multipath_aln_pair.first);
            topologically_order_subpaths(multipath_aln_pair.second);
        }
        
        // if we haven't been checking strand consistency, enforce it now at the end
        if (unstranded_clustering) {
            establish_strand_consistency(multipath_aln_pairs_out, cluster_pairs, paths_of_node_memo, oriented_occurences_memo, handle_memo);
        }
        
        // put pairs in score sorted order and compute mapping quality of best pair using the score
        sort_and_compute_mapping_quality(multipath_aln_pairs_out, cluster_pairs);
        
#ifdef debug_validate_multipath_alignments
        for (pair<MultipathAlignment, MultipathAlignment>& multipath_aln_pair : multipath_aln_pairs_out) {
#ifdef debug_multipath_mapper_mapping
            cerr << "validating multipath alignments:" << endl;
            cerr << pb2json(multipath_aln_pair.first) << endl;
            cerr << pb2json(multipath_aln_pair.second) << endl;
#endif
            if (!validate_multipath_alignment(multipath_aln_pair.first)) {
                cerr << "### WARNING ###" << endl;
                cerr << "multipath alignment of read " << multipath_aln_pair.first.name() << " failed to validate" << endl;
            }
            if (!validate_multipath_alignment(multipath_aln_pair.second)) {
                cerr << "### WARNING ###" << endl;
                cerr << "multipath alignment of read " << multipath_aln_pair.second.name() << " failed to validate" << endl;
            }
        }
#endif
        
    }
    
    auto MultipathMapper::query_cluster_graphs(const Alignment& alignment,
                                               const vector<MaximalExactMatch>& mems,
                                               const vector<memcluster_t>& clusters) -> vector<clustergraph_t> {
        
        // Figure out the aligner to use
        BaseAligner* aligner = get_aligner();
        
        // We populate this with all the cluster graphs.
        vector<clustergraph_t> cluster_graphs_out;
        
        // we will ensure that nodes are in only one cluster, use this to record which one
        unordered_map<id_t, size_t> node_id_to_cluster;
        
        // to hold the clusters as they are (possibly) merged
        unordered_map<size_t, VG*> cluster_graphs;
        
        // to keep track of which clusters have been merged
        UnionFind union_find(clusters.size());
        
        for (size_t i = 0; i < clusters.size(); i++) {
            
#ifdef debug_multipath_mapper_mapping
            cerr << "extracting subgraph for cluster " << i << endl;
#endif
            
            // gather the parameters for subgraph extraction from the MEM hits
            
            const memcluster_t& cluster = clusters[i];
            vector<pos_t> positions;
            vector<size_t> forward_max_dist;
            vector<size_t> backward_max_dist;
            
            positions.reserve(cluster.size());
            forward_max_dist.reserve(cluster.size());
            backward_max_dist.reserve(cluster.size());
            
            for (auto& mem_hit : cluster) {
                // get the start position of the MEM
                positions.push_back(mem_hit.second);
                // search far enough away to get any hit detectable without soft clipping
                forward_max_dist.push_back(aligner->longest_detectable_gap(alignment, mem_hit.first->end)
                                           + (alignment.sequence().end() - mem_hit.first->begin));
                backward_max_dist.push_back(aligner->longest_detectable_gap(alignment, mem_hit.first->begin)
                                            + (mem_hit.first->begin - alignment.sequence().begin()));
            }
            
            
            // TODO: a progressive expansion of the subgraph if the MEM hit is already contained in
            // a cluster graph somewhere?
            
            // extract the subgraph within the search distance
            
            VG* cluster_graph = new VG();
            Graph& graph = cluster_graph->graph;
            
            // extract the protobuf Graph in place in the VG
            algorithms::extract_containing_graph(xindex, graph, positions, forward_max_dist,
                                                 backward_max_dist);
            
            // check if this subgraph overlaps with any previous subgraph (indicates a probable clustering failure where
            // one cluster was split into multiple clusters)
            unordered_set<size_t> overlapping_graphs;
            for (size_t j = 0; j < graph.node_size(); j++) {
                id_t node_id = graph.node(j).id();
                if (node_id_to_cluster.count(node_id)) {
                    overlapping_graphs.insert(node_id_to_cluster[node_id]);
                }
                else {
                    node_id_to_cluster[node_id] = i;
                }
            }
            
            if (overlapping_graphs.empty()) {
                // there is no overlap with any other graph, suggesting a new unique hit
                
#ifdef debug_multipath_mapper_mapping
                cerr << "cluster graph does not overlap with any other cluster graphs, adding as cluster " << i << endl;
#endif
                cluster_graphs[i] = cluster_graph;
                
                // now that we know we're going to save the graph, manually trigger the index building since
                // we circumvented the constructors
                cluster_graph->build_indexes();
            }
            else {
                // this graph overlaps at least one other graph, so we merge them into one
                
#ifdef debug_multipath_mapper_mapping
                cerr << "cluster graph overlaps with the following graphs:" << endl;
                for (auto idx : overlapping_graphs) {
                    cerr << "\t" << idx << endl;
                }
#endif
                
                // merge the groups and decide one graph to stay in the record
                for (size_t j : overlapping_graphs) {
                    union_find.union_groups(i, j);
                }
                size_t remaining_idx = union_find.find_group(i);
                
#ifdef debug_multipath_mapper_mapping
                cerr << "merging as cluster " << remaining_idx << endl;
#endif
                
                VG* merging_graph;
                if (remaining_idx == i) {
                    // the new graph was chosen to remain, so add it to the record
                    cluster_graphs[i] = cluster_graph;
                    merging_graph = cluster_graph;
                }
                else {
                    // the new graph will be merged into an existing graph
                    merging_graph = cluster_graphs[remaining_idx];
                    merging_graph->extend(graph);
                    delete cluster_graph;
                }
                
                // merge any other chained graphs into the remaining graph
                for (size_t j : overlapping_graphs) {
                    if (j != remaining_idx) {
                        VG* removing_graph = cluster_graphs[j];
                        merging_graph->extend(removing_graph->graph);
                        delete removing_graph;
                        cluster_graphs.erase(j);
                    }
                }
                
                Graph& merged_graph = merging_graph->graph;
                for (size_t j = 0; j < merged_graph.node_size(); j++) {
                    node_id_to_cluster[merged_graph.node(j).id()] = remaining_idx;
                }
            }
        }
        
        // check if any cluster graphs pulled disconnected components (as a result of a clustering failure)
        // and if so split them up
        
        // keeps track of the connected components of any multicomponent graph
        vector<pair<size_t, vector<unordered_set<id_t>>>> multicomponent_graphs;
        unordered_map<size_t, vector<size_t>> multicomponent_splits;
        
        size_t max_graph_idx = 0;
        for (const pair<size_t, VG*> cluster_graph : cluster_graphs) {
            vector<unordered_set<id_t>> connected_components = algorithms::weakly_connected_components(cluster_graph.second);
            if (connected_components.size() > 1) {
                multicomponent_graphs.emplace_back(cluster_graph.first, std::move(connected_components));
            }
            max_graph_idx = max(cluster_graph.first, max_graph_idx);
        }
        
        // did we find any graphs that consist of disconnected components?
        for (pair<size_t, vector<unordered_set<id_t>>>& multicomponent_graph : multicomponent_graphs) {
            max_graph_idx++;
            // make a new graph for each of the components
#ifdef debug_multipath_mapper_mapping
            cerr << "cluster graph " << multicomponent_graph.first << " has multiple connected components, splitting now" << endl;
            for (size_t i = 0; i < multicomponent_graph.second.size(); i++) {
                cerr << "component " << max_graph_idx + i << ":" << endl;
                
                for (auto node_id : multicomponent_graph.second[i]) {
                    cerr << "\t" << node_id << endl;
                }
            }
#endif
            
            for (size_t i = 0; i < multicomponent_graph.second.size(); i++) {
                cluster_graphs[max_graph_idx + i] = new VG();
            }
            
            Graph& joined_graph = cluster_graphs[multicomponent_graph.first]->graph;
            
            // divvy up the nodes
            for (size_t i = 0; i < joined_graph.node_size(); i++) {
                const Node& node = joined_graph.node(i);
                for (size_t j = 0; j < multicomponent_graph.second.size(); j++) {
                    if (multicomponent_graph.second[j].count(node.id())) {
                        cluster_graphs[max_graph_idx + j]->add_node(node);
                        node_id_to_cluster[node.id()] = max_graph_idx + j;
                        break;
                    }
                }
            }
            
            // divvy up the edges
            for (size_t i = 0; i < joined_graph.edge_size(); i++) {
                const Edge& edge = joined_graph.edge(i);
                for (size_t j = 0; j < multicomponent_graph.second.size(); j++) {
                    if (multicomponent_graph.second[j].count(edge.from())) {
                        cluster_graphs[max_graph_idx + j]->add_edge(edge);
                        break;
                    }
                }
            }
            
#ifdef debug_multipath_mapper_mapping
            cerr << "split graphs:" << endl;
            for (size_t i = 0; i < multicomponent_graph.second.size(); i++) {
                cerr << "component " << max_graph_idx + i << ":" << endl;
                cerr << pb2json(cluster_graphs[max_graph_idx + i]->graph) << endl;
            }
#endif
            
            // remove the old graph
            delete cluster_graphs[multicomponent_graph.first];
            cluster_graphs.erase(multicomponent_graph.first);
            
            max_graph_idx += multicomponent_graph.second.size();
        }
        
        // move the pointers to the return vector and figure out which graph in the return
        // vector each MEM cluster ended up in
        cluster_graphs_out.reserve(cluster_graphs.size());
        unordered_map<size_t, size_t> cluster_to_idx;
        for (const auto& cluster_graph : cluster_graphs) {
#ifdef debug_multipath_mapper_mapping
            cerr << "adding cluster graph " << cluster_graph.first << " to return vector at index " << cluster_graphs_out.size() << endl;
#endif
            cluster_to_idx[cluster_graph.first] = cluster_graphs_out.size();
            cluster_graphs_out.emplace_back(cluster_graph.second, memcluster_t(), 0);
        }

        
#ifdef debug_multipath_mapper_mapping
        cerr << "computing MEM assignments to cluster graphs" << endl;
#endif
        // which MEMs are in play for which cluster?
        for (const MaximalExactMatch& mem : mems) {
            for (gcsa::node_type hit : mem.nodes) {
                id_t node_id = gcsa::Node::id(hit);
                if (node_id_to_cluster.count(node_id)) {
                    size_t cluster_idx = cluster_to_idx[node_id_to_cluster[node_id]];
                    get<1>(cluster_graphs_out[cluster_idx]).push_back(make_pair(&mem, make_pos_t(hit)));
#ifdef debug_multipath_mapper_mapping
                    cerr << "\tMEM " << mem.sequence() << " at " << make_pos_t(hit) << " found in cluster " << node_id_to_cluster[node_id] << " at index " << cluster_idx << endl;
#endif
                }
            }
        }
        
        // compute the read coverage of each cluster graph and sort the assigned MEMs by length
        for (size_t i = 0; i < cluster_graphs_out.size(); i++) {
            auto& cluster_graph = cluster_graphs_out[i];
            get<2>(cluster_graph) = read_coverage(get<1>(cluster_graph));
#ifdef debug_multipath_mapper_mapping
            cerr << "compute read coverage of cluster at index " << i << " to be " << get<2>(cluster_graph) << endl;
#endif
            sort(get<1>(cluster_graph).begin(), get<1>(cluster_graph).end(),
                 [](const pair<const MaximalExactMatch*, pos_t>& hit_1,
                    const pair<const MaximalExactMatch*, pos_t>& hit_2) {
                return hit_1.first->length() > hit_2.first->length();
            });
        }
        
        return move(cluster_graphs_out);
        
        
    }
    
    void MultipathMapper::multipath_align(const Alignment& alignment, VG* vg,
                                          memcluster_t& graph_mems,
                                          MultipathAlignment& multipath_aln_out) const {

#ifdef debug_multipath_mapper_alignment
        cerr << "constructing alignment graph" << endl;
#endif
        
        // the longest path we could possibly align to (full gap and a full sequence)
        size_t target_length = alignment.sequence().size() + get_aligner()->longest_detectable_gap(alignment);
        
        // convert from bidirected to directed
        unordered_map<id_t, pair<id_t, bool> > node_trans;
        
        // check if we can get away with using only one strand of the graph
        bool use_single_stranded = vg->is_single_stranded();
        bool mem_strand = false;
        if (use_single_stranded) {
            mem_strand = is_rev(graph_mems[0].second);
            for (size_t i = 1; i < graph_mems.size(); i++) {
                if (is_rev(graph_mems[i].second) != mem_strand) {
                    use_single_stranded = false;
                    break;
                }
            }
        }
        
        // make the graph we need to align to
        // TODO: I do this without the copy constructor for the forward strand?
        VG align_graph = use_single_stranded ? (mem_strand ? vg->reverse_complement_graph(node_trans) : *vg) : vg->split_strands(node_trans);
        
        // if we are using only the forward strand of the current graph, a make trivial node translation so
        // the later code's expectations are met
        if (use_single_stranded && !mem_strand) {
            vg->identity_translation(node_trans);
        }
        
        // if necessary, convert from cyclic to acylic
        if (!vg->is_directed_acyclic()) {
            unordered_map<id_t, pair<id_t, bool> > dagify_trans;
            align_graph = align_graph.dagify(target_length, // high enough that num SCCs is never a limiting factor
                                             dagify_trans,
                                             target_length,
                                             0); // no maximum on size of component
            node_trans = align_graph.overlay_node_translations(dagify_trans, node_trans);
        }
        
        // put the internal graph in topological order for the MultipathAlignmentGraph algorithm
        align_graph.lazy_sort();
        
#ifdef debug_multipath_mapper_alignment
        cerr << "making multipath alignment MEM graph" << endl;
#endif
        
        // construct a graph that summarizes reachability between MEMs
        MultipathAlignmentGraph multi_aln_graph(align_graph, graph_mems, node_trans, snarl_manager, max_snarl_cut_size);
        
        vector<size_t> topological_order;
        multi_aln_graph.topological_sort(topological_order);
        
#ifdef debug_multipath_mapper_alignment
        cerr << "computed topological sort, topology is: " << endl;
        for (size_t i = 0; i < multi_aln_graph.match_nodes.size(); i++) {
            cerr << "node " << i << ", " << pb2json(multi_aln_graph.match_nodes[i].path.mapping(0).position()) << " ";
            for (auto iter = multi_aln_graph.match_nodes[i].begin; iter != multi_aln_graph.match_nodes[i].end; iter++) {
                cerr << *iter;
            }
            cerr << endl;
            for (pair<size_t, size_t> edge : multi_aln_graph.match_nodes[i].edges) {
                cerr << "\tto " << edge.first << ", dist " << edge.second << endl;
            }
        }
#endif
        
        // it's sometimes possible for transitive edges to survive the original construction algorithm, so remove them
        multi_aln_graph.remove_transitive_edges(topological_order);
        
#ifdef debug_multipath_mapper_alignment
        cerr << "removed transitive edges, topology is:" << endl;
        for (size_t i = 0; i < multi_aln_graph.match_nodes.size(); i++) {
            cerr << "node " << i << ", " << pb2json(multi_aln_graph.match_nodes[i].path.mapping(0).position()) << " ";
            for (auto iter = multi_aln_graph.match_nodes[i].begin; iter != multi_aln_graph.match_nodes[i].end; iter++) {
                cerr << *iter;
            }
            cerr << endl;
            for (pair<size_t, size_t> edge : multi_aln_graph.match_nodes[i].edges) {
                cerr << "\tto " << edge.first << ", dist " << edge.second << endl;
            }
        }
#endif
        
        // prune this graph down the paths that have reasonably high likelihood
        multi_aln_graph.prune_to_high_scoring_paths(alignment, get_aligner(),
                                                    max_suboptimal_path_score_ratio, topological_order);
        
#ifdef debug_multipath_mapper_alignment
        cerr << "pruned to high scoring paths, topology is:" << endl;
        for (size_t i = 0; i < multi_aln_graph.match_nodes.size(); i++) {
            cerr << "node " << i << ", " << pb2json(multi_aln_graph.match_nodes[i].path.mapping(0).position()) << " ";
            for (auto iter = multi_aln_graph.match_nodes[i].begin; iter != multi_aln_graph.match_nodes[i].end; iter++) {
                cerr << *iter;
            }
            cerr << endl;
            for (pair<size_t, size_t> edge : multi_aln_graph.match_nodes[i].edges) {
                cerr << "\tto " << edge.first << ", dist " << edge.second << endl;
            }
        }
#endif
        
        // create a new multipath alignment object and transfer over data from alignment
        multipath_aln_out.set_sequence(alignment.sequence());
        multipath_aln_out.set_quality(alignment.quality());
        multipath_aln_out.set_name(alignment.name());
        multipath_aln_out.set_sample_name(alignment.sample_name());
        multipath_aln_out.set_read_group(alignment.read_group());
        
#ifdef debug_multipath_mapper_alignment
        cerr << "transferred over read information" << endl;
#endif
        
        // add a subpath for each of the exact match nodes
        for (int64_t j = 0; j < multi_aln_graph.match_nodes.size(); j++) {
            ExactMatchNode& match_node = multi_aln_graph.match_nodes[j];
            Subpath* subpath = multipath_aln_out.add_subpath();
            *subpath->mutable_path() = match_node.path;
            int32_t match_score = get_aligner()->score_exact_match(match_node.begin, match_node.end,
                alignment.quality().begin() + (match_node.begin - alignment.sequence().begin()));
                
            subpath->set_score(match_score + get_aligner()->full_length_bonus *
                ((match_node.begin == alignment.sequence().begin()) +
                (match_node.end == alignment.sequence().end())));
        }
        
#ifdef debug_multipath_mapper_alignment
        cerr << "doing DP between MEMs" << endl;
#endif
        
        // perform alignment in the intervening sections
        for (int64_t j = 0; j < multi_aln_graph.match_nodes.size(); j++) {
#ifdef debug_multipath_mapper_alignment
            cerr << "checking for intervening alignments from match node " << j << endl;
#endif
            
            ExactMatchNode& src_match_node = multi_aln_graph.match_nodes[j];
            Subpath* src_subpath = multipath_aln_out.mutable_subpath(j);
            
            // check whether this is a simple split MEM, in which case we can make the connection directly
            // and avoid making an intervening alignment
            if (src_match_node.edges.size() == 1) {
                pair<size_t, size_t>& edge = src_match_node.edges[0];
                // check whether the positions are right next to each other in both the read and the graph
                //
                // strictly speaking, there could be other paths between the match nodes if the ends of the paths
                // are at node boundaries, but even then the best alignment would be from the empty sequence to
                // the path of length 0
                if (src_match_node.end == multi_aln_graph.match_nodes[edge.first].begin && edge.second == 0) {
#ifdef debug_multipath_mapper_alignment
                    cerr << "match node has a simple split connection onto node " << edge.first << endl;
#endif
                    // connect the subpath directly without an intervening alignment
                    src_subpath->add_next(edge.first);
                    continue;
                }
            }
            
            const Path& path = src_subpath->path();
            const Mapping& final_mapping = path.mapping(path.mapping_size() - 1);
            const Position& final_mapping_position = final_mapping.position();
            // make a pos_t that points to the final base in the match
            pos_t src_pos = make_pos_t(final_mapping_position.node_id(),
                                       final_mapping_position.is_reverse(),
                                       final_mapping_position.offset() + mapping_from_length(final_mapping) - 1);
            
            // the longest gap that could be detected at this position in the read
            size_t src_max_gap = get_aligner()->longest_detectable_gap(alignment, src_match_node.end);
            
            unordered_set<pair<size_t, size_t>> edges_for_removal;
            
            for (const pair<size_t, size_t>& edge : src_match_node.edges) {
                ExactMatchNode& dest_match_node = multi_aln_graph.match_nodes[edge.first];
                pos_t dest_pos = make_pos_t(multipath_aln_out.subpath(edge.first).path().mapping(0).position());
                
#ifdef debug_multipath_mapper_alignment
                cerr << "forming intervening alignment for edge to node " << edge.first << endl;
#endif
                
                size_t intervening_length = dest_match_node.begin - src_match_node.end;
                size_t max_dist = intervening_length +
                    std::min(src_max_gap, get_aligner()->longest_detectable_gap(alignment, dest_match_node.begin)) + 1;
                
#ifdef debug_multipath_mapper_alignment
                cerr << "read dist: " << intervening_length << ", source max gap: "
                     << src_max_gap << ", dest max gap "
                     << get_aligner()->longest_detectable_gap(alignment, dest_match_node.begin) << endl;
#endif
                
                // extract the graph between the matches
                Graph connecting_graph;
                unordered_map<id_t, id_t> connect_trans = algorithms::extract_connecting_graph(&align_graph,     // DAG with split strands
                                                                                               connecting_graph, // graph to extract into
                                                                                               max_dist,         // longest distance necessary
                                                                                               src_pos,          // end of earlier match
                                                                                               dest_pos,         // beginning of later match
                                                                                               false,            // do not extract the end positions in the matches
                                                                                               false,            // do not bother finding all cycles (it's a DAG)
                                                                                               true,             // remove tips
                                                                                               true,             // only include nodes on connecting paths
                                                                                               true);            // enforce max distance strictly
                
                
                if (connecting_graph.node_size() == 0) {
                    // the MEMs weren't connectable with a positive score after all, mark the edge for removal
                    edges_for_removal.insert(edge);
                    continue;
                }
                
                // transfer the substring between the matches to a new alignment
                Alignment intervening_sequence;
                intervening_sequence.set_sequence(alignment.sequence().substr(src_match_node.end - alignment.sequence().begin(),
                                                                              dest_match_node.begin - src_match_node.end));
                if (!alignment.quality().empty()) {
                    intervening_sequence.set_quality(alignment.quality().substr(src_match_node.end - alignment.sequence().begin(),
                                                                                dest_match_node.begin - src_match_node.end));
                }
                
#ifdef debug_multipath_mapper_alignment
                cerr << "aligning sequence " << intervening_sequence.sequence() << " to connecting graph: " << pb2json(connecting_graph) << endl;
#endif
                
                bool added_direct_connection = false;
                // TODO a better way of choosing the number of alternate alignments
                // TODO alternate alignments restricted only to distinct node paths?
                vector<Alignment> alt_alignments;
                get_aligner()->align_global_banded_multi(intervening_sequence, alt_alignments,
                                                         connecting_graph, num_alt_alns, band_padding, true);
                
                for (Alignment& connecting_alignment : alt_alignments) {
#ifdef debug_multipath_mapper_alignment
                    cerr << "translating connecting alignment: " << pb2json(connecting_alignment) << endl;
#endif
                    
                    const Path& aligned_path = connecting_alignment.path();
                    const Mapping& first_mapping = aligned_path.mapping(0);
                    const Mapping& last_mapping = aligned_path.mapping(aligned_path.mapping_size() - 1);
                    
                    bool add_first_mapping = mapping_from_length(first_mapping) != 0 || mapping_to_length(first_mapping) != 0;
                    bool add_last_mapping = ((mapping_from_length(last_mapping) != 0 || mapping_to_length(last_mapping) != 0)
                                             && aligned_path.mapping_size() > 1);
                    
                    if (!(add_first_mapping || add_last_mapping) && aligned_path.mapping_size() <= 2) {
                        if (!added_direct_connection) {
                            // edge case where there is a simple split but other non-simple edges intersect the target
                            // at the same place (so it passes the previous filter)
                            // it actually doesn't need an alignment, just a connecting edge
                            src_subpath->add_next(edge.first);
                            added_direct_connection = true;
                        }
                        continue;
                    }
                    
                    // create a subpath between the matches for this alignment
                    Subpath* connecting_subpath = multipath_aln_out.add_subpath();
                    connecting_subpath->set_score(connecting_alignment.score());
                    Path* subpath_path = connecting_subpath->mutable_path();
                    
                    int32_t rank = 1;
                    
                    // check to make sure the first is not an empty anchoring mapping
                    if (add_first_mapping) {
                        Mapping* mapping = subpath_path->add_mapping();
                        *mapping = first_mapping;
                        mapping->set_rank(rank);
#ifdef debug_multipath_mapper_alignment
                        cerr << "first mapping is not empty, formed mapping: " << pb2json(*mapping) << endl;
#endif
                        rank++;
                    }
                    // add all mapping in between the ends
                    for (size_t j = 1; j < aligned_path.mapping_size() - 1; j++) {
                        Mapping* mapping = subpath_path->add_mapping();
                        *mapping = aligned_path.mapping(j);
                        mapping->set_rank(rank);
#ifdef debug_multipath_mapper_alignment
                        cerr << "added middle mapping: " << pb2json(*mapping) << endl;
#endif
                        rank++;
                    }
                    // check to make sure the last is not an empty anchoring mapping or the same as the first
                    if (add_last_mapping) {
                        Mapping* mapping = subpath_path->add_mapping();
                        *mapping = last_mapping;
                        mapping->set_rank(rank);
#ifdef debug_multipath_mapper_alignment
                        cerr << "final mapping is not empty, formed mapping: " << pb2json(*mapping) << endl;
#endif
                    }
                
                    // add the appropriate connections
                    src_subpath->add_next(multipath_aln_out.subpath_size() - 1);
                    connecting_subpath->add_next(edge.first);
                    
                    // translate the path into the space of the main graph unless the path is null
                    if (connecting_subpath->path().mapping_size() != 0) {
                        translate_node_ids(*connecting_subpath->mutable_path(), connect_trans);
                        Mapping* first_subpath_mapping = connecting_subpath->mutable_path()->mutable_mapping(0);
                        if (first_subpath_mapping->position().node_id() == final_mapping.position().node_id()) {
                            first_subpath_mapping->mutable_position()->set_offset(offset(src_pos) + 1);
                        }
                    }
                    
#ifdef debug_multipath_mapper_alignment
                    cerr << "subpath from " << j << " to " << edge.first << ":" << endl;
                    cerr << pb2json(*connecting_subpath) << endl;
#endif
                }
            }
            
            if (!edges_for_removal.empty()) {
                auto new_end = std::remove_if(src_match_node.edges.begin(), src_match_node.edges.end(),
                                              [&](const pair<size_t, size_t>& edge) {
                                                  return edges_for_removal.count(edge);
                                              });
                src_match_node.edges.resize(new_end - src_match_node.edges.begin());
            }
        }
        
        // function to reorder the nodes of a Protobuf graph in topological order, flip doubly reversing edges,
        // and remove empty sequence nodes (invariants required for gssw alignment)
        // TODO: this is duplicative with VG::sort, but I don't want to construct a VG here
        auto groom_graph_for_gssw = [](Graph& graph) {
            // remove empty nodes
            size_t end = graph.node_size();
            size_t idx = 0;
            unordered_set<id_t> removed_nodes;
            while (idx < end) {
                if (graph.node(idx).sequence().empty()) {
                    end--;
                    removed_nodes.insert(graph.node(idx).id());
                    std::swap(*graph.mutable_node(idx), *graph.mutable_node(end));
                }
                else {
                    idx++;
                }
            }
            if (end != graph.node_size()) {
                graph.mutable_node()->DeleteSubrange(end, graph.node_size() - end);
                
                // look for any edges connecting them and remove these too
                end = graph.edge_size();
                idx = 0;
                while (idx < end) {
                    Edge* edge = graph.mutable_edge(idx);
                    if (removed_nodes.count(edge->from()) || removed_nodes.count(edge->to())) {
                        end--;
                        std::swap(*edge, *graph.mutable_edge(end));
                    }
                    else {
                        idx++;
                    }
                }
                graph.mutable_edge()->DeleteSubrange(end, graph.edge_size() - end);
            }
            
            // flip doubly reversing edges
            for (size_t i = 0; i < graph.edge_size(); i++) {
                Edge* edge = graph.mutable_edge(i);
                if (edge->from_start() && edge->to_end()) {
                    id_t tmp = edge->from();
                    edge->set_from(edge->to());
                    edge->set_to(tmp);
                    edge->set_from_start(false);
                    edge->set_to_end(false);
                }
            }
            
            // associate node ids with their index
            unordered_map<id_t, size_t> node_idx;
            for (size_t i = 0; i < graph.node_size(); i++) {
                node_idx[graph.node(i).id()] = i;
            }
            
            // construct adjacency list and compute in degrees
            vector<size_t> in_degree(graph.node_size(), 0);
            vector<vector<size_t>> adj_list(graph.node_size());
            for (size_t i = 0; i < graph.edge_size(); i++) {
                const Edge& edge = graph.edge(i);
                size_t to_idx = node_idx[edge.to()];
                adj_list[node_idx[edge.from()]].push_back(to_idx);
                in_degree[to_idx]++;
            }
            
            // get the topological ordering of the graph (Kahn's algorithm)
            vector<size_t> source_stack;
            for (size_t i = 0; i < graph.node_size(); i++) {
                if (in_degree[i] == 0) {
                    source_stack.push_back(i);
                }
            }
            
            vector<id_t> order(graph.node_size());
            size_t next = 0;
            while (!source_stack.empty()) {
                size_t src = source_stack.back();
                source_stack.pop_back();
                
                for (size_t dest : adj_list[src]) {
                    in_degree[dest]--;
                    if (in_degree[dest] == 0) {
                        source_stack.push_back(dest);
                    }
                }
                
                order[next] = src;
                next++;
            }
            
            // identify the index that we want each node to end up at
            vector<size_t> index(order.size());
            for (size_t i = 0; i < order.size(); i++) {
                index[order[i]] = i;
            }

            // in place permutation according to the topological order
            for (size_t i = 0; i < graph.node_size(); i++) {
                while (index[i] != i) {
                    std::swap(*graph.mutable_node(i), *graph.mutable_node(index[i]));
                    std::swap(index[i], index[index[i]]);
                }
            }
        };
        
        vector<bool> is_source_node(multi_aln_graph.match_nodes.size(), true);
        for (size_t j = 0; j < multi_aln_graph.match_nodes.size(); j++) {
            ExactMatchNode& match_node = multi_aln_graph.match_nodes[j];
            if (match_node.edges.empty()) {
                if (match_node.end != alignment.sequence().end()) {
                    
                    Subpath* sink_subpath = multipath_aln_out.mutable_subpath(j);
                    
                    int64_t target_length = (alignment.sequence().end() - match_node.end) +
                                            get_aligner()->longest_detectable_gap(alignment, match_node.end);
                    pos_t end_pos = final_position(match_node.path);
                    // want past-the-last instead of last index here
                    get_offset(end_pos)++;
                    
                    Graph tail_graph;
                    unordered_map<id_t, id_t> tail_trans = algorithms::extract_extending_graph(&align_graph,
                                                                                               tail_graph,
                                                                                               target_length,
                                                                                               end_pos,
                                                                                               false,         // search forward
                                                                                               false);        // no need to preserve cycles (in a DAG)
                    
                    // ensure invariants that gssw-based alignment expects
                    groom_graph_for_gssw(tail_graph);
                    
                    // get the sequence remaining in the right tail
                    Alignment right_tail_sequence;
                    right_tail_sequence.set_sequence(alignment.sequence().substr(match_node.end - alignment.sequence().begin(),
                                                                                 alignment.sequence().end() - match_node.end));
                    if (!alignment.quality().empty()) {
                        right_tail_sequence.set_quality(alignment.quality().substr(match_node.end - alignment.sequence().begin(),
                                                                                   alignment.sequence().end() - match_node.end));
                    }
                    
#ifdef debug_multipath_mapper_alignment
                    cerr << "aligning sequence: " << right_tail_sequence.sequence() << endl << "to right tail graph: " << pb2json(tail_graph) << endl;
#endif
                    
                    vector<Alignment> alt_alignments;
                    if (tail_graph.node_size() == 0) {
                        // edge case for when a read keeps going past the end of a graph
                        alt_alignments.emplace_back();
                        Alignment& tail_alignment = alt_alignments.back();
                        tail_alignment.set_score(get_aligner()->score_gap(right_tail_sequence.sequence().size()));
                        Mapping* insert_mapping = tail_alignment.mutable_path()->add_mapping();
                        
                        // add a soft clip
                        Edit* edit = insert_mapping->add_edit();
                        edit->set_to_length(right_tail_sequence.sequence().size());
                        edit->set_sequence(right_tail_sequence.sequence());
                        
                        // make it at the correct position
                        const Path& anchoring_path = multi_aln_graph.match_nodes[j].path;
                        const Mapping& anchoring_mapping = anchoring_path.mapping(anchoring_path.mapping_size() - 1);
                        Position* anchoring_position = insert_mapping->mutable_position();
                        anchoring_position->set_node_id(anchoring_mapping.position().node_id());
                        anchoring_position->set_is_reverse(anchoring_mapping.position().is_reverse());
                        anchoring_position->set_offset(anchoring_mapping.position().offset() + mapping_from_length(anchoring_mapping));
#ifdef debug_multipath_mapper_alignment
                        cerr << "read overhangs end of graph, manually added softclip: " << pb2json(tail_alignment) << endl;
#endif
                        // the ID translator is empty, so add this ID here so it doesn't give an out of index error
                        id_t node_id = insert_mapping->position().node_id();
                        tail_trans[node_id] = node_id;
                    }
                    else {
                        // align against the graph
                        get_aligner()->align_pinned_multi(right_tail_sequence, alt_alignments, tail_graph, true, num_alt_alns);
                    }
                    
#ifdef debug_multipath_mapper_alignment
                    cerr << "made " << alt_alignments.size() << " tail alignments" << endl;
#endif
                    
                    const Mapping& final_mapping = match_node.path.mapping(match_node.path.mapping_size() - 1);
                    
                    for (Alignment& tail_alignment : alt_alignments) {
                        
                        sink_subpath->add_next(multipath_aln_out.subpath_size());
                        
                        Subpath* tail_subpath = multipath_aln_out.add_subpath();
                        *tail_subpath->mutable_path() = tail_alignment.path();
                        tail_subpath->set_score(tail_alignment.score());
                        
                        translate_node_ids(*tail_subpath->mutable_path(), tail_trans);
                        Mapping* first_mapping = tail_subpath->mutable_path()->mutable_mapping(0);
                        if (first_mapping->position().node_id() == final_mapping.position().node_id()) {
                            first_mapping->mutable_position()->set_offset(offset(end_pos));
                        }
                        else if (tail_alignment.path().mapping_size() == 1 && first_mapping->edit_size() == 1
                                 && first_mapping->edit(0).from_length() == 0 && first_mapping->edit(0).to_length() > 0
                                 && first_mapping->position().node_id() != final_mapping.position().node_id()) {
                            // this is a pure soft-clip on the beginning of the next node, we'll move it to the end
                            // of the match node to match invariants expected by other parts of the code base
                            Position* pos = first_mapping->mutable_position();
                            pos->set_node_id(final_mapping.position().node_id());
                            pos->set_is_reverse(final_mapping.position().is_reverse());
                            pos->set_offset(final_mapping.position().offset() + mapping_from_length(final_mapping));
                        }
#ifdef debug_multipath_mapper_alignment
                        cerr << "subpath from " << j << " to right tail:" << endl;
                        cerr << pb2json(*tail_subpath) << endl;
#endif
                    }
                }
            }
            else {
                for (const pair<size_t, size_t>& edge : match_node.edges) {
                    is_source_node[edge.first] = false;
                }
            }
        }
        
        for (size_t j = 0; j < multi_aln_graph.match_nodes.size(); j++) {
            if (is_source_node[j]) {
                ExactMatchNode& match_node = multi_aln_graph.match_nodes[j];
                if (match_node.begin != alignment.sequence().begin()) {
                    
                    int64_t target_length = (match_node.begin - alignment.sequence().begin()) +
                                            get_aligner()->longest_detectable_gap(alignment, match_node.begin);
                    pos_t begin_pos = initial_position(match_node.path);

                    
                    Graph tail_graph;
                    unordered_map<id_t, id_t> tail_trans = algorithms::extract_extending_graph(&align_graph,
                                                                                               tail_graph,
                                                                                               target_length,
                                                                                               begin_pos,
                                                                                               true,          // search backward
                                                                                               false);        // no need to preserve cycles (in a DAG)
                    
                    // ensure invariants that gssw-based alignment expects
                    groom_graph_for_gssw(tail_graph);
                    
                    Alignment left_tail_sequence;
                    left_tail_sequence.set_sequence(alignment.sequence().substr(0, match_node.begin - alignment.sequence().begin()));
                    if (!alignment.quality().empty()) {
                        left_tail_sequence.set_quality(alignment.quality().substr(0, match_node.begin - alignment.sequence().begin()));
                    }
                    
                    
#ifdef debug_multipath_mapper_alignment
                    cerr << "aligning sequence: " << left_tail_sequence.sequence() << endl << "to left tail graph: " << pb2json(tail_graph) << endl;
#endif
                    vector<Alignment> alt_alignments;
                    if (tail_graph.node_size() == 0) {
                        // edge case for when a read keeps going past the end of a graph
                        alt_alignments.emplace_back();
                        Alignment& tail_alignment = alt_alignments.back();
                        tail_alignment.set_score(get_aligner()->score_gap(left_tail_sequence.sequence().size()));
                        Mapping* insert_mapping = tail_alignment.mutable_path()->add_mapping();
                        
                        // add a soft clip
                        Edit* edit = insert_mapping->add_edit();
                        edit->set_to_length(left_tail_sequence.sequence().size());
                        edit->set_sequence(left_tail_sequence.sequence());
                        
                        // make it at the correct position
                        *insert_mapping->mutable_position() = multi_aln_graph.match_nodes[j].path.mapping(0).position();
#ifdef debug_multipath_mapper_alignment
                        cerr << "read overhangs end of graph, manually added softclip: " << pb2json(tail_alignment) << endl;
#endif
                        // the ID translator is empty, so add this ID here so it doesn't give an out of index error
                        id_t node_id = insert_mapping->position().node_id();
                        tail_trans[node_id] = node_id;
                    }
                    else {
                        get_aligner()->align_pinned_multi(left_tail_sequence, alt_alignments, tail_graph, false, num_alt_alns);
                    }
                    
#ifdef debug_multipath_mapper_alignment
                    cerr << "made " << alt_alignments.size() << " tail alignments" << endl;
#endif
                    const Mapping& first_mapping = match_node.path.mapping(0);
                    for (Alignment& tail_alignment : alt_alignments) {
                        Subpath* tail_subpath = multipath_aln_out.add_subpath();
                        *tail_subpath->mutable_path() = tail_alignment.path();
                        tail_subpath->set_score(tail_alignment.score());
                        
                        tail_subpath->add_next(j);
                        multipath_aln_out.add_start(multipath_aln_out.subpath_size() - 1);
                        
                        translate_node_ids(*tail_subpath->mutable_path(), tail_trans);
#ifdef debug_multipath_mapper_alignment
                        cerr << "subpath from " << j << " to left tail:" << endl;
                        cerr << pb2json(*tail_subpath) << endl;
#endif
                        Mapping* final_mapping = tail_subpath->mutable_path()->mutable_mapping(tail_subpath->path().mapping_size() - 1);
                        if (tail_subpath->path().mapping_size() == 1 && final_mapping->edit_size() == 1
                            && final_mapping->edit(0).from_length() == 0 && final_mapping->edit(0).to_length() > 0
                            && final_mapping->position().node_id() != first_mapping.position().node_id()) {
                            // this is a pure soft clip on the end of the previous node, so we move it over to the
                            // beginning of the match node to match invariants in rest of code base
                            *final_mapping->mutable_position() = first_mapping.position();
                        }
                    }
                }
                else {
                    multipath_aln_out.add_start(j);
                }
            }
        }
        
#ifdef debug_multipath_mapper_alignment
        cerr << "multipath alignment before translation: " << pb2json(multipath_aln_out) << endl;
#endif
        for (size_t j = 0; j < multipath_aln_out.subpath_size(); j++) {
            translate_oriented_node_ids(*multipath_aln_out.mutable_subpath(j)->mutable_path(), node_trans);
        }
#ifdef debug_multipath_mapper_alignment
        cerr << "completed multipath alignment: " << pb2json(multipath_aln_out) << endl;
#endif
        
    }
    
    int64_t MultipathMapper::read_coverage(const memcluster_t& mem_hits) {
        if (mem_hits.empty()) {
            return 0;
        }
        
        vector<pair<string::const_iterator, string::const_iterator>> mem_read_segments;
        mem_read_segments.reserve(mem_hits.size());
        for (auto& mem_hit : mem_hits) {
            mem_read_segments.emplace_back(mem_hit.first->begin, mem_hit.first->end);
        }
        std::sort(mem_read_segments.begin(), mem_read_segments.end());
        auto curr_begin = mem_read_segments[0].first;
        auto curr_end = mem_read_segments[0].second;
        
        int64_t total = 0;
        for (size_t i = 1; i < mem_read_segments.size(); i++) {
            if (mem_read_segments[i].first >= curr_end) {
                total += (curr_end - curr_begin);
                curr_begin = mem_read_segments[i].first;
                curr_end = mem_read_segments[i].second;
            }
            else if (mem_read_segments[i].second > curr_end) {
                curr_end = mem_read_segments[i].second;
            }
        }
        return total + (curr_end - curr_begin);
    }
    
    void MultipathMapper::strip_full_length_bonuses(MultipathAlignment& mulipath_aln) const {
        
        int32_t full_length_bonus = get_aligner()->full_length_bonus;
        // strip bonus from source paths
        if (mulipath_aln.start_size()) {
            // use the precomputed list of sources if we have it
            for (size_t i = 0; i < mulipath_aln.start_size(); i++) {
                Subpath* source_subpath = mulipath_aln.mutable_subpath(mulipath_aln.start(i));
                if (edit_is_insertion(source_subpath->path().mapping(0).edit(0))) {
                    source_subpath->set_score(source_subpath->score() - full_length_bonus);
                }
            }
        }
        else {
            // find sources
            vector<bool> is_source(mulipath_aln.subpath_size(), true);
            for (size_t i = 0; i < mulipath_aln.subpath_size(); i++) {
                const Subpath& subpath = mulipath_aln.subpath(i);
                for (size_t j = 0; j < subpath.next_size(); j++) {
                    is_source[subpath.next(j)] = false;
                }
            }
            // strip the bonus from the sources
            for (size_t i = 0; i < mulipath_aln.subpath_size(); i++) {
                if (!is_source[i]) {
                    continue;
                }
                Subpath* source_subpath = mulipath_aln.mutable_subpath(i);
                if (edit_is_insertion(source_subpath->path().mapping(0).edit(0))) {
                    source_subpath->set_score(source_subpath->score() - full_length_bonus);
                }
            }
        }
        // strip bonus from sink paths
        for (size_t i = 0; i < mulipath_aln.subpath_size(); i++) {
            Subpath* subpath = mulipath_aln.mutable_subpath(i);
            if (subpath->next_size() == 0) {
                const Mapping& final_mapping = subpath->path().mapping(subpath->path().mapping_size() - 1);
                if (edit_is_insertion(final_mapping.edit(final_mapping.edit_size() - 1))) {
                    subpath->set_score(subpath->score() - full_length_bonus);
                }
            }
        }
    }
    
    void MultipathMapper::sort_and_compute_mapping_quality(vector<MultipathAlignment>& multipath_alns,
                                                           MappingQualityMethod mapq_method) const {
        if (multipath_alns.empty()) {
            return;
        }
        
        // query the scores of the optimal alignments
        vector<double> scores(multipath_alns.size(), 0.0);
        for (size_t i = 0; i < multipath_alns.size(); i++) {
            scores[i] = optimal_alignment_score(multipath_alns[i]);
        }
        
        // insertion sort the multipath alignments by score (they are probably nearly ordered)
        for (size_t i = 1; i < multipath_alns.size(); i++) {
            size_t pos = i;
            while (scores[pos] > scores[pos - 1]) {
                std::swap(scores[pos], scores[pos - 1]);
                std::swap(multipath_alns[pos], multipath_alns[pos - 1]);
                pos--;
                if (pos == 0) {
                    break;
                }
            }
        }
        
#ifdef debug_multipath_mapper_mapping
        cerr << "scores obtained of multi-mappings:" << endl;
        for (auto score : scores) {
            cerr << "\t" << score << endl;
        }
#endif
        
        if (mapq_method != None) {
            int32_t raw_mapq = get_aligner()->compute_mapping_quality(scores, mapq_method == Approx);
#ifdef debug_multipath_mapper_mapping
            cerr << "scores yield a raw MAPQ of " << raw_mapq << endl;
#endif
            multipath_alns.front().set_mapping_quality(min<int32_t>(raw_mapq, max_mapping_quality));
        }
    }
    
    // TODO: pretty duplicative with the unpaired version
    void MultipathMapper::sort_and_compute_mapping_quality(vector<pair<MultipathAlignment, MultipathAlignment>>& multipath_aln_pairs,
                                                           vector<pair<pair<size_t, size_t>, int64_t>>& cluster_pairs) const {
        assert(multipath_aln_pairs.size() == cluster_pairs.size());
        
        if (multipath_aln_pairs.empty()) {
            return;
        }
        
        double log_base = get_aligner()->log_base;
        double min_frag_score = numeric_limits<double>::max();
        
        // query the scores of the optimal alignments
        vector<double> scores(multipath_aln_pairs.size(), 0.0);
        for (size_t i = 0; i < multipath_aln_pairs.size(); i++) {
            pair<MultipathAlignment, MultipathAlignment>& multipath_aln_pair = multipath_aln_pairs[i];
            int32_t alignment_score = optimal_alignment_score(multipath_aln_pair.first) + optimal_alignment_score(multipath_aln_pair.second);
            double frag_score = fragment_length_log_likelihood(cluster_pairs[i].second) / log_base;
            min_frag_score = min(frag_score, min_frag_score);
            scores[i] = alignment_score + frag_score;
        }
        
        // make it so fragment won't contribute to MAPQ if there is only one alignment
        for (double& score : scores) {
            score -= min_frag_score;
        }
        
        // sort the multipath alignments by score, breaking ties by inter-cluster distance
        // (insertion sort because they are probably nearly ordered)
        for (size_t i = 1; i < multipath_aln_pairs.size(); i++) {
            size_t pos = i;
            while (scores[pos] > scores[pos - 1]) {
                std::swap(scores[pos], scores[pos - 1]);
                std::swap(multipath_aln_pairs[pos], multipath_aln_pairs[pos - 1]);
                std::swap(cluster_pairs[pos], cluster_pairs[pos - 1]);
                pos--;
                if (pos == 0) {
                    break;
                }
            }
        }
        
#ifdef debug_multipath_mapper_mapping
        cerr << "scores and distances obtained of multi-mappings:" << endl;
        for (int i = 0; i < multipath_aln_pairs.size(); i++) {
            cerr << "\talign:" << optimal_alignment_score(multipath_aln_pairs[i].first) + optimal_alignment_score(multipath_aln_pairs[i].second) << ", length: " << cluster_pairs[i].second << ", combined: " << scores[i] << endl;
        }
#endif
        
        if (mapping_quality_method != None) {
            
            int32_t raw_mapq = get_aligner()->compute_mapping_quality(scores, mapping_quality_method == Approx);
#ifdef debug_multipath_mapper_mapping
            cerr << "scores yield a raw MAPQ of " << raw_mapq << endl;
#endif
            int32_t mapq = min<int32_t>(raw_mapq, max_mapping_quality);
            multipath_aln_pairs.front().first.set_mapping_quality(mapq);
            multipath_aln_pairs.front().second.set_mapping_quality(mapq);
            
            if (multipath_aln_pairs.size() > 1) {
                // detect duplicate alignments that arise from breaking up clusters whose MultipathAlignments turned
                // out to be disconnected
                
                // TODO: technically should do this method whenever any of the sides of any alignment is a duplicate,
                // but it should work fine for the fast approximate MAPQ method to only look at the first two
                bool duplicate_1 = share_start_position(multipath_aln_pairs[0].first, multipath_aln_pairs[1].first);
                bool duplicate_2 = share_start_position(multipath_aln_pairs[0].second, multipath_aln_pairs[1].second);
                // if we got duplicates of both ends, pop them until we don't
                while (duplicate_1 && duplicate_2) {
                    multipath_aln_pairs.erase(multipath_aln_pairs.begin() + 1);
                    scores.erase(scores.begin() + 1);
                    cluster_pairs.erase(cluster_pairs.begin() + 1);
                    
                    // TODO: wasteful to recompute these in the inner loop, but I expect this condition to be very
                    // rare or non-existent in the current code
                    int32_t raw_mapq = get_aligner()->compute_mapping_quality(scores, mapping_quality_method == Approx);
#ifdef debug_multipath_mapper_mapping
                    cerr << "deduplicated scores yield a raw MAPQ of " << raw_mapq << endl;
#endif
                    int32_t mapq = min<int32_t>(raw_mapq, max_mapping_quality);
                    multipath_aln_pairs.front().first.set_mapping_quality(mapq);
                    multipath_aln_pairs.front().second.set_mapping_quality(mapq);
                    
                    if (multipath_aln_pairs.size() <= 1) {
                        duplicate_1 = false;
                        duplicate_2 = false;
                    }
                    else {
                        duplicate_1 = share_start_position(multipath_aln_pairs[0].first, multipath_aln_pairs[1].first);
                        duplicate_2 = share_start_position(multipath_aln_pairs[0].second, multipath_aln_pairs[1].second);
                    }
                }
                
                // set the mapping quality of the duplicated side to the maximum of what it is now and what it would
                // be if the duplicates were removed
                // TODO: in some ways this is unfair to this side, which actually has at least two very good mappings,
                // which arguably should increase its MAPQ even more
                if (duplicate_1) {
                    vector<double> non_duplicate_scores{scores[0]};
                    for (size_t i = 2; i < multipath_aln_pairs.size(); i++) {
                        if (!share_start_position(multipath_aln_pairs[0].first, multipath_aln_pairs[i].first)) {
                            non_duplicate_scores.push_back(scores[i]);
                        }
                    }
                    int32_t raw_non_dup_mapq = get_aligner()->compute_mapping_quality(non_duplicate_scores,
                                                                                      mapping_quality_method == Approx);
                    
                    int32_t non_dup_mapq = min(raw_non_dup_mapq, max_mapping_quality);
                    
                    multipath_aln_pairs[0].first.set_mapping_quality(max<int32_t>(non_dup_mapq,
                                                                                  multipath_aln_pairs[0].first.mapping_quality()));
                }
                else if (duplicate_2) {
                    vector<double> non_duplicate_scores{scores[0]};
                    for (size_t i = 2; i < multipath_aln_pairs.size(); i++) {
                        if (!share_start_position(multipath_aln_pairs[0].second, multipath_aln_pairs[i].second)) {
                            non_duplicate_scores.push_back(scores[i]);
                        }
                    }
                    int32_t raw_non_dup_mapq = get_aligner()->compute_mapping_quality(non_duplicate_scores,
                                                                                      mapping_quality_method == Approx);
                    
                    int32_t non_dup_mapq = min(raw_non_dup_mapq, max_mapping_quality);
                    
                    multipath_aln_pairs[0].second.set_mapping_quality(max<int32_t>(non_dup_mapq,
                                                                                   multipath_aln_pairs[0].second.mapping_quality()));
                }
            }
        }
    }
            
    double MultipathMapper::fragment_length_log_likelihood(int64_t length) const {
        double mean = fragment_length_distr.mean();
        double stdev = fragment_length_distr.stdev();
        double dev = length - mean;
        return -dev * dev / (2.0 * stdev * stdev);
    }
    
    void MultipathMapper::set_automatic_min_clustering_length(double random_mem_probability) {
        min_clustering_mem_length = max<int>(log(1.0 - pow(random_mem_probability, 1.0 / xindex->seq_length)) / log(0.25), 1);
    }
    
    bool MultipathMapper::validate_multipath_alignment(const MultipathAlignment& multipath_aln) const {
        
        // are the subpaths in topological order?
        
        for (size_t i = 0; i < multipath_aln.subpath_size(); i++) {
            const Subpath& subpath = multipath_aln.subpath(i);
            for (size_t j = 0; j < subpath.next_size(); j++) {
                if (subpath.next(j) <= i) {
#ifdef debug_multipath_mapper_mapping
                    cerr << "validation failure on topological order" << endl;
#endif
                    return false;
                }
            }
        }
        
        // are the start subpaths properly labeled (if they are included)?
        
        if (multipath_aln.start_size()) {
            vector<bool> is_source(multipath_aln.subpath_size(), true);
            for (size_t i = 0; i < multipath_aln.subpath_size(); i++) {
                const Subpath& subpath = multipath_aln.subpath(i);
                for (size_t j = 0; j < subpath.next_size(); j++) {
                    is_source[subpath.next(j)] = false;
                }
            }
            
            size_t num_starts = 0;
            for (size_t i = 0; i < multipath_aln.subpath_size(); i++) {
                num_starts += is_source[i];
            }
            
            if (num_starts != multipath_aln.start_size()) {
#ifdef debug_multipath_mapper_mapping
                cerr << "validation failure on correct number of starts" << endl;
                for (size_t i = 0; i < multipath_aln.subpath_size(); i++) {
                    if (is_source[i]) {
                        cerr << i << " ";
                    }
                }
                cerr << endl;
#endif
                return false;
            }
            
            for (size_t i = 0; i < multipath_aln.start_size(); i++) {
                if (!is_source[multipath_aln.start(i)]) {
#ifdef debug_multipath_mapper_mapping
                    cerr << "validation failure on correctly identified starts" << endl;
                    for (size_t i = 0; i < multipath_aln.subpath_size(); i++) {
                        if (is_source[i]) {
                            cerr << i << " ";
                        }
                        cerr << endl;
                    }
#endif
                    return false;
                }
            }
        }
        
        // are the subpaths contiguous along the read?
        
        vector<pair<int64_t, int64_t>> subpath_read_interval(multipath_aln.subpath_size(), make_pair<int64_t, int64_t>(-1, -1));
        for (size_t i = 0; i < multipath_aln.subpath_size(); i++) {
            
            if (subpath_read_interval[i].first < 0) {
                subpath_read_interval[i].first = 0;
            }
            
            const Subpath& subpath = multipath_aln.subpath(i);
            int64_t subsequence_length = path_to_length(subpath.path());
            subpath_read_interval[i].second = subpath_read_interval[i].first + subsequence_length;
            
            if (!subpath.next_size()) {
                if (subpath_read_interval[i].second != multipath_aln.sequence().size()) {
#ifdef debug_multipath_mapper_mapping
                    cerr << "validation failure on using complete read" << endl;
                    cerr << "subpath " <<  i << " ends on sequence index " << subpath_read_interval[i].second << " of " << multipath_aln.sequence().size() << endl;
                    cerr << pb2json(subpath) << endl;
                    for (size_t j = 0; j < multipath_aln.subpath_size(); j++) {
                        cerr << j << " (" << subpath_read_interval[j].first << ", " << subpath_read_interval[j].second << "): ";
                        for (size_t k = 0; k < multipath_aln.subpath(j).next_size(); k++) {
                            cerr << multipath_aln.subpath(j).next(k) << " ";
                        }
                        cerr << endl;
                    }
#endif
                    return false;
                }
            }
            else {
                for (size_t j = 0; j < subpath.next_size(); j++) {
                    if (subpath_read_interval[subpath.next(j)].first >= 0) {
                        if (subpath_read_interval[subpath.next(j)].first != subpath_read_interval[i].second) {
#ifdef debug_multipath_mapper_mapping
                            cerr << "validation failure on read contiguity" << endl;
#endif
                            return false;
                        }
                    }
                    else {
                        subpath_read_interval[subpath.next(j)].first = subpath_read_interval[i].second;
                    }
                }
            }
        }
        
        // are all of the subpaths nonempty?
        
        for (size_t i = 0; i < multipath_aln.subpath_size(); i++) {
            if (multipath_aln.subpath(i).path().mapping_size() == 0) {
#ifdef debug_multipath_mapper_mapping
                cerr << "validation failure on containing only nonempty paths" << endl;
                cerr << "subpath " << i << ": " << pb2json(multipath_aln.subpath(i)) << endl;
#endif
                return false;
            }
            for (size_t j = 0; j < multipath_aln.subpath(i).path().mapping_size(); j++) {
                if (multipath_aln.subpath(i).path().mapping(j).edit_size() == 0) {
#ifdef debug_multipath_mapper_mapping
                    cerr << "validation failure on containing only nonempty mappings" << endl;
                    cerr << "subpath " << i << ": " << pb2json(multipath_aln.subpath(i)) << endl;
#endif
                    return false;
                }
            }
        }
        
        
        // are the subpaths contiguous within the graph?
        
        auto validate_adjacent_mappings = [&](const Mapping& mapping_from, const Mapping& mapping_to) {
            size_t mapping_from_end_offset = mapping_from.position().offset() + mapping_from_length(mapping_from);
            if (mapping_from.position().node_id() == mapping_to.position().node_id() &&
                mapping_from.position().is_reverse() == mapping_to.position().is_reverse()) {
                if (mapping_to.position().offset() != mapping_from_end_offset) {
#ifdef debug_multipath_mapper_mapping
                    cerr << "validation failure on within-node adjacency" << endl;
                    cerr << pb2json(mapping_from) << "->" << pb2json(mapping_to) << endl;
#endif
                    return false;
                }
            }
            else {
                if (mapping_from_end_offset != xindex->node_length(mapping_from.position().node_id())) {
#ifdef debug_multipath_mapper_mapping
                    cerr << "validation failure on using edge at middle of node" << endl;
                    cerr << pb2json(mapping_from) << "->" << pb2json(mapping_to) << endl;
#endif
                    return false;
                }
                
                vector<Edge> edges = xindex->edges_of(mapping_from.position().node_id());
                bool found_edge = false;
                for (Edge& edge : edges) {
                    if (edge.from() == mapping_from.position().node_id() &&
                        edge.from_start() == mapping_from.position().is_reverse()) {
                        if (edge.to() == mapping_to.position().node_id() &&
                            edge.to_end() == mapping_to.position().is_reverse()) {
                            found_edge = true;
                            break;
                        }
                    }
                    if (edge.to() == mapping_from.position().node_id() &&
                        edge.to_end() != mapping_from.position().is_reverse()) {
                        if (edge.from() == mapping_to.position().node_id() &&
                            edge.from_start() != mapping_to.position().is_reverse()) {
                            found_edge = true;
                            break;
                        }
                    }
                }
                
                if (!found_edge) {
#ifdef debug_multipath_mapper_mapping
                    cerr << "validation failure on nodes not connected by an edge" << endl;
                    cerr << pb2json(mapping_from) << "->" << pb2json(mapping_to) << endl;
#endif
                    return false;
                }
            }
            return true;
        };
        
        for (size_t i = 0; i < multipath_aln.subpath_size(); i++) {
            const Subpath& subpath = multipath_aln.subpath(i);
            const Path& path = subpath.path();
            for (size_t j = 1; j < path.mapping_size(); j++) {
                if (!validate_adjacent_mappings(path.mapping(j - 1), path.mapping(j))) {
                    return false;
                }
            }
            const Mapping& final_mapping = path.mapping(path.mapping_size() - 1);
            for (size_t j = 0; j < subpath.next_size(); j++) {
                if (!validate_adjacent_mappings(final_mapping, multipath_aln.subpath(subpath.next(j)).path().mapping(0))) {
                    return false;
                }
            }
        }
        
        
        // do the paths represent valid alignments of the associated read string and graph path?
        
        auto validate_mapping_edits = [&](const Mapping& mapping, const string& subseq) {
            string node_seq = xindex->node_sequence(mapping.position().node_id());
            string rev_node_seq = reverse_complement(node_seq);
            size_t node_idx = mapping.position().offset();
            size_t seq_idx = 0;
            for (size_t i = 0; i < mapping.edit_size(); i++) {
                const Edit& edit = mapping.edit(i);
                if (edit_is_match(edit)) {
                    for (size_t j = 0; j < edit.from_length(); j++, node_idx++, seq_idx++) {
                        if ((mapping.position().is_reverse() ? rev_node_seq[node_idx] : node_seq[node_idx]) != subseq[seq_idx]) {
#ifdef debug_multipath_mapper_mapping
                            cerr << "validation failure on match that does not match" << endl;
                            cerr << pb2json(mapping) << ", " << subseq << endl;
#endif
                            return false;
                        }
                    }
                }
                else if (edit_is_sub(edit)) {
                    for (size_t j = 0; j < edit.from_length(); j++, node_idx++, seq_idx++) {
                        if ((mapping.position().is_reverse() ? rev_node_seq[node_idx] : node_seq[node_idx]) == subseq[seq_idx]) {
#ifdef debug_multipath_mapper_mapping
                            cerr << "validation failure on mismatch that matches" << endl;
                            cerr << pb2json(mapping) << ", " << subseq << endl;
#endif
                            return false;
                        }
                        if (edit.sequence()[j] != subseq[seq_idx]) {
#ifdef debug_multipath_mapper_mapping
                            cerr << "validation failure on substitution sequence that does not match read" << endl;
                            cerr << pb2json(mapping) << ", " << subseq << endl;
#endif
                            return false;
                        }
                    }
                }
                else if (edit_is_insertion(edit)) {
                    for (size_t j = 0; j < edit.to_length(); j++, seq_idx++) {
                        if (edit.sequence()[j] != subseq[seq_idx]) {
#ifdef debug_multipath_mapper_mapping
                            cerr << "validation failure on insertion sequence that does not match read" << endl;
                            cerr << pb2json(mapping) << ", " << subseq << endl;
#endif
                            return false;
                        }
                    }
                }
                else if (edit_is_deletion(edit)) {
                    node_idx += edit.from_length();
                }
            }
            return true;
        };
        
        for (size_t i = 0; i < multipath_aln.subpath_size(); i++) {
            const Subpath& subpath = multipath_aln.subpath(i);
            const Path& path = subpath.path();
            size_t read_start = subpath_read_interval[i].first;
            for (size_t j = 0; j < path.mapping_size(); j++) {
                size_t read_mapping_len = mapping_to_length(path.mapping(j));
                if (!validate_mapping_edits(path.mapping(j), multipath_aln.sequence().substr(read_start, read_mapping_len))) {
                    return false;
                }
                read_start += read_mapping_len;
            }
        }
        
        // do the scores match the alignments?
        
        // TODO: this really deserves a test, but there's a factoring problem because the qual adj aligner needs to know
        // the node sequence to score mismatches but the node sequence is not stored in the Alignment object
        
//        for (size_t i = 0; i < multipath_aln.subpath_size(); i++) {
//            const Subpath& subpath = multipath_aln.subpath(i);
//            Alignment& alignment;
//            *alignment.mutable_sequence() = multipath_aln.sequence().substr(subpath_read_interval[i].first,
//                                                                            subpath_read_interval[i].second - subpath_read_interval[i].first);
//            *alignment.mutable_quality() = multipath_aln.quality().substr(subpath_read_interval[i].first,
//                                                                          subpath_read_interval[i].second - subpath_read_interval[i].first);
//            *alignment.mutable_path() = subpath.path();
//        }
        
        
        return true;
    }
    
    double MultipathMapper::read_coverage_z_score(int64_t coverage, const Alignment& alignment) const {
        /* algebraically equivalent to
         *
         *      Coverage - ReadLen / 4
         *  -------------------------------
         *  sqrt(ReadLen * 1/4 * (1 - 1/4))
         * 
         * from the Normal approximation to a Binomal(ReadLen, 1/4)
         */
        double root_len = sqrt(alignment.sequence().size());
        return 0.5773502691896258 * (4.0 * coverage / root_len - root_len);
    }
    
    MultipathAlignmentGraph::MultipathAlignmentGraph(VG& vg, const MultipathMapper::memcluster_t& hits,
                                                     const unordered_map<id_t, pair<id_t, bool>>& projection_trans,
                                                     SnarlManager* cutting_snarls, int64_t max_snarl_cut_size) {

        // create the injection translator, which maps a node in the original graph to every one of its occurrences
        // in the dagified graph
        unordered_multimap<id_t, pair<id_t, bool> > injection_trans;
        for (const auto& trans_record : projection_trans) {
#ifdef debug_multipath_mapper_alignment
            cerr << trans_record.second.first << "->" << trans_record.first << (trans_record.second.second ? "-" : "+") << endl;
#endif
            injection_trans.insert(make_pair(trans_record.second.first,
                                             make_pair(trans_record.first, trans_record.second.second)));
        }
        
#ifdef debug_multipath_mapper_alignment
        cerr << "walking out MEMs in graph" << endl;
#endif
        
        // map of node ids in the dagified graph to the indices in the matches that contain them
        unordered_map<int64_t, vector<int64_t>> node_matches;
        
        // walk the matches and filter out redundant sub-MEMs
        for (int64_t i = 0; i < hits.size(); i++) {
            
            const pair<const MaximalExactMatch*, pos_t>& hit = hits[i];
            
            // the part of the read we're going to match
            string::const_iterator begin = hit.first->begin;
            string::const_iterator end = hit.first->end;
            int64_t mem_length = end - begin;
            // the start of the hit in the original graph
            const pos_t& hit_pos = hit.second;
            
#ifdef debug_multipath_mapper_alignment
            cerr << "walking MEM hit " << hit_pos << " " << hit.first->sequence() << endl;
#endif
            
            auto hit_range = injection_trans.equal_range(id(hit_pos));
            for (auto iter = hit_range.first; iter != hit_range.second; iter++) {
                // this graph is unrolled/dagified, so all orientations should match
                if ((*iter).second.second != is_rev(hit_pos)) {
                    continue;
                }
                
                // an id that corresponds to the original node
                id_t injected_id = (*iter).second.first;
                
#ifdef debug_multipath_mapper_alignment
                cerr << "hit node exists in graph as " << injected_id << endl;
#endif
                
                // check all MEMs that traversed this node to see if this is a redundant sub-MEM
                bool is_partial_mem = false;
                if (node_matches.count(injected_id)) {
#ifdef debug_multipath_mapper_alignment
                    cerr << "we need to check if this is a redundant sub MEM, there are previous that visited this hit" << endl;
#endif
                    
                    for (int64_t j : node_matches[injected_id]) {
                        ExactMatchNode& match_node = match_nodes[j];
                        
                        if (begin < match_node.begin || end > match_node.end) {
#ifdef debug_multipath_mapper_alignment
                            if (begin < match_node.begin) {
                                cerr << "this MEM is earlier in the read than the other, so this is not redundant" << endl;
                            }
                            else if (end > match_node.end) {
                                cerr << "this MEM is later in the read than the other, so this is not redundant" << endl;
                            }
#endif
                            // the hit does not fall on the same section of the read as the other match, so
                            // it cannot be contained in it
                            continue;
                        }
                        
                        int64_t relative_offset = begin - match_node.begin;
#ifdef debug_multipath_mapper_alignment
                        cerr << "the match on node " << j << " has an relative offset of " << relative_offset << " to the this MEM in the read" << endl;
#endif
                        
                        Path& path = match_node.path;
                        
                        // if this is a partial MEM, we should be able to predict its hit location by traversing the path
                        // of the parent MEM by a distance equal to the relative offset
                        
#ifdef debug_multipath_mapper_alignment
                        cerr << "traversing putative parent MEM with path " << pb2json(path) << endl;
#endif
                        
                        int64_t prefix_length = 0;
                        for (size_t k = 0; k < path.mapping_size(); k++) {
                            if (prefix_length > relative_offset) {
#ifdef debug_multipath_mapper_alignment
                                cerr << "we have passed where the location would be, breaking out of loop" << endl;
#endif
                                break;
                            }
                            const Mapping& mapping = path.mapping(k);
                            // the length through this mapping
                            int64_t prefix_through_length = prefix_length + mapping_from_length(mapping);
#ifdef debug_multipath_mapper_alignment
                            cerr << "after traversing the " << k << "-th step, we have covered a distance of " << prefix_through_length << endl;
#endif
                            if (prefix_through_length > relative_offset) {
                                // we cross the relative offset on this node, so check if the path is in the predicted
                                // position for a redundant sub-MEM
                                id_t node_id_here = mapping.position().node_id();
                                is_partial_mem = is_partial_mem || (injected_id == node_id_here
                                                                    && offset(hit_pos) == mapping.position().offset() + relative_offset - prefix_length
                                                                    && projection_trans.at(node_id_here).second == is_rev(hit_pos));
#ifdef debug_multipath_mapper_alignment
                                cerr << "this mapping crosses where we would expect a child to be: " << node_id_here << (projection_trans.at(node_id_here).second ? "-" : "+") << ":" << mapping.position().offset() + relative_offset - prefix_length << endl;
                                cerr << "this MEM is actually at: " << injected_id << (is_rev(hit_pos) ? "-" : "+") << ":" << offset(hit_pos) << endl;
#endif
                                
                            }
                            prefix_length = prefix_through_length;
                        }
                        if (is_partial_mem) {
                            break;
                        }
                    }
                }
                
                // don't walk the match of false partial hits
                if (is_partial_mem) {
#ifdef debug_multipath_mapper_alignment
                    cerr << "this MEM is identified as a redundant sub-MEM, so we skip it" << endl;
#endif
                    continue;
                }
                
#ifdef debug_multipath_mapper_alignment
                cerr << "performing DFS to walk out match" << endl;
#endif
                
                // stack for DFS, each record contains tuples of (read begin, node offset, next node index, next node ids)
                vector<tuple<string::const_iterator, size_t, size_t, vector<NodeTraversal>>> stack;
                stack.emplace_back(begin, offset(hit_pos), 0,
                                   vector<NodeTraversal>{NodeTraversal(vg.get_node(injected_id))});
                
                while (!stack.empty()) {
                    auto& back = stack.back();
                    if (get<2>(back) == get<3>(back).size()) {
#ifdef debug_multipath_mapper_alignment
                        cerr << "traversed all edges out of current traversal" << endl;
#endif
                        stack.pop_back();
                        continue;
                    }
                    NodeTraversal trav = get<3>(back)[get<2>(back)];
                    get<2>(back)++;
                    
#ifdef debug_multipath_mapper_alignment
                    cerr << "checking node " << trav.node->id() << endl;
#endif
                    
                    const string& node_seq = trav.node->sequence();
                    size_t node_idx = get<1>(back);
                    string::const_iterator read_iter = get<0>(back);
                    
                    // look for a match along the entire node sequence
                    for (; node_idx < node_seq.size() && read_iter != end; node_idx++, read_iter++) {
                        if (node_seq[node_idx] != *read_iter) {
#ifdef debug_multipath_mapper_alignment
                            cerr << "node sequence does not match read" << endl;
#endif
                            break;
                        }
                    }
                    
                    if (read_iter == end) {
                        // finished walking match
#ifdef debug_multipath_mapper_alignment
                        cerr << "reached end of read sequence, finished walking match" << endl;
#endif
                        break;
                    }
                    else if (node_idx == node_seq.size()) {
                        // matched entire node
                        stack.emplace_back(read_iter, 0, 0, vector<NodeTraversal>());
                        vg.nodes_next(trav, get<3>(stack.back()));
                    }
                }
                
                // if we left a trace in the stack we found a complete match, but sometimes MEMs that overhang
                // the edge of the subraph find their way in (only when they are not part of the alignment
                // represented by the cluster used to query the subgraph) in which case we just skip this MEM
                if (stack.empty()) {
#ifdef debug_multipath_mapper_alignment
                    cerr << "this MEM overhangs the end of the graph" << endl;
#endif
                    continue;
                }
                
#ifdef debug_multipath_mapper_alignment
                cerr << "converting into a Path at idx " << match_nodes.size() << endl;
#endif
                
                int64_t match_node_idx = match_nodes.size();
                match_nodes.emplace_back();
                ExactMatchNode& match_node = match_nodes.back();
                Path& path = match_node.path;
                match_node.begin = begin;
                match_node.end = end;
                int64_t length_remaining = end - begin;
                
                // walk out the match
                int32_t rank = 1;
                for (auto search_record : stack) {
                    int64_t offset = get<1>(search_record);
                    Node* node = get<3>(search_record)[get<2>(search_record) - 1].node;
                    int64_t length = std::min((int64_t) node->sequence().size() - offset, length_remaining);
                    
                    Mapping* mapping = path.add_mapping();
                    mapping->set_rank(rank);
                    
                    Edit* edit = mapping->add_edit();
                    edit->set_from_length(length);
                    edit->set_to_length(length);
                    
                    // note: the graph is dagified and unrolled, so all hits should be on the forward strand
                    Position* position = mapping->mutable_position();
                    position->set_node_id(node->id());
                    position->set_offset(offset);
                    
                    // record that each node occurs in this match so we can filter out sub-MEMs
                    node_matches[node->id()].push_back(match_node_idx);
#ifdef debug_multipath_mapper_alignment
                    cerr << "associating node " << node->id() << " with a match at idx " << match_node_idx << endl;
#endif
                    
                    rank++;
                    length_remaining -= length;
                }
                
#ifdef debug_multipath_mapper_alignment
                cerr << pb2json(path) << endl;
#endif
            }
        }
        
        if (cutting_snarls) {
#ifdef debug_multipath_mapper_alignment
            cerr << "cutting with snarls" << endl;
#endif
            // we indicated a snarl manager that owns the snarls we want to cut out of exact matches
            
            size_t num_original_match_nodes = match_nodes.size();
            for (size_t i = 0; i < num_original_match_nodes; i++) {
                
                // first compute the segments we want to cut out
                
                ExactMatchNode* match_node = &match_nodes[i];
                Path* path = &match_node->path;
                
#ifdef debug_multipath_mapper_alignment
                cerr << "cutting node at index " << i << " with path " << pb2json(*path) << endl;
#endif
                
                // this list holds the beginning of the current segment at each depth in the snarl hierarchy
                // as we traverse the exact match, the beginning is recorded in both sequence distance and node index
                list<pair<size_t, size_t>> level_segment_begin;
                level_segment_begin.emplace_back(0, 0);
                
                // we record which segments we are going to cut out of the match here
                vector<pair<size_t, size_t>> cut_segments;
                
                auto curr_level = level_segment_begin.begin();
                size_t prefix_length = 0;
                for (size_t j = 0, last = path->mapping_size() - 1; j <= last; j++) {
                    const Position& position = path->mapping(j).position();
                    const auto& projection = projection_trans.at(position.node_id());
                    id_t projected_id = projection.first;
                    bool projected_rev = (projection.second != position.is_reverse());
                    
                    if (j > 0) {
                        // we have entered this node on this iteration
                        if (cutting_snarls->into_which_snarl(projected_id, !projected_rev)) {
                            // as we enter this node, we are leaving the snarl we were in
                            
                            // since we're going up a level, we need to check whether we need to cut out the segment we've traversed
                            if (prefix_length - curr_level->first <= max_snarl_cut_size || !max_snarl_cut_size) {
                                cut_segments.emplace_back(curr_level->second, j);
                            }
                            
                            curr_level++;
                            if (curr_level == level_segment_begin.end()) {
                                // we were already at the highest level seen so far, so we need to add a new one
                                // the entire previous part of the match is contained in this level, so we start
                                // the segment from 0
                                curr_level = level_segment_begin.insert(level_segment_begin.end(), make_pair(0, 0));
                            }
                        }
                    }
                    
                    // cross to the other side of the node
                    prefix_length += mapping_from_length(path->mapping(j));
                    
                    if (j < last) {
                        // we are going to leave this node next iteration
                        if (cutting_snarls->into_which_snarl(projected_id, projected_rev)) {
                            // as we leave this node, we are entering a new deeper snarl
                            
                            // the segment in the new level will begin at the end of the current node
                            if (curr_level == level_segment_begin.begin()) {
                                // we are already at the lowest level seen so far, so we need to add a new one
                                level_segment_begin.emplace_front(prefix_length, j + 1);
                                curr_level--;
                            }
                            else {
                                // the lower level is in the record already, so we update its segment start
                                curr_level--;
                                *curr_level = make_pair(prefix_length, j + 1);
                            }
                        }
                    }
                }
                
                // check the final segment for a cut unless we're at the highest level in the match
                auto last = level_segment_begin.end();
                last--;
                if ((prefix_length - curr_level->first <= max_snarl_cut_size || !max_snarl_cut_size) && curr_level != last) {
                    cut_segments.emplace_back(curr_level->second, path->mapping_size());
                }
                
                // did we cut out any segments?
                if (!cut_segments.empty()) {
#ifdef debug_multipath_mapper_alignment
                    cerr << "found cut segments:" << endl;
                    for (auto seg : cut_segments) {
                        cerr << "\t" << seg.first << ":" << seg.second << endl;
                    }
#endif
                    
                    // we may have decided to cut the segments of both a parent and child snarl, so now we
                    // collapse the list of intervals, which is sorted on the end index by construction
                    //
                    // snarl nesting properties guarantee that there will be at least one node between any
                    // cut segments that are not nested, so we don't need to deal with the case where the
                    // segments are partially overlapping (i.e. it's a bit easier than the general interval
                    // intersection problem)
                    vector<pair<size_t, size_t>> keep_segments;
                    size_t curr_keep_seg_end = path->mapping_size();
                    auto riter = cut_segments.rbegin();
                    if (riter->second == curr_keep_seg_end) {
                        // don't add an empty keep segment in the first position
                        curr_keep_seg_end = riter->first;
                        riter++;
                    }
                    for (; riter != cut_segments.rend(); riter++) {
                        if (riter->second < curr_keep_seg_end) {
                            // this is a new interval
                            keep_segments.emplace_back(riter->second, curr_keep_seg_end);
                            curr_keep_seg_end = riter->first;
                        }
                    }
                    if (curr_keep_seg_end > 0) {
                        // we are not cutting off the left tail, so add a keep segment for it
                        keep_segments.emplace_back(0, curr_keep_seg_end);
                    }
                    
                    // make a new node for all but one of the keep segments
                    size_t prefix_length = 0;
                    size_t prefix_idx = 0;
                    for (auto iter = keep_segments.end() - 1; iter != keep_segments.begin(); iter--) {
#ifdef debug_multipath_mapper_alignment
                        cerr << "making path for keep segment " << iter->first << ":" << iter->second << " at idx " << match_nodes.size() << endl;
#endif
                        match_nodes.emplace_back();
                        
                        // update pointers in case the vector reallocates
                        match_node = &match_nodes[i];
                        path = &match_node->path;
                        
                        // measure the length of path between this keep segment and the last one
                        while (prefix_idx < iter->first) {
                            prefix_length += mapping_from_length(path->mapping(prefix_idx));
                            prefix_idx++;
                        }
                        
                        size_t keep_segment_length = 0;
                        ExactMatchNode& cut_node = match_nodes.back();
                        Path& cut_path = cut_node.path;
                        // transfer over the keep segment from the main path and measure the length
                        int32_t rank = 1;
                        for (size_t j = iter->first; j < iter->second; j++, rank++) {
                            Mapping* mapping = cut_path.add_mapping();
                            *mapping = path->mapping(j);
                            mapping->set_rank(rank);
                            keep_segment_length += mapping_from_length(*mapping);
                        }
                        
                        // identify the substring of the MEM that stays on this node
                        cut_node.begin = match_node->begin + prefix_length;
                        cut_node.end = cut_node.begin + keep_segment_length;
                        
                        prefix_length += keep_segment_length;
                        prefix_idx = iter->second;
#ifdef debug_multipath_mapper_alignment
                        cerr << "new cut path: " << pb2json(cut_path) << endl;
#endif
                        
                    }
                    
                    while (prefix_idx < keep_segments.front().first) {
                        prefix_length += mapping_from_length(path->mapping(prefix_idx));
                        prefix_idx++;
                    }
                    
                    // replace the path of the original node with the final keep segment
                    size_t keep_segment_length = 0;
                    Path new_path;
                    int32_t rank = 1;
                    for (size_t j = keep_segments.front().first; j < keep_segments.front().second; j++, rank++) {
                        Mapping* mapping = new_path.add_mapping();
                        *mapping = path->mapping(j);
                        mapping->set_rank(rank);
                        keep_segment_length += mapping_from_length(*mapping);
                    }
                    *path = new_path;
                    
                    // update the substring of MEM to match the path
                    match_node->begin += prefix_length;
                    match_node->end = match_node->begin + keep_segment_length;
#ifdef debug_multipath_mapper_alignment
                    cerr << "new in place cut path for keep segment " << keep_segments.front().first << ":" << keep_segments.front().second << " " << pb2json(new_path) << endl;
#endif
                }
            }
        }
        
#ifdef debug_multipath_mapper_alignment
        cerr << "computing reachability" << endl;
#endif
        
        // now we calculate reachability between the walked matches so we know which ones
        // to connect with intervening alignments
        
        auto start_offset = [&](size_t idx) {
            return match_nodes[idx].path.mapping(0).position().offset();
        };
        
        auto end_offset = [&](size_t idx) {
            Path& path = match_nodes[idx].path;
            const Mapping& mapping = path.mapping(path.mapping_size() - 1);
            return mapping.position().offset() + mapping_from_length(mapping);
        };
        
        auto start_node_id = [&](size_t idx) {
            return match_nodes[idx].path.mapping(0).position().node_id();
        };
        
        auto end_node_id = [&](size_t idx) {
            Path& path = match_nodes[idx].path;
            return path.mapping(path.mapping_size() - 1).position().node_id();
        };
        
        auto endpoint_offset = [&](size_t idx, bool end) {
            return end ? end_offset(idx) : start_offset(idx);
        };
        
        auto endpoint_node_id = [&](size_t idx, bool end) {
            return end ? end_node_id(idx) : start_node_id(idx);
        };

        // record the start and end node ids of every exact match
        unordered_map<id_t, vector<size_t>> exact_match_starts;
        unordered_map<id_t, vector<size_t>> exact_match_ends;
        for (size_t i = 0; i < match_nodes.size(); i++) {
            Path& path = match_nodes[i].path;
            exact_match_starts[path.mapping(0).position().node_id()].push_back(i);
            exact_match_ends[path.mapping(path.mapping_size() - 1).position().node_id()].push_back(i);
        }
        
#ifdef debug_multipath_mapper_alignment
        cerr << "recorded starts: " << endl;
        for (const auto& rec : exact_match_starts) {
            cerr << "\t" << rec.first << ": ";
            for (auto l : rec.second) {
                cerr << l << " ";
            }
            cerr << endl;
        }
        
        cerr << "recorded ends: " << endl;
        for (const auto& rec : exact_match_ends) {
            cerr << "\t" << rec.first << ": ";
            for (auto l : rec.second) {
                cerr << l << " ";
            }
            cerr << endl;
        }
#endif

        
        // sort the MEMs starting and ending on each node in node sequence order
        for (pair<const id_t, vector<size_t>>& node_match_starts : exact_match_starts) {
            std::sort(node_match_starts.second.begin(), node_match_starts.second.end(),
                      [&](const size_t idx_1, const size_t idx_2) {
                          return start_offset(idx_1) < start_offset(idx_2);
                      });
        }
        for (pair<const id_t, vector<size_t>>& node_match_ends : exact_match_ends) {
            std::sort(node_match_ends.second.begin(), node_match_ends.second.end(),
                      [&](const size_t idx_1, const size_t idx_2) {
                          return end_offset(idx_1) < end_offset(idx_2);
                      });
        }
        
        // some structures we will fill out with DP:
        
        // for each node, the starts and ends of MEMs that can reach this node without passing any other
        // MEM starts or ends
        unordered_map<id_t, unordered_map<size_t, size_t>> reachable_ends;
        unordered_map<id_t, unordered_map<size_t, size_t>> reachable_starts;
        
        // for the start of each MEM, the starts and ends of other MEMs that can reach it without passing any
        // other start or end
        unordered_map<size_t, vector<pair<size_t, size_t>>> reachable_starts_from_start;
        unordered_map<size_t, vector<pair<size_t, size_t>>> reachable_ends_from_start;
        
        // for the end of each MEM, the ends of other MEMs that can reach it without passing any
        // other start or end
        unordered_map<size_t, vector<pair<size_t, size_t>>> reachable_ends_from_end;
        unordered_map<size_t, vector<pair<size_t, size_t>>> reachable_starts_from_end;
        
        // note: graph has been sorted into topological order
        
        Graph& graph = vg.graph;
        for (int64_t i = 0; i < graph.node_size(); i++) {
            Node* node = graph.mutable_node(i);
            id_t node_id = node->id();
            
#ifdef debug_multipath_mapper_alignment
            cerr << "DP step for node " << node_id << endl;
#endif
            
            size_t node_length = node->sequence().size();
            
            // do any MEMs start or end on this node?
            bool contains_starts = exact_match_starts.count(node_id);
            bool contains_ends = exact_match_ends.count(node_id);
            
            // we will use DP to carry reachability information forward onto the next nodes
            vector<NodeTraversal> nexts;
            vg.nodes_next(NodeTraversal(node), nexts);
            
            if (contains_starts && contains_ends) {
                // since there are both starts and ends on this node, we have to traverse both lists simultaneously
                // to assess reachability within the same node
                
#ifdef debug_multipath_mapper_alignment
                cerr << "node " << node_id << " contains both starts and ends of MEMs" << endl;
#endif
                
                vector<size_t>& ends = exact_match_ends[node_id];
                vector<size_t>& starts = exact_match_starts[node_id];
                
                
                // find the range of starts and ends in the list with the same offset
                
                size_t start_range_begin = 0;
                size_t start_range_end = 1;
                size_t end_range_begin = 0;
                size_t end_range_end = 1;
                
                size_t curr_start_offset = start_offset(starts[start_range_begin]);
                size_t curr_end_offset = end_offset(ends[end_range_begin]);
                size_t prev_offset = 0;
                
                while (end_range_end == ends.size() ? false : end_offset(ends[end_range_end]) == curr_end_offset) {
                    end_range_end++;
                }
                while (start_range_end == starts.size() ? false : start_offset(starts[start_range_end]) == curr_start_offset) {
                    start_range_end++;
                }
                
#ifdef debug_multipath_mapper_alignment
                cerr << "first starts in range " << start_range_begin << ":" << start_range_end << " are located at initial offset " << curr_start_offset << endl;
                cerr << "first ends in range " << end_range_begin << ":" << end_range_end << " are located at initial offset " << curr_end_offset << endl;
#endif
                
                // connect the first range of starts or ends to the incoming starts and ends
                
                size_t prev_end_range_begin = end_range_begin;
                size_t prev_start_range_begin = start_range_begin;
                
                bool at_end = (curr_end_offset <= curr_start_offset);
                unordered_map<id_t, unordered_map<size_t, size_t>>* reachable_endpoints;
                unordered_map<size_t, vector<pair<size_t, size_t>>>* reachable_ends_from_endpoint;
                unordered_map<size_t, vector<pair<size_t, size_t>>>* reachable_starts_from_endpoint;
                vector<size_t>* endpoints;
                size_t* range_begin;
                size_t* range_end;
                size_t* prev_range_begin;
                size_t* curr_offset;
                if (at_end) {
                    reachable_endpoints = &reachable_ends;
                    reachable_starts_from_endpoint = &reachable_starts_from_end;
                    reachable_ends_from_endpoint = &reachable_ends_from_end;
                    endpoints = &ends;
                    range_begin = &end_range_begin;
                    range_end = &end_range_end;
                    prev_range_begin = &prev_end_range_begin;
                    curr_offset = &curr_end_offset;
                    
#ifdef debug_multipath_mapper_alignment
                    cerr << "first endpoint is an end" << endl;
#endif
                }
                else {
                    reachable_endpoints = &reachable_starts;
                    reachable_starts_from_endpoint = &reachable_starts_from_start;
                    reachable_ends_from_endpoint = &reachable_ends_from_start;
                    endpoints = &starts;
                    range_begin = &start_range_begin;
                    range_end = &start_range_end;
                    prev_range_begin = &prev_start_range_begin;
                    curr_offset = &curr_start_offset;
                    
#ifdef debug_multipath_mapper_alignment
                    cerr << "first endpoint is a start" << endl;
#endif
                }
                
                for (size_t j = *range_begin; j < *range_end; j++) {
                    for (const pair<size_t, size_t>& incoming_end : reachable_ends[node_id]) {
#ifdef debug_multipath_mapper_alignment
                        cerr << "identifying end " << incoming_end.first << " as reachable from endpoint " << endpoints->at(j) << endl;
#endif
                        (*reachable_ends_from_endpoint)[endpoints->at(j)].emplace_back(incoming_end.first, incoming_end.second + *curr_offset);
                    }
                    for (const pair<size_t, size_t>& incoming_start : reachable_starts[node_id]) {
#ifdef debug_multipath_mapper_alignment
                        cerr << "identifying start " << incoming_start.first << " as reachable from endpoint " << endpoints->at(j) << endl;
#endif
                        (*reachable_starts_from_endpoint)[endpoints->at(j)].emplace_back(incoming_start.first, incoming_start.second + *curr_offset);
                    }
                }
                
                
                bool prev_is_end = at_end;
                *range_begin = *range_end;
                prev_offset = *curr_offset;
                if (*range_begin != endpoints->size()) {
                    *curr_offset = endpoint_offset(endpoints->at(*range_begin), at_end);
                    while (*range_end == endpoints->size() ? false : endpoint_offset(endpoints->at(*range_end), at_end) == *curr_offset) {
                        (*range_end)++;
                    }
                }
                
#ifdef debug_multipath_mapper_alignment
                cerr << "next range is " << *range_begin << ":" << *range_end << " at offset " << *curr_offset << endl;
#endif
                
                // iterate along ranges of starts or ends in order of their offsets
                
                while (start_range_begin < starts.size() && end_range_begin < ends.size()) {
                    at_end = (curr_end_offset <= curr_start_offset);
                    if (at_end) {
                        reachable_endpoints = &reachable_ends;
                        reachable_starts_from_endpoint = &reachable_starts_from_end;
                        reachable_ends_from_endpoint = &reachable_ends_from_end;
                        endpoints = &ends;
                        range_begin = &end_range_begin;
                        range_end = &end_range_end;
                        prev_range_begin = &prev_end_range_begin;
                        curr_offset = &curr_end_offset;
                    }
                    else {
                        reachable_endpoints = &reachable_starts;
                        reachable_starts_from_endpoint = &reachable_starts_from_start;
                        reachable_ends_from_endpoint = &reachable_ends_from_start;
                        endpoints = &starts;
                        range_begin = &start_range_begin;
                        range_end = &start_range_end;
                        prev_range_begin = &prev_start_range_begin;
                        curr_offset = &curr_start_offset;
                    }
#ifdef debug_multipath_mapper_alignment
                    cerr << "at " << (at_end ? "end" : "start") << "s in range " << *range_begin << ":" << *range_end << endl;
#endif
                    
                    size_t dist_between = *curr_offset - prev_offset;
                    
                    // connect this range to the previous range
                    if (prev_is_end) {
#ifdef debug_multipath_mapper_alignment
                        cerr << "looking backwards to ends in range " << prev_end_range_begin << ":" << end_range_begin << endl;
#endif
                        for (size_t j = prev_end_range_begin; j < end_range_begin; j++) {
                            for (size_t k = *range_begin; k < *range_end; k++) {
#ifdef debug_multipath_mapper_alignment
                                cerr << "identifying end " << ends[j] << " as reachable from " << (at_end ? "end" : "start") << " " << endpoints->at(k) << endl;
#endif
                                (*reachable_ends_from_endpoint)[endpoints->at(k)].emplace_back(ends[j], dist_between);
                            }
                        }
                    }
                    else {
#ifdef debug_multipath_mapper_alignment
                        cerr << "looking backwards to starts in range " << prev_start_range_begin << ":" << start_range_begin << endl;
#endif
                        for (size_t j = prev_start_range_begin; j < start_range_begin; j++) {
                            for (size_t k = *range_begin; k < *range_end; k++) {
#ifdef debug_multipath_mapper_alignment
                                cerr << "identifying start " << starts[j] << " as reachable from " << (at_end ? "end" : "start") << " " << endpoints->at(k) << endl;
#endif
                                (*reachable_starts_from_endpoint)[endpoints->at(k)].emplace_back(starts[j], dist_between);
                            }
                        }
                    }
                    
                    // record the properties of this range
                    *prev_range_begin = *range_begin;
                    prev_is_end = at_end;
                    
                    // advance to the next range
                    *range_begin = *range_end;
                    prev_offset = *curr_offset;
                    if (*range_begin != endpoints->size()) {
                        *curr_offset = endpoint_offset(endpoints->at(*range_begin), at_end);
                        while (*range_end == endpoints->size() ? false : endpoint_offset(endpoints->at(*range_end), at_end) == *curr_offset) {
                            (*range_end)++;
                        }
                    }
                    
#ifdef debug_multipath_mapper_alignment
                    cerr << "next range is " << *range_begin << ":" << *range_end << " at offset " << *curr_offset << endl;
#endif
                }
                
                // finish off the list of starts or ends on this node
                
                at_end = (end_range_begin < ends.size());
                if (at_end) {
                    reachable_endpoints = &reachable_ends;
                    reachable_starts_from_endpoint = &reachable_starts_from_end;
                    reachable_ends_from_endpoint = &reachable_ends_from_end;
                    endpoints = &ends;
                    range_begin = &end_range_begin;
                    range_end = &end_range_end;
                    prev_range_begin = &prev_end_range_begin;
                    curr_offset = &curr_end_offset;
                    
#ifdef debug_multipath_mapper_alignment
                    cerr << "final endpoint(s) are end(s)" << endl;
#endif
                }
                else {
                    reachable_endpoints = &reachable_starts;
                    reachable_starts_from_endpoint = &reachable_starts_from_start;
                    reachable_ends_from_endpoint = &reachable_ends_from_start;
                    endpoints = &starts;
                    range_begin = &start_range_begin;
                    range_end = &start_range_end;
                    prev_range_begin = &prev_start_range_begin;
                    curr_offset = &curr_start_offset;
                    
#ifdef debug_multipath_mapper_alignment
                    cerr << "final endpoint(s) are start(s)" << endl;
#endif
                }
                
                while (*range_begin < endpoints->size()) {
                    
                    size_t dist_between = *curr_offset - prev_offset;
                    
                    if (prev_is_end) {
#ifdef debug_multipath_mapper_alignment
                        cerr << "looking backwards to ends in range " << prev_end_range_begin << ":" << end_range_begin << endl;
#endif
                        for (size_t j = prev_end_range_begin; j < end_range_begin; j++) {
                            for (size_t k = *range_begin; k < *range_end; k++) {
#ifdef debug_multipath_mapper_alignment
                                cerr << "identifying end " << ends[j] << " as reachable from endpoint " << endpoints->at(k) << endl;
#endif
                                (*reachable_ends_from_endpoint)[endpoints->at(k)].push_back(make_pair(ends[j], dist_between));
                            }
                        }
                    }
                    else {
#ifdef debug_multipath_mapper_alignment
                        cerr << "looking backwards to starts in range " << prev_start_range_begin << ":" << start_range_begin << endl;
#endif
                        for (size_t j = prev_start_range_begin; j < start_range_begin; j++) {
                            for (size_t k = *range_begin; k < *range_end; k++) {
#ifdef debug_multipath_mapper_alignment
                                cerr << "identifying start " << starts[j] << " as reachable from endpoint " << endpoints->at(k) << endl;
#endif
                                (*reachable_starts_from_endpoint)[endpoints->at(k)].push_back(make_pair(starts[j], dist_between));
                            }
                        }
                    }
                    
#ifdef debug_multipath_mapper_alignment
                    cerr << "moving to next endpoint range" << endl;
#endif
                    
                    *prev_range_begin = *range_begin;
                    *range_begin = *range_end;
                    prev_offset = *curr_offset;
                    prev_is_end = at_end;
                    
                    if (*range_begin != endpoints->size()) {
                        *curr_offset = endpoint_offset(endpoints->at(*range_begin), at_end);
                        while (*range_end == endpoints->size() ? false : endpoint_offset(endpoints->at(*range_end), at_end) == *curr_offset) {
                            (*range_end)++;
                        }
                    }
                    
#ifdef debug_multipath_mapper_alignment
                    cerr << "next range is " << *range_begin << ":" << *range_end << " at offset " << *curr_offset << endl;
#endif
                }
                
                // carry forward the reachability of the last range onto the next nodes
                size_t dist_thru = node_length - *curr_offset;
                
#ifdef debug_multipath_mapper_alignment
                cerr << "carrying forward reachability onto next nodes at distance " << dist_thru << endl;
#endif
                
                for (NodeTraversal next : nexts) {
                    unordered_map<size_t, size_t>& reachable_endpoints_next = (*reachable_endpoints)[next.node->id()];
                    for (size_t j = *prev_range_begin; j < endpoints->size(); j++) {
                        if (reachable_endpoints_next.count(endpoints->at(j))) {
                            reachable_endpoints_next[endpoints->at(j)] = std::min(reachable_endpoints_next[endpoints->at(j)], dist_thru);
                        }
                        else {
                            reachable_endpoints_next[endpoints->at(j)] = dist_thru;
                        }
                    }
                }
            }
            else if (contains_starts || contains_ends) {
                // this nodes contains at least one start or end, but either all starts or all ends
                // record the incoming starts/ends for the starts/ends on this node
                
                unordered_map<id_t, unordered_map<size_t, size_t>>* reachable_endpoints;
                unordered_map<size_t, vector<pair<size_t, size_t>>>* reachable_ends_from_endpoint;
                unordered_map<size_t, vector<pair<size_t, size_t>>>* reachable_starts_from_endpoint;
                unordered_map<size_t, vector<pair<size_t, size_t>>>* reachable_endpoints_from_endpoint;
                vector<size_t>* endpoints;
                if (contains_ends) {
#ifdef debug_multipath_mapper_alignment
                    cerr << "node " << node_id << " contains only ends of MEMs" << endl;
#endif
                    reachable_endpoints = &reachable_ends;
                    reachable_starts_from_endpoint = &reachable_starts_from_end;
                    reachable_ends_from_endpoint = &reachable_ends_from_end;
                    reachable_endpoints_from_endpoint = &reachable_ends_from_end;
                    endpoints = &exact_match_ends[node_id];
                }
                else {
#ifdef debug_multipath_mapper_alignment
                    cerr << "node " << node_id << " contains only starts of MEMs" << endl;
#endif
                    reachable_endpoints = &reachable_starts;
                    reachable_starts_from_endpoint = &reachable_starts_from_start;
                    reachable_ends_from_endpoint = &reachable_ends_from_start;
                    reachable_endpoints_from_endpoint = &reachable_starts_from_start;
                    endpoints = &exact_match_starts[node_id];
                }
                
                // the starts/ends coming into this node from outside
                size_t range_begin = 0;
                size_t range_end = 1;
                size_t curr_offset = endpoint_offset(endpoints->at(range_begin), contains_ends);
                size_t prev_offset = curr_offset;
                // find the range of endpoints that are at the first offset
                while (range_end == endpoints->size() ? false : endpoint_offset(endpoints->at(range_end), contains_ends) == curr_offset) {
                    range_end++;
                }
                
#ifdef debug_multipath_mapper_alignment
                cerr << "initial range " << range_begin << ":" << range_end << " is at offset " << curr_offset << endl;
#endif
                
                // connect the range to the incoming starts/ends
                for (size_t j = range_begin; j < range_end; j++) {
                    for (const pair<size_t, size_t>& incoming_start : reachable_starts[node_id]) {
#ifdef debug_multipath_mapper_alignment
                        cerr << "identifying start " << incoming_start.first << " as reachable from " << (contains_ends ? "end" : "start") << " " << endpoints->at(j) << endl;
#endif
                        (*reachable_starts_from_endpoint)[endpoints->at(j)].emplace_back(incoming_start.first, incoming_start.second + curr_offset);
                    }
                    for (const pair<size_t, size_t>& incoming_end : reachable_ends[node_id]) {
#ifdef debug_multipath_mapper_alignment
                        cerr << "identifying end " << incoming_end.first << " as reachable from " << (contains_ends ? "end" : "start") << " " << endpoints->at(j) << endl;
#endif
                        (*reachable_ends_from_endpoint)[endpoints->at(j)].emplace_back(incoming_end.first, incoming_end.second + curr_offset);
                    }
                }
                
                // the reachable endpoints internal to this node
                size_t prev_range_begin = range_begin;
                range_begin = range_end;
                while (range_begin < endpoints->size()) {
                    // find the range of endpoints at this offset
                    prev_offset = curr_offset;
                    curr_offset = endpoint_offset(endpoints->at(range_begin), contains_ends);
                    while (range_end == endpoints->size() ? false : endpoint_offset(endpoints->at(range_end), contains_ends) == curr_offset) {
                        range_end++;
                    }
                    
#ifdef debug_multipath_mapper_alignment
                    cerr << "next range " << range_begin << ":" << range_end << " is at offset " << curr_offset << endl;
#endif
                    
                    size_t dist_between = curr_offset - prev_offset;
                    
                    // connect this range to the previous range
                    for (size_t j = range_begin; j < range_end; j++) {
                        for (size_t k = prev_range_begin; k < range_begin; k++) {
#ifdef debug_multipath_mapper_alignment
                            cerr << "identifying " << (contains_ends ? "end" : "start") << " " << endpoints->at(k) << " as reachable from " << (contains_ends ? "end" : "start") << " " << endpoints->at(j) << endl;
#endif
                            (*reachable_endpoints_from_endpoint)[endpoints->at(j)].push_back(make_pair(endpoints->at(k), dist_between));
                        }
                    }
                    prev_range_begin = range_begin;
                    range_begin = range_end;
                }
                
                // this node contains at least one endpoint of a MEM, so carry forward the reachability of all
                // endpoints at the final offset onto the next nodes
                
                size_t dist_thru = node_length - curr_offset;
                
#ifdef debug_multipath_mapper_alignment
                cerr << "carrying forward reachability onto next nodes at distance " << dist_thru << endl;
#endif
                
                for (NodeTraversal next : nexts) {

                    unordered_map<size_t, size_t>& reachable_endpoints_next = (*reachable_endpoints)[next.node->id()];
                    for (size_t j = prev_range_begin; j < endpoints->size(); j++) {
                        if (reachable_endpoints_next.count(endpoints->at(j))) {
                            reachable_endpoints_next[endpoints->at(j)] = std::min(reachable_endpoints_next[endpoints->at(j)], dist_thru);
                        }
                        else {
                            reachable_endpoints_next[endpoints->at(j)] = dist_thru;
                        }
                    }
                }
            }
            else {
                // this node doesn't contain the start or end of any MEM, so we carry forward the reachability
                // into this node onto the next nodes
                
#ifdef debug_multipath_mapper_alignment
                cerr << "node " << node_id << " does not contain starts or ends of MEMs, carrying forward reachability" << endl;
#endif
                
                for (NodeTraversal next : nexts) {
                    unordered_map<size_t, size_t>& reachable_ends_next = reachable_ends[next.node->id()];
                    for (const pair<size_t, size_t>& reachable_end : reachable_ends[node_id]) {
                        size_t dist_thru = reachable_end.second + node_length;
#ifdef debug_multipath_mapper_alignment
                        cerr << "\tend " << reachable_end.first << " at dist " << dist_thru << " to node " << next.node->id() << endl;
#endif
                        if (reachable_ends_next.count(reachable_end.first)) {
                            reachable_ends_next[reachable_end.first] = std::min(reachable_ends_next[reachable_end.first],
                                                                                dist_thru);
                        }
                        else {
                            reachable_ends_next[reachable_end.first] = dist_thru;
                        }
                    }
                    
                    unordered_map<size_t, size_t>& reachable_starts_next = reachable_starts[next.node->id()];
                    for (const pair<size_t, size_t>& reachable_start : reachable_starts[node_id]) {
                        size_t dist_thru = reachable_start.second + node_length;
#ifdef debug_multipath_mapper_alignment
                        cerr << "\tstart " << reachable_start.first << " at dist " << dist_thru << " to node " << next.node->id() << endl;
#endif
                        if (reachable_starts_next.count(reachable_start.first)) {
                            reachable_starts_next[reachable_start.first] = std::min(reachable_starts_next[reachable_start.first],
                                                                                    dist_thru);
                        }
                        else {
                            reachable_starts_next[reachable_start.first] = dist_thru;
                        }
                    }
                }
            }
        }
        
#ifdef debug_multipath_mapper_alignment
        cerr << "final reachability:" << endl;
        cerr << "\tstarts from starts" << endl;
        for (const auto& record : reachable_starts_from_start) {
            cerr << "\t\t" << record.first << ":";
            for (const auto& endpoint : record.second) {
                cerr << " " << endpoint.first << "(" << endpoint.second << ")";
            }
            cerr << endl;
        }
        cerr << "\tends from starts" << endl;
        for (const auto& record : reachable_ends_from_start) {
            cerr << "\t\t" << record.first << ":";
            for (const auto& endpoint : record.second) {
                cerr << " " << endpoint.first << "(" << endpoint.second << ")";
            }
            cerr << endl;
        }
        cerr << "\tstarts from ends" << endl;
        for (const auto& record : reachable_starts_from_end) {
            cerr << "\t\t" << record.first << ":";
            for (const auto& endpoint : record.second) {
                cerr << " " << endpoint.first << "(" << endpoint.second << ")";
            }
            cerr << endl;
        }
        cerr << "\tends from ends" << endl;
        for (const auto& record : reachable_ends_from_end) {
            cerr << "\t\t" << record.first << ":";
            for (const auto& endpoint : record.second) {
                cerr << " " << endpoint.first << "(" << endpoint.second << ")";
            }
            cerr << endl;
        }
        cerr << "setting up structure of MEM graph" << endl;
#endif
        
        // now we have the reachability information for the start and end of every MEM in the graph. we
        // will use this to navigate between the MEMs in a way that respects graph reachability so that this
        // phase of the algorithm only needs to pay attention to read colinearity and transitive reducibility
        
        vector<unordered_map<size_t, size_t>> noncolinear_shells(match_nodes.size());
        
        // tuples of (overlap size, index onto, index from, dist)
        vector<tuple<size_t, size_t, size_t, size_t>> confirmed_overlaps;
        
        for (size_t i = 0; i < graph.node_size(); i++) {
            id_t node_id = graph.node(i).id();
            
#ifdef debug_multipath_mapper_alignment
            cerr << "looking for edges for starts on node " << node_id << endl;
#endif
            
            if (!exact_match_starts.count(node_id)) {
#ifdef debug_multipath_mapper_alignment
                cerr << "there are no starts on this node" << endl;
#endif
                continue;
            }
            
            // keep track of the starts that are located at the same offset at earlier positions in the vector of
            // of starts (used later in the overlap finding step)
            vector<size_t> colocated_starts;
            
            vector<size_t>& starts = exact_match_starts[node_id];
            vector<size_t>& ends = exact_match_ends[node_id];
            // index of the next end that is past the start we are on
            size_t next_end_idx = 0;
            // sentinel that will never be equal to the first offset
            size_t curr_start_offset = numeric_limits<size_t>::max();
            
            for (size_t start_idx = 0; start_idx < starts.size(); start_idx++) {
                // traverse all of the reachable starts to find the adjacent ends that might be colinear
                
                size_t start = starts[start_idx];
#ifdef debug_multipath_mapper_alignment
                cerr << "searching backward from start " << start << endl;
#endif
                
                ExactMatchNode& start_node = match_nodes[start];
                unordered_map<size_t, size_t>& noncolinear_shell = noncolinear_shells[start];
                
                // pairs of (dist, index)
                priority_queue<pair<size_t, size_t>, vector<pair<size_t, size_t>>, std::greater<pair<size_t, size_t>>> start_queue;
                priority_queue<pair<size_t, size_t>, vector<pair<size_t, size_t>>, std::greater<pair<size_t, size_t>>> end_queue;
                start_queue.emplace(0, start);
                
                unordered_set<size_t> traversed_start;
                
                while (!start_queue.empty()) {
                    pair<size_t, size_t> start_here = start_queue.top();
                    start_queue.pop();
                    if (traversed_start.count(start_here.second)) {
                        continue;
                    }
                    traversed_start.insert(start_here.second);
#ifdef debug_multipath_mapper_alignment
                    cerr << "traversing initial start " << start_here.second << " at distance " << start_here.first << endl;
#endif
                    
                    // the minimum distance to each of the starts or ends this can reach is the sum of the min distance
                    // between them and the distance already traversed
                    for (const pair<size_t, size_t>& end : reachable_ends_from_start[start_here.second]) {
                        end_queue.emplace(start_here.first + end.second, end.first);
#ifdef debug_multipath_mapper_alignment
                        cerr << "found reachable end " << end.first << " at distance " << start_here.first + end.second << endl;
#endif
                    }
                    
                    for (const pair<size_t, size_t>& start_next : reachable_starts_from_start[start_here.second]) {
                        start_queue.emplace(start_here.first + start_next.second, start_next.first);
                    }
                }
                
                // now we've traversed all of the starts, we have the set of ends that can be reached
                // without passing another end
                
                unordered_set<size_t> traversed_end;
                
                while (!end_queue.empty()) {
                    size_t candidate_end = end_queue.top().second;
                    size_t candidate_dist = end_queue.top().first;
                    end_queue.pop();
                    
                    if (traversed_end.count(candidate_end)) {
                        continue;
                    }
#ifdef debug_multipath_mapper_alignment
                    cerr << "considering end " << candidate_end << " as candidate for edge of dist " << candidate_dist << endl;
#endif
                    traversed_end.insert(candidate_end);
                    
                    ExactMatchNode& candidate_end_node = match_nodes[candidate_end];
                    
                    if (candidate_end_node.end <= start_node.begin) {
                        // these MEMs are read colinear and graph reachable, so connect them
                        candidate_end_node.edges.push_back(make_pair(start, candidate_dist));
                        
#ifdef debug_multipath_mapper_alignment
                        cerr << "connection is read colinear, adding edge" << endl;
#endif
                        
                        // skip to the predecessor's noncolinear shell, whose connections might not be blocked by
                        // this connection
                        for (const pair<size_t, size_t>& shell_pred : noncolinear_shells[candidate_end]) {
#ifdef debug_multipath_mapper_alignment
                            cerr << "enqueueing " << shell_pred.first << " at dist " << shell_pred.second + candidate_dist << " from noncolinear shell" << endl;
#endif
                            end_queue.emplace(candidate_dist + shell_pred.second, shell_pred.first);
                        }
                    }
                    else if (start_node.end > candidate_end_node.end && start_node.begin > candidate_end_node.begin) {
                        // the MEM can be made colinear by removing an overlap, which will not threaten reachability
                        size_t overlap = candidate_end_node.end - start_node.begin;
                        confirmed_overlaps.emplace_back(overlap, start, candidate_end, candidate_dist + overlap);
                        
#ifdef debug_multipath_mapper_alignment
                        cerr << "connection is overlap colinear, recording to add edge later" << endl;
#endif
                        
                        // the end of this node might not actually block connections since it's going to intersect the middle of the node
                        // so we need to find predecessors to this end too
                        
                        // add any ends directly reachable from the end
                        for (const pair<size_t, size_t>& exposed_end : reachable_ends_from_end[candidate_end]) {
                            end_queue.emplace(candidate_dist + exposed_end.second, exposed_end.first);
#ifdef debug_multipath_mapper_alignment
                            cerr << "found reachable exposed end " << exposed_end.first << " at distance " << candidate_dist + exposed_end.second << endl;
#endif
                        }
                        
                        // traverse through any exposes starts to see if we can find other exposed ends
                        priority_queue<pair<size_t, size_t>, vector<pair<size_t, size_t>>, std::greater<pair<size_t, size_t>>> exposed_start_queue;
                        unordered_set<size_t> traversed_exposed_start;
                        
                        // inialize the queue with the directly reachable exposed starts
                        for (const pair<size_t, size_t>& exposed_start : reachable_starts_from_end[candidate_end]) {
#ifdef debug_multipath_mapper_alignment
                            cerr << "initializing exposed start traversal with " << exposed_start.first << " at distance " << candidate_dist + exposed_start.second << endl;
#endif
                            exposed_start_queue.emplace(candidate_dist + exposed_start.second, exposed_start.first);
                        }
                        
                        while (!exposed_start_queue.empty()) {
                            pair<size_t, size_t> start_here = exposed_start_queue.top();
                            exposed_start_queue.pop();
                            if (traversed_exposed_start.count(start_here.second)) {
                                continue;
                            }
                            traversed_exposed_start.insert(start_here.second);
#ifdef debug_multipath_mapper_alignment
                            cerr << "traversing exposed start " << start_here.second << " at distance " << start_here.first << endl;
#endif
                            
                            // the minimum distance to each of the starts or ends this can reach is the sum of the min distance
                            // between them and the distance already traversed
                            for (const pair<size_t, size_t>& end : reachable_ends_from_start[start_here.second]) {
                                end_queue.emplace(start_here.first + end.second, end.first);
#ifdef debug_multipath_mapper_alignment
                                cerr << "found reachable exposed end " << end.first << " at distance " << start_here.first + end.second << endl;
#endif
                            }
                            
                            for (const pair<size_t, size_t>& start_next : reachable_starts_from_start[start_here.second]) {
                                exposed_start_queue.emplace(start_here.first + start_next.second, start_next.first);
                            }
                        }
                        
                        // also skip to the predecessor's noncolinear shell, whose connections might not be blocked by
                        // this connection
                        for (const pair<size_t, size_t>& shell_pred : noncolinear_shells[candidate_end]) {
#ifdef debug_multipath_mapper_alignment
                            cerr << "enqueueing " << shell_pred.first << " at dist " << candidate_dist + shell_pred.second << " from noncolinear shell" << endl;
#endif
                            end_queue.emplace(candidate_dist + shell_pred.second, shell_pred.first);
                        }
                    }
                    else {
                        // these MEMs are noncolinear, so add this predecessor to the noncolinear shell
                        if (noncolinear_shell.count(candidate_end)) {
                            noncolinear_shell[candidate_end] = std::min(candidate_dist + (start_node.end - start_node.begin),
                                                                        noncolinear_shell[candidate_end]);
                        }
                        else {
                            noncolinear_shell[candidate_end] = candidate_dist + (start_node.end - start_node.begin);
                        }
                        
#ifdef debug_multipath_mapper_alignment
                        cerr << "connection is noncolinear, add to shell at dist " << candidate_dist + (start_node.end - start_node.begin) << " and continue to search backwards" << endl;
#endif
                        
                        // there is no connection to block further connections back, so any of this MEMs
                        // predecessors could still be colinear
                        
                        // find the ends that can reach it directly
                        for (const pair<size_t, size_t>& pred_end : reachable_ends_from_end[candidate_end]) {
                            end_queue.emplace(candidate_dist + pred_end.second, pred_end.first);
#ifdef debug_multipath_mapper_alignment
                            cerr << "found reachable end " << pred_end.first << " at distance " << candidate_dist + pred_end.second << endl;
#endif
                        }
                        
                        // traverse backward through any starts to find more ends that can reach this MEM
                        priority_queue<pair<size_t, size_t>, vector<pair<size_t, size_t>>, std::greater<pair<size_t, size_t>>> pred_start_queue;
                        
                        // initialize the queue with the immediate start neighbors
                        for (const pair<size_t, size_t>& pred_start : reachable_starts_from_end[candidate_end]) {
                            pred_start_queue.emplace(candidate_dist + pred_start.second, pred_start.first);
                        }
                        
                        unordered_set<size_t> pred_traversed;
                        
                        // traverse backwards through starts, stopping at any ends
                        while (!pred_start_queue.empty()) {
                            size_t start_here = pred_start_queue.top().second;
                            size_t start_dist = pred_start_queue.top().first;
                            pred_start_queue.pop();
                            if (pred_traversed.count(start_here)) {
                                continue;
                            }
                            pred_traversed.insert(start_here);
                            
#ifdef debug_multipath_mapper_alignment
                            cerr << "traversing predecessor start " << start_here << " at distance " << start_dist << endl;
#endif
                            
                            for (const pair<size_t, size_t>& pred_end : reachable_ends_from_start[start_here]) {
                                end_queue.emplace(start_dist + pred_end.second, pred_end.first);
#ifdef debug_multipath_mapper_alignment
                                cerr << "found reachable end " << pred_end.first << " at distance " << candidate_dist + pred_end.second << endl;
#endif
                            }
                            for (const pair<size_t, size_t>& start_next : reachable_starts_from_start[start_here]) {
                                pred_start_queue.emplace(start_dist + start_next.second, start_next.first);
#ifdef debug_multipath_mapper_alignment
                                cerr << "found intermediate start " << start_next.first << " at distance " << start_dist + start_next.second << endl;
#endif
                            }
                        }
                    }
                }
                
#ifdef debug_multipath_mapper_alignment
                cerr << "walking path to look for overlaps" << endl;
#endif
                
                size_t prev_start_offset = curr_start_offset;
                curr_start_offset = start_offset(start);
                // update the list of starts at this offset earlier in the starts vector
                if (curr_start_offset != prev_start_offset) {
                    colocated_starts.clear();
                }
                colocated_starts.push_back(start);
                
                // move the next end pointer to the one immediately following this start on the node
                while (next_end_idx >= ends.size() ? false : end_offset(ends[next_end_idx]) <= curr_start_offset) {
                    next_end_idx++;
                }
                
                Path& match_path = match_nodes[start].path;
                // the starts that are on this path
                unordered_set<size_t> path_starts(colocated_starts.begin(), colocated_starts.end());
                // records of (node_idx, overlap length)
                vector<pair<size_t, size_t>> overlap_candidates;
                
                if (match_path.mapping_size() == 1) {
                    // TODO: this edge case is a little duplicative, probably could merge
                    
#ifdef debug_multipath_mapper_alignment
                    cerr << "path is one mapping long" << endl;
#endif
                    
                    size_t final_offset = end_offset(start);
                    // record which starts are on the path on this node
                    for (size_t path_start_idx = start_idx + 1;
                         path_start_idx >= starts.size() ? false : start_offset(starts[path_start_idx]) < final_offset;
                         path_start_idx++) {
                        
                        path_starts.insert(starts[path_start_idx]);
                        
                    }
                    // record which ends are on the path on this node
                    for (size_t path_end_idx = next_end_idx; path_end_idx < ends.size(); path_end_idx++) {
                        size_t end_offset_here = end_offset(ends[path_end_idx]);
                        if (end_offset_here < final_offset) {
                            overlap_candidates.emplace_back(ends[path_end_idx], end_offset_here - curr_start_offset);
                        }
                        else {
                            break;
                        }
                    }
                }
                else {
#ifdef debug_multipath_mapper_alignment
                    cerr << "path is multiple mappings long" << endl;
#endif
                    
                    // record which starts are on the path on the first node
                    for (size_t path_start_idx = start_idx + 1; path_start_idx < starts.size(); path_start_idx++) {
                        path_starts.insert(starts[path_start_idx]);
                    }
                    // record which ends are on the path on the first node
                    for (size_t path_end_idx = next_end_idx; path_end_idx < ends.size(); path_end_idx++) {
                        overlap_candidates.emplace_back(ends[path_end_idx], end_offset(ends[path_end_idx]) - curr_start_offset);
                    }
                    size_t traversed_length = mapping_from_length(match_path.mapping(0));
                    
                    for (size_t j = 1; j + 1 < match_path.mapping_size(); j++) {
                        id_t path_node_id = match_path.mapping(j).position().node_id();
                        // record which starts are on the path on this node
                        for (size_t path_start : exact_match_starts[path_node_id]) {
                            path_starts.insert(path_start);
                        }
                        // record which ends are on the path on this node
                        for (size_t path_end : exact_match_ends[path_node_id]) {
                            overlap_candidates.emplace_back(path_end, end_offset(path_end) + traversed_length);
                        }
                        
                        traversed_length += mapping_from_length(match_path.mapping(j));
                    }
                    
                    id_t final_node_id = match_path.mapping(match_path.mapping_size() - 1).position().node_id();
                    vector<size_t>& final_starts = exact_match_starts[final_node_id];
                    vector<size_t>& final_ends = exact_match_ends[final_node_id];
                    
                    size_t final_offset = end_offset(start);
                    // record which starts are on the path on the last node
                    for (size_t path_start_idx = 0;
                         path_start_idx >= final_starts.size() ? false : start_offset(final_starts[path_start_idx]) < final_offset;
                         path_start_idx++) {
                        
                        path_starts.insert(final_starts[path_start_idx]);
                        
                    }
                    // record which ends are on the path on the last node
                    for (size_t path_end_idx = 0; path_end_idx < final_ends.size(); path_end_idx++) {
                        size_t end_offset_here = end_offset(final_ends[path_end_idx]);
                        if (end_offset_here < final_offset) {
                            overlap_candidates.emplace_back(final_ends[path_end_idx], end_offset_here + traversed_length);
                        }
                        else {
                            break;
                        }
                    }
                }
                
                for (const pair<size_t, size_t>& overlap_candidate : overlap_candidates) {
#ifdef debug_multipath_mapper_alignment
                    cerr << "considering candidate overlap from " << overlap_candidate.first << " at dist " << overlap_candidate.second << endl;
#endif
                    
                    if (path_starts.count(overlap_candidate.first)) {
                        // the start of this MEM is also on the path, so this can't be an overhanging overlap
                        continue;
                    }
                    
                    ExactMatchNode& overlap_node = match_nodes[overlap_candidate.first];
                    
                    // how much do the paths overlap?
                    size_t overlap = overlap_candidate.second;
                    
                    // are the matches read colinear after removing the overlap?
                    if (start_node.begin + overlap >= overlap_node.end) {
#ifdef debug_multipath_mapper_alignment
                        cerr << "confirmed overlap colinear with overlap of " << overlap << endl;
#endif
                        confirmed_overlaps.emplace_back(overlap, start, overlap_candidate.first, 0);
                    }
                    else if (overlap_node.begin < start_node.begin && overlap_node.end < start_node.end) {
#ifdef debug_multipath_mapper_alignment
                        cerr << "confirmed overlap colinear with longer read overlap of " << overlap_node.end - start_node.begin << endl;
#endif
                        // there is still an even longer read overlap we need to remove
                        size_t read_overlap = overlap_node.end - start_node.begin;
                        confirmed_overlaps.emplace_back(read_overlap, start, overlap_candidate.first, read_overlap - overlap);
                    }
                    else {
#ifdef debug_multipath_mapper_alignment
                        cerr << "not colinear even with overlap, adding to non-colinear shell at distance " << overlap_candidate.second << endl;
#endif
                        // the overlapping node is still not reachable so it is in the noncolinear shell of this node
                        noncolinear_shell[overlap_candidate.first] = (start_node.end - start_node.begin) - overlap_candidate.second;
                    }
                }
            }
        }
        
#ifdef debug_multipath_mapper_alignment
        cerr << "breaking nodes at overlap edges (" << confirmed_overlaps.size() << " times)" << endl;
#endif
        
        // now we've found all overlap edges, so we can add them into the graph in an order such that they don't
        // conflict (note that all overlap are from an earlier node onto a later one, so we don't need to worry
        // about overlaps coming in from both directions)
        
        // sort in descending order of overlap length and group by the node that is being cut among overlaps of same length
        std::sort(confirmed_overlaps.begin(), confirmed_overlaps.end(),
                  std::greater<tuple<size_t, size_t, size_t, size_t>>());
        
        // keep track of whether another node is holding the suffix of one of the original nodes because of a split
        unordered_map<size_t, size_t> node_with_suffix;
        
        // split up each node with an overlap edge onto it
        auto iter = confirmed_overlaps.begin();
        while (iter != confirmed_overlaps.end()) {
            // find the range of overlaps that want to cut this node at the same place
            auto iter_range_end = iter;
            while (get<0>(*iter_range_end) == get<0>(*iter) && get<1>(*iter_range_end) == get<1>(*iter)) {
                iter_range_end++;
                if (iter_range_end == confirmed_overlaps.end()) {
                    break;
                }
            }
        
#ifdef debug_multipath_mapper_alignment
            cerr << "performing an overlap split onto " << get<1>(*iter) << " of length " << get<0>(*iter) << endl;
#endif
            
            
            ExactMatchNode* onto_node = &match_nodes[get<1>(*iter)];
            
#ifdef debug_multipath_mapper_alignment
            cerr << "before splitting:" << endl;
            cerr << "onto node:" << endl << "\t";
            for (auto node_iter = onto_node->begin; node_iter != onto_node->end; node_iter++) {
                cerr << *node_iter;
            }
            cerr << endl << "\t" << pb2json(onto_node->path) << endl;
#endif
            
            // store the full path and remove it from the node
            Path full_path = std::move(onto_node->path);
            onto_node->path.Clear();
            
            // add mappings from the path until reaching the overlap point
            int64_t remaining = get<0>(*iter);
            int64_t mapping_idx = 0;
            int64_t mapping_len = mapping_from_length(full_path.mapping(mapping_idx));
            while (remaining >= mapping_len) {
                *onto_node->path.add_mapping() = full_path.mapping(mapping_idx);
                remaining -= mapping_len;
                mapping_idx++;
                if (mapping_idx == full_path.mapping_size()) {
                    break;
                }
                mapping_len = mapping_from_length(full_path.mapping(mapping_idx));
            }
            
            if (mapping_idx == full_path.mapping_size() && !remaining) {
                // TODO: isn't this case covered by taking the entire range of splits at the same place?
                
                // the overlap covered the match, so connect it to the onto node's successors
                // rather than splitting it into two nodes
                
                while (iter != iter_range_end) {
                    for (const pair<size_t, size_t> edge : onto_node->edges) {
                        match_nodes[get<2>(*iter)].edges.emplace_back(edge.first, edge.second + get<3>(*iter));
                    }
                    iter++;
                }
            }
            else {
                // the overlap was in the middle of the match, so split the onto node into a
                // prefix and suffix
                
                // make a new node to hold the suffix of the match
                size_t suffix_idx = match_nodes.size();
                match_nodes.emplace_back();
                ExactMatchNode& suffix_node = match_nodes.back();
                
                // get the pointer from the onto node back in case the vector reallocated
                onto_node = &match_nodes[get<1>(*iter)];
                
                // divide up the match on the read
                suffix_node.end = onto_node->end;
                suffix_node.begin = onto_node->begin + get<0>(*iter);
                onto_node->end = suffix_node.begin;
                
                // transfer the outgoing edges onto the new node
                suffix_node.edges = std::move(onto_node->edges);
                
                // clear the old edges and add a single edge to the suffix
                onto_node->edges.clear();
                onto_node->edges.emplace_back(suffix_idx, 0);
                
                // keep track of the relationship of suffix nodes to original nodes
                if (!node_with_suffix.count(get<1>(*iter))) {
                    // since we take longest overlaps first, only the first split onto a node will change
                    // which node contains the suffix of the original node
                    node_with_suffix[get<1>(*iter)] = suffix_idx;
                }
                
                if (remaining) {
                    // the overlap point is in the middle of a node, need to split a mapping
                    
                    const Mapping& split_mapping = full_path.mapping(mapping_idx);
                    
                    // add the prefix of the mapping to the original node
                    Mapping* prefix_split = onto_node->path.add_mapping();
                    prefix_split->mutable_position()->set_node_id(split_mapping.position().node_id());
                    prefix_split->mutable_position()->set_offset(split_mapping.position().offset());
                    Edit* prefix_edit = prefix_split->add_edit();
                    prefix_edit->set_from_length(remaining);
                    prefix_edit->set_to_length(remaining);
                    
                    // add the suffix of the mapping to the new node
                    Mapping* suffix_split = suffix_node.path.add_mapping();
                    suffix_split->mutable_position()->set_node_id(split_mapping.position().node_id());
                    suffix_split->mutable_position()->set_offset(split_mapping.position().offset() + remaining);
                    Edit* suffix_edit = suffix_split->add_edit();
                    suffix_edit->set_from_length(mapping_len - remaining);
                    suffix_edit->set_to_length(mapping_len - remaining);
                    
                    mapping_idx++;
                }
                
                // add the remaining mappings to the suffix node
                for (; mapping_idx < full_path.mapping_size(); mapping_idx++) {
                    *suffix_node.path.add_mapping() = full_path.mapping(mapping_idx);
                }
                
#ifdef debug_multipath_mapper_alignment
                cerr << "after splitting:" << endl;
                cerr << "onto node:" << endl << "\t";
                for (auto node_iter = onto_node->begin; node_iter != onto_node->end; node_iter++) {
                    cerr << *node_iter;
                }
                cerr << endl << "\t" << pb2json(onto_node->path) << endl;
                cerr << "suffix node:" << endl << "\t";
                for (auto node_iter = suffix_node.begin; node_iter != suffix_node.end; node_iter++) {
                    cerr << *node_iter;
                }
                cerr << endl << "\t" << pb2json(suffix_node.path) << endl;
#endif
                
                while (iter != iter_range_end) {
                    // index of the node that contains the end of the original node we recorded the overlap from
                    size_t splitting_idx = node_with_suffix.count(get<2>(*iter)) ? node_with_suffix[get<2>(*iter)] : get<2>(*iter);
                    
#ifdef debug_multipath_mapper_alignment
                    cerr << "adding an overlap edge from node " << splitting_idx << " at distance " << get<3>(*iter) << endl;
                    cerr << "\t";
                    for (auto node_iter = match_nodes[splitting_idx].begin; node_iter != match_nodes[splitting_idx].end; node_iter++) {
                        cerr << *node_iter;
                    }
                    cerr << endl;
#endif
                    
                    // get the next node that overlaps onto the other node at this index and add the overlap edge
                    match_nodes[splitting_idx].edges.emplace_back(suffix_idx, get<3>(*iter));
                    
                    iter++;
                }
            }
        }
        
#ifdef debug_multipath_mapper_alignment
        cerr << "final mem graph:" << endl;
        for (size_t i = 0; i < match_nodes.size(); i++) {
            ExactMatchNode& match_node = match_nodes[i];
            cerr << i << " " << pb2json(match_node.path) << " ";
            for (auto iter = match_node.begin; iter != match_node.end; iter++) {
                cerr << *iter;
            }
            cerr << endl;
            cerr << "\t";
            for (auto edge : match_node.edges) {
                cerr << "(to:" << edge.first << ", graph dist:" << edge.second << ", read dist: " << (match_nodes[edge.first].begin - match_node.end) << ") ";
            }
            cerr << endl;
        }
#endif
    }
    
    // Kahn's algorithm
    void MultipathAlignmentGraph::topological_sort(vector<size_t>& order_out) {
        order_out.resize(match_nodes.size());
        
        vector<size_t> in_degree(match_nodes.size());
        
        for (const ExactMatchNode& match_node : match_nodes) {
            for (const pair<size_t, size_t>& edge : match_node.edges) {
                in_degree[edge.first]++;
            }
        }
        
        list<size_t> source_queue;
        for (size_t i = 0; i < match_nodes.size(); i++) {
            if (in_degree[i] == 0) {
                source_queue.push_back(i);
            }
        }
        
        size_t next = 0;
        while (!source_queue.empty()) {
            size_t src = source_queue.front();
            source_queue.pop_front();
            
            for (const pair<size_t, size_t>& edge : match_nodes[src].edges) {
                in_degree[edge.first]--;
                if (in_degree[edge.first] == 0) {
                    source_queue.push_back(edge.first);
                }
            }
            
            order_out[next] = src;
            next++;
        }
    }
    
    void MultipathAlignmentGraph::reorder_adjacency_lists(const vector<size_t>& order) {
        vector<vector<pair<size_t, size_t>>> reverse_graph(match_nodes.size());
        for (size_t i = 0; i < match_nodes.size(); i++) {
            for (const pair<size_t, size_t>& edge : match_nodes[i].edges) {
                reverse_graph[edge.first].emplace_back(i, edge.second);
            }
        }
        for (ExactMatchNode& match_node : match_nodes) {
            size_t out_degree = match_node.edges.size();
            match_node.edges.clear();
            match_node.edges.reserve(out_degree);
        }
        for (size_t i : order) {
            for (const pair<size_t, size_t>& edge : reverse_graph[i]) {
                match_nodes[edge.first].edges.emplace_back(i, edge.second);
            }
        }
    }
    
    void MultipathAlignmentGraph::remove_transitive_edges(const vector<size_t>& topological_order) {
        // algorithm assumes edges are also sorted in topological order, which guarantees that we will
        // traverse a path that reveals an edge as transitive before actually traversing the transitive edge
        reorder_adjacency_lists(topological_order);
        
        for (size_t i : topological_order) {
            vector<pair<size_t, size_t>>& edges = match_nodes[i].edges;
            
            // if there is only one edge out of a node, that edge can never be transitive
            // (this optimization covers most cases)
            if (edges.size() <= 1) {
                continue;
            }
            
            vector<bool> keep(edges.size(), true);
            unordered_set<size_t> traversed;
            
            for (size_t j = 0; j < edges.size(); j++) {
                const pair<size_t, size_t>& edge = edges[j];
                if (traversed.count(edge.first)) {
                    // we can reach the target of this edge by another path, so it is transitive
                    keep[j] = false;
                    continue;
                }
                
                // DFS to mark all reachable nodes from this edge
                vector<size_t> stack{edge.first};
                traversed.insert(edge.first);
                while (!stack.empty()) {
                    size_t idx = stack.back();
                    stack.pop_back();
                    for (const pair<size_t, size_t>& edge_from : match_nodes[idx].edges) {
                        if (!traversed.count(edge_from.first)) {
                            stack.push_back(edge_from.first);
                            traversed.insert(edge_from.first);
                        }
                    }
                }
            }
            
            // remove the transitive edges we found
            size_t next_idx = 0;
            for (size_t j = 0; j < edges.size(); j++) {
                if (keep[j] && j != next_idx) {
                    edges[next_idx] = edges[j];
                    next_idx++;
                }
                else if (keep[j]) {
                    next_idx++;
                }
            }
            edges.resize(next_idx);
        }
    }
    
    MultipathAlignmentGraph::~MultipathAlignmentGraph() {
        
    }
    
    void MultipathAlignmentGraph::prune_to_high_scoring_paths(const Alignment& alignment, const BaseAligner* aligner,
                                                              double max_suboptimal_score_ratio, const vector<size_t>& topological_order) {
        
        if (match_nodes.empty()) {
            return;
        }
        
        unordered_map<pair<size_t, size_t>, int32_t> edge_weights;

        vector<int32_t> node_weights(match_nodes.size());
    
        // TODO: is the lower bound too strict?
        
        // compute the weight of edges and node matches
        for (size_t i = 0; i < match_nodes.size(); i++) {
            ExactMatchNode& from_node = match_nodes[i];
            node_weights[i] = aligner->match * (from_node.end - from_node.begin)
                              + aligner->full_length_bonus * ((from_node.begin == alignment.sequence().begin())
                                                             + (from_node.end == alignment.sequence().end()));
            
            for (const pair<size_t, size_t>& edge : from_node.edges) {
                ExactMatchNode& to_node = match_nodes[edge.first];
                
                int64_t graph_dist = edge.second;
                int64_t read_dist = to_node.begin - from_node.end;
                
                if (read_dist > graph_dist) {
                    // the read length in between the MEMs is longer than the distance, suggesting a read insert
                    // and potentially another mismatch on the other end
                    int64_t gap_length = read_dist - graph_dist;
                    edge_weights[make_pair(i, edge.first)] = -(gap_length - 1) * aligner->gap_extension - aligner->gap_open
                                                             - (graph_dist > 0) * aligner->mismatch;
                }
                else if (read_dist < graph_dist) {
                    // the read length in between the MEMs is shorter than the distance, suggesting a read deletion
                    // and potentially another mismatch on the other end
                    int64_t gap_length = graph_dist - read_dist;
                    edge_weights[make_pair(i, edge.first)] = -(gap_length - 1) * aligner->gap_extension - aligner->gap_open
                                                             - (read_dist > 0) * aligner->mismatch;
                }
                else {
                    // the read length in between the MEMs is the same as the distance, suggesting a pure mismatch
                    edge_weights[make_pair(i, edge.first)] = -((graph_dist > 0) + (graph_dist > 1)) * aligner->mismatch;
                }
            }
        }
        
        vector<int32_t> forward_scores = node_weights;
        vector<int32_t> backward_scores = node_weights;
        
        // forward DP
        for (int64_t i = 0; i < topological_order.size(); i++) {
            size_t idx = topological_order[i];
            int32_t from_score = forward_scores[idx];
            for (const pair<size_t, size_t>& edge : match_nodes[idx].edges) {
                forward_scores[edge.first] = std::max(forward_scores[edge.first],
                                                      node_weights[edge.first] + from_score + edge_weights[make_pair(idx, edge.first)]);
            }
        }
        
        // backward DP
        for (int64_t i = topological_order.size() - 1; i >= 0; i--) {
            size_t idx = topological_order[i];
            int32_t score_here = node_weights[idx];
            for (const pair<size_t, size_t>& edge : match_nodes[idx].edges) {
                backward_scores[idx] = std::max(backward_scores[idx],
                                                score_here + backward_scores[edge.first] + edge_weights[make_pair(idx, edge.first)]);
            }
        }
        
        // compute the minimum score we will require of a node or edge
        int32_t min_path_score = *std::max_element(forward_scores.begin(), forward_scores.end()) / max_suboptimal_score_ratio;
        
        // use forward-backward to find nodes/edges on some path with a score above the minimum
        unordered_set<size_t> keep_nodes;
        unordered_set<pair<size_t, size_t>> keep_edges;
        vector<size_t> removed_in_prefix(match_nodes.size() + 1, 0);
        for (size_t i = 0; i < match_nodes.size(); i++) {
            if (forward_scores[i] + backward_scores[i] - node_weights[i] >= min_path_score) {
                keep_nodes.insert(i);
                for (const pair<size_t, size_t>& edge : match_nodes[i].edges) {
                    if (forward_scores[i] + backward_scores[edge.first] + edge_weights[make_pair(i, edge.first)] >= min_path_score) {
                        keep_edges.emplace(i, edge.first);
                    }
                }
                removed_in_prefix[i + 1] = removed_in_prefix[i];
            }
            else {
                removed_in_prefix[i + 1] = removed_in_prefix[i] + 1;
            }
        }
        
        // prune down to these nodes and edges
        size_t next = 0;
        for (size_t i = 0; i < match_nodes.size(); i++) {
            if (keep_nodes.count(i)) {
                if (i != next) {
                    match_nodes[next] = std::move(match_nodes[i]);
                }
                vector<pair<size_t, size_t>>& edges = match_nodes[next].edges;
                
                size_t new_end = edges.size();
                for (size_t j = 0; j < new_end;) {
                    pair<size_t, size_t>& edge = edges[j];
                    if (!keep_edges.count(make_pair(i, edge.first))) {
                        new_end--;
                        edge = edges[new_end];
                    }
                    else {
                        edge.first -= removed_in_prefix[edge.first];
                        j++;
                    }
                }
                edges.resize(new_end);
                
                next++;
            }
        }
        match_nodes.resize(next);
    }
}


<|MERGE_RESOLUTION|>--- conflicted
+++ resolved
@@ -697,23 +697,6 @@
             multipath_aln_pairs_out.emplace_back(move(multipath_alns_1.front()), move(multipath_alns_2.front()));
             return true;
         }
-<<<<<<< HEAD
-        else {
-            
-            // we find either unconfident or inconsistent mappings, so we try to rescue off each end to see if
-            // we can correct them
-            
-            
-#ifdef debug_multipath_mapper_mapping
-            cerr << "performing rescue from top independent end mappings to try to find consistent pair" << endl;
-#endif
-            
-            MultipathAlignment rescue_multipath_aln_1, rescue_multipath_aln_2;
-            bool rescued_forward = false;
-            bool rescued_backward = false;
-            if (!multipath_alns_1.empty() ? !likely_mismapping(multipath_alns_1.front()) : false) {
-                rescued_forward = attempt_rescue(multipath_alns_1.front(), alignment2, true, rescue_multipath_aln_2);
-=======
         
         int32_t max_score_diff = ceil(get_aligner()->mapping_quality_score_diff(max_mapping_quality));
         
@@ -726,7 +709,6 @@
                 (i > 0 ? optimal_alignment_score(multipath_alns_1[i]) < top_score_1 - max_score_diff : false)) {
                 num_rescuable_alns_1 = i;
                 break;
->>>>>>> 47c4f09d
             }
         }
         for (size_t i = 0; i < multipath_alns_2.size(); i++){
@@ -743,8 +725,7 @@
         
         for (size_t i = 0; i < num_rescuable_alns_1; i++) {
             MultipathAlignment rescue_multipath_aln;
-            bool rescued = attempt_rescue(multipath_alns_1[i], alignment2, true, rescue_multipath_aln);
-            if (rescued) {
+            if (attempt_rescue(multipath_alns_1[i], alignment2, true, rescue_multipath_aln)) {
                 num_rescued_1++;
                 rescue_multipath_alns_2[i] = move(rescue_multipath_aln);
             }
@@ -752,8 +733,7 @@
         
         for (size_t i = 0; i < num_rescuable_alns_2; i++) {
             MultipathAlignment rescue_multipath_aln;
-            bool rescued = attempt_rescue(multipath_alns_2[i], alignment1, false, rescue_multipath_aln);
-            if (rescued) {
+            if (attempt_rescue(multipath_alns_2[i], alignment1, false, rescue_multipath_aln)) {
                 num_rescued_2++;
                 rescue_multipath_alns_1[i] = move(rescue_multipath_aln);
             }
@@ -766,106 +746,6 @@
             
             vector<bool> found_duplicate(num_rescuable_alns_2, false);
             
-<<<<<<< HEAD
-            if (rescued_forward && rescued_backward) {
-#ifdef debug_multipath_mapper_mapping
-                cerr << "rescue succeeded for both ends" << endl;
-#endif
-                found_consistent = true;
-                
-                // check if the distance between the original and the rescue mappings are small enough that they
-                // are probably the same mappings
-                // TODO: magic number
-                bool same_alignment_1 = abs(distance_between(multipath_alns_1.front(), rescue_multipath_aln_1)) < 30;
-                bool same_alignment_2 = abs(distance_between(multipath_alns_2.front(), rescue_multipath_aln_2)) < 30;
-                
-                // compute the distances between the other mappings
-                int64_t rescue_dist_1 = distance_between(multipath_alns_1.front(), rescue_multipath_aln_2);
-                int64_t rescue_dist_2 = distance_between(rescue_multipath_aln_1, multipath_alns_2.front());
-                int64_t independent_dist = distance_between(multipath_alns_1.front(), multipath_alns_2.front());
-                
-                // the mapping quality of the single ended mapping
-                int32_t initial_mapq_1 = multipath_alns_1.front().mapping_quality();
-                int32_t initial_mapq_2 = multipath_alns_2.front().mapping_quality();
-                
-                // the most confident mapping quality of the pair
-                int32_t initial_mapq_joint = max(initial_mapq_1, initial_mapq_2);
-                
-                if (same_alignment_1 && same_alignment_2) {
-                    // these are probably the same alignment
-                    
-#ifdef debug_multipath_mapper_mapping
-                    cerr << "rescued alignments are the same as the original" << endl;
-#endif
-                    
-                    pair_distances.emplace_back(pair<size_t, size_t>(), independent_dist);
-                    multipath_aln_pairs_out.emplace_back(move(multipath_alns_1.front()), move(multipath_alns_2.front()));
-                    // how confident can we be from this paired alignment alone?
-                    sort_and_compute_mapping_quality(multipath_aln_pairs_out, pair_distances);
-                    
-                    // the mapping quality can be as confident as the entire pair is or the most confident individual end
-                    int32_t conditional_mapq = min(initial_mapq_joint, multipath_aln_pairs_out.front().first.mapping_quality());
-                    multipath_aln_pairs_out.front().first.set_mapping_quality(conditional_mapq);
-                    multipath_aln_pairs_out.front().second.set_mapping_quality(conditional_mapq);
-                }
-                else if (same_alignment_1) {
-#ifdef debug_multipath_mapper_mapping
-                    cerr << "read 1 rescue is the same as original" << endl;
-#endif
-                    
-                    // one end is the same, but the other isn't
-                    multipath_aln_pairs_out.emplace_back(multipath_alns_1.front(), move(multipath_alns_2.front()));
-                    pair_distances.emplace_back(pair<size_t, size_t>(), independent_dist);
-                    
-                    multipath_aln_pairs_out.emplace_back(move(multipath_alns_1.front()), rescue_multipath_aln_2);
-                    pair_distances.emplace_back(pair<size_t, size_t>(), rescue_dist_1);
-                    
-                    // choose a primary
-                    sort_and_compute_mapping_quality(multipath_aln_pairs_out, pair_distances);
-                    int32_t joint_mapq = min(initial_mapq_joint, multipath_aln_pairs_out.front().second.mapping_quality());
-                    auto secondary = move(multipath_aln_pairs_out.back());
-                    
-                    // compute the unambiguous end's mapping quality
-                    multipath_aln_pairs_out.pop_back();
-                    pair_distances.pop_back();
-                    sort_and_compute_mapping_quality(multipath_aln_pairs_out, pair_distances);
-                    
-                    // TODO: should I use initial_mapq_joint or initial_mapq_2 here?
-                    int32_t conditional_mapq = min(initial_mapq_joint, multipath_aln_pairs_out.front().first.mapping_quality());
-                    multipath_aln_pairs_out.front().first.set_mapping_quality(conditional_mapq);
-                    // reset the mapping quality of the ambiguous end
-                    multipath_aln_pairs_out.front().second.set_mapping_quality(joint_mapq);
-                    
-                    multipath_aln_pairs_out.emplace_back(move(secondary));
-                }
-                else if (same_alignment_2) {
-#ifdef debug_multipath_mapper_mapping
-                    cerr << "read 2 rescue is the same as original" << endl;
-#endif
-                    
-                    // one end is the same, but the other isn't
-                    multipath_aln_pairs_out.emplace_back(move(multipath_alns_1.front()), multipath_alns_2.front());
-                    pair_distances.emplace_back(pair<size_t, size_t>(), independent_dist);
-                    
-                    multipath_aln_pairs_out.emplace_back(rescue_multipath_aln_1, move(multipath_alns_2.front()));
-                    pair_distances.emplace_back(pair<size_t, size_t>(), rescue_dist_2);
-                    
-                    // choose a primary
-                    sort_and_compute_mapping_quality(multipath_aln_pairs_out, pair_distances);
-                    int32_t joint_mapq = min(initial_mapq_joint, multipath_aln_pairs_out.front().first.mapping_quality());
-                    auto secondary = move(multipath_aln_pairs_out.back());
-                    
-                    // compute the unambiguous end's mapping quality
-                    multipath_aln_pairs_out.pop_back();
-                    pair_distances.pop_back();
-                    sort_and_compute_mapping_quality(multipath_aln_pairs_out, pair_distances);
-                    
-                    // TODO: should I use initial_mapq_joint or initial_mapq_2 here?
-                    int32_t conditional_mapq = min(initial_mapq_joint, multipath_aln_pairs_out.front().second.mapping_quality());
-                    multipath_aln_pairs_out.front().second.set_mapping_quality(conditional_mapq);
-                    // reset the mapping quality of the ambiguous end
-                    multipath_aln_pairs_out.front().first.set_mapping_quality(joint_mapq);
-=======
             // for each rescue attempt from a read 1
             for (size_t i = 0; i < num_rescuable_alns_1; i++) {
                 if (rescue_multipath_alns_2[i].sequence().empty()) {
@@ -878,7 +758,6 @@
                         // this read 2 had a rescue failure
                         continue;
                     }
->>>>>>> 47c4f09d
                     
                     if (abs(distance_between(multipath_alns_1[i], rescue_multipath_alns_1[j])) < 20) {
                         if (abs(distance_between(rescue_multipath_alns_2[i], multipath_alns_2[j])) < 20) {
@@ -894,36 +773,6 @@
                         }
                     }
                 }
-<<<<<<< HEAD
-                else {
-#ifdef debug_multipath_mapper_mapping
-                    cerr << "rescue produces two ambiguous consisent pairs" << endl;
-#endif
-                    
-                    // we have an ambiguous mapping for both reads, but both pairs are consistent by construction
-                    multipath_aln_pairs_out.emplace_back(move(multipath_alns_1.front()), move(rescue_multipath_aln_2));
-                    pair_distances.emplace_back(pair<size_t, size_t>(), rescue_dist_1);
-                    
-                    multipath_aln_pairs_out.emplace_back(move(rescue_multipath_aln_1), move(multipath_alns_2.front()));
-                    pair_distances.emplace_back(pair<size_t, size_t>(), rescue_dist_2);
-                    
-                    // sort to decide a primary
-                    sort_and_compute_mapping_quality(multipath_aln_pairs_out, pair_distances);
-                    
-                    // adjust its mapping quality
-                    bool swapped = pair_distances.front().second != rescue_dist_1;
-                    int32_t conditional_mapq = min(multipath_aln_pairs_out.front().first.mapping_quality(),
-                                                   swapped ? initial_mapq_2 : initial_mapq_1);
-                    
-                    multipath_aln_pairs_out.front().first.set_mapping_quality(conditional_mapq);
-                    multipath_aln_pairs_out.front().second.set_mapping_quality(conditional_mapq);
-                }
-            }
-            else if (rescued_forward) {
-#ifdef debug_multipath_mapper_mapping
-                cerr << "rescue succeeded from read 1" << endl;
-#endif
-=======
                 
                 // if we haven't already moved the pair and marked it as a duplicate, move the rescued pair into the output vector
                 if (!duplicate) {
@@ -938,52 +787,10 @@
                     // this read 2 had a rescue failure or we already moved it as part of a duplicate pair
                     continue;
                 }
->>>>>>> 47c4f09d
                 
                 multipath_aln_pairs_out.emplace_back(move(rescue_multipath_alns_1[j]), move(multipath_alns_2[j]));
                 pair_distances.emplace_back(pair<size_t, size_t>(), distance_between(multipath_aln_pairs_out.back().first, multipath_aln_pairs_out.back().second));
             }
-<<<<<<< HEAD
-            else if (rescued_backward) {
-                
-#ifdef debug_multipath_mapper_mapping
-                cerr << "rescue succeeded from read 2" << endl;
-#endif
-                
-                found_consistent = true;
-                int64_t rescue_dist = distance_between(rescue_multipath_aln_1, multipath_alns_2.front());
-                multipath_aln_pairs_out.emplace_back(move(rescue_multipath_aln_1), move(multipath_alns_2.front()));
-                pair_distances.emplace_back(pair<size_t, size_t>(), rescue_dist);
-                sort_and_compute_mapping_quality(multipath_aln_pairs_out, pair_distances);
-            }
-            else {
-#ifdef debug_multipath_mapper_mapping
-                cerr << "rescue failed to find a consistent pair" << endl;
-#endif
-                
-                // rescue failed, so we just report these as independent mappings
-                size_t num_pairs_to_report = min(max_alt_mappings, max(multipath_alns_1.size(), multipath_alns_2.size()));
-                
-                // move the multipath alignments to the return vector
-                multipath_aln_pairs_out.reserve(num_pairs_to_report);
-                for (size_t i = 0; i < num_pairs_to_report; i++) {
-                    if (i < multipath_alns_1.size() && i < multipath_alns_2.size()) {
-                        multipath_aln_pairs_out.emplace_back(move(multipath_alns_1[i]), move(multipath_alns_2[i]));
-                        
-                    }
-                    else if (i < multipath_alns_1.size()) {
-                        multipath_aln_pairs_out.emplace_back(move(multipath_alns_1[i]), MultipathAlignment());
-                        to_multipath_alignment(alignment2, multipath_aln_pairs_out.back().second);
-                        multipath_aln_pairs_out.back().second.clear_subpath();
-                        multipath_aln_pairs_out.back().second.clear_start();
-                    }
-                    else {
-                        multipath_aln_pairs_out.emplace_back(MultipathAlignment(), move(multipath_alns_2[i]));
-                        to_multipath_alignment(alignment1, multipath_aln_pairs_out.back().first);
-                        multipath_aln_pairs_out.back().first.clear_subpath();
-                        multipath_aln_pairs_out.back().first.clear_start();
-                    }
-=======
         }
         else if (num_rescued_1 > 0) {
             for (size_t i = 0; i < rescue_multipath_alns_2.size(); i++) {
@@ -1000,7 +807,6 @@
                 if (rescue_multipath_alns_1[i].sequence().empty()) {
                     // we didn't actually rescue this one
                     continue;
->>>>>>> 47c4f09d
                 }
                 multipath_aln_pairs_out.emplace_back(move(rescue_multipath_alns_1[i]), move(multipath_alns_2[i]));
                 pair_distances.emplace_back(pair<size_t, size_t>(), distance_between(multipath_aln_pairs_out.back().first, multipath_aln_pairs_out.back().second));
@@ -1228,8 +1034,8 @@
                                          multipath_aln_pairs_out, max_alt_mappings, &paths_of_node_memo,
                                          &oriented_occurences_memo, &handle_memo);
             
-            // did any alignments pass the filters in the alignment function?
-            if (!multipath_aln_pairs_out.empty() ? true :
+            // did any alignments pass the filters or do the top mappings look like mismappings?
+            if (multipath_aln_pairs_out.empty() ? true :
                 likely_mismapping(multipath_aln_pairs_out.front().first) ||
                 likely_mismapping(multipath_aln_pairs_out.front().second)) {
                 
@@ -1251,6 +1057,7 @@
                             multipath_aln_pairs_out.emplace_back(move(rescue_pair));
                         }
                     }
+                    
                     sort_and_compute_mapping_quality(multipath_aln_pairs_out, cluster_pairs);
                     
                     // if we still haven't found mappings that are distinguishable from matches to random sequences,

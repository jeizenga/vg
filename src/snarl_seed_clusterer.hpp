--- conflicted
+++ resolved
@@ -70,56 +70,23 @@
             pos_t  pos;
             size_t source; // Source minimizer.
             ZipCode zipcode; //zipcode for distance information, optionally stored in the minimizer payload
-<<<<<<< HEAD
-            //TODO: unique_ptr?
-            std::unique_ptr<ZipCodeDecoder> zipcode_decoder; //The decoder for the zipcode
-
-            Seed() = default;
-            Seed(pos_t pos, size_t source) : pos(pos), source(source) {}
-            Seed(pos_t pos, size_t source, ZipCode zipcode) : pos(pos), source(source), zipcode(zipcode) {
-                ZipCodeDecoder* decoder = new ZipCodeDecoder(&this->zipcode);
-                zipcode_decoder.reset(decoder);
-            }
-            Seed(pos_t pos, size_t source, ZipCode zipcode, std::unique_ptr<ZipCodeDecoder> zipcode_decoder) :
-                pos(pos), source(source), zipcode(zipcode), zipcode_decoder(std::move(zipcode_decoder)){
-                if (zipcode_decoder) {
-                    zipcode_decoder->zipcode = &zipcode;
-                }
-=======
 
             Seed() = default;
             Seed(pos_t pos, size_t source, ZipCode zipcode) : pos(pos), source(source), zipcode(zipcode) {
                 zipcode.fill_in_full_decoder();
->>>>>>> 292bdd4a
             }
 
             //Move constructor
             Seed (Seed&& other) :
                 pos(std::move(other.pos)),
                 source(std::move(other.source)),
-<<<<<<< HEAD
-                zipcode(std::move(other.zipcode)),
-                zipcode_decoder(std::move(other.zipcode_decoder)) {
-                if (zipcode_decoder) {
-                    zipcode_decoder->zipcode = &zipcode;
-                }
-            }
-=======
                 zipcode(std::move(other.zipcode)){}
->>>>>>> 292bdd4a
 
             //Move assignment operator
             Seed& operator=(Seed&& other) {
                 pos = std::move(other.pos);
                 source = std::move(other.source);
                 zipcode = std::move(other.zipcode);
-<<<<<<< HEAD
-                zipcode_decoder = std::move(other.zipcode_decoder);
-                if (zipcode_decoder) {
-                    zipcode_decoder->zipcode = &zipcode;
-                }
-=======
->>>>>>> 292bdd4a
                 return *this;
             }
         };
@@ -132,19 +99,8 @@
         struct SeedCache{
             const Seed* seed;
 
-<<<<<<< HEAD
-            pos_t pos;
-
-            //TODO: This gets copied because it needs to be mutable
-            //Cached values (zip codes) from the minimizer
-            ZipCode zipcode;
-
-            //TODO: This doesn't actually get used but I'll use it if I use the zipcodes properly 
-            //std::unique_ptr<ZipCodeDecoder> zipcode_decoder;
-=======
             //TODO: I think I can skip the zipcode now since I have the payload
             MIPayload payload;
->>>>>>> 292bdd4a
 
             //The distances to the left and right of whichever cluster this seed represents
             //This gets updated as clustering proceeds

--- conflicted
+++ resolved
@@ -31,13 +31,9 @@
 #include "bubbles.hpp"
 #include "translator.hpp"
 #include "homogenize_main.cpp"
-<<<<<<< HEAD
 #include "readfilter.hpp"
-=======
->>>>>>> 54301eb6
 #include "distributions.hpp"
 #include "unittest/driver.hpp"
-#include "homogenize_main.cpp"
 
 using namespace std;
 using namespace google::protobuf;
@@ -8911,17 +8907,8 @@
         return main_version(argc, argv);
     }  else if (command == "homogenize"){
         return main_homogenize(argc, argv);
-<<<<<<< HEAD
     } else if (command == "test") {
         return main_test(argc, argv);
-    } else if (command == "test") {
-        return main_test(argc, argv);
-=======
-    } else if (command == "test") {
-        return main_test(argc, argv);
-    } else if (command == "test") {
-        return main_test(argc, argv);
->>>>>>> 54301eb6
     } else {
         cerr << "error:[vg] command " << command << " not found" << endl;
         vg_help(argv);

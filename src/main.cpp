--- conflicted
+++ resolved
@@ -7112,11 +7112,8 @@
          << "  -- concat        concatenate graphs tail-to-head" << endl
          << "  -- kmers         enumerate kmers of the graph" << endl
          << "  -- sim           simulate reads from the graph" << endl
-<<<<<<< HEAD
          << "  -- mod           filter, transform, and edit the graph" << endl
          << "  -- homogenize    homogenize long variants in the graph to improve genotyping" << endl
-=======
->>>>>>> e9412057
          << "  -- surject       map alignments onto specific paths" << endl
          << "  -- msga          multiple sequence graph alignment" << endl
          << "  -- pileup        build a pileup from a set of alignments" << endl

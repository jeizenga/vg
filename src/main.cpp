#include <iostream>
#include <fstream>
#include <ctime>
#include <cstdio>
#include <getopt.h>
#include <sys/stat.h>
#include "gcsa.h"
// From gcsa2
#include "files.h"
#include "json2pb.h"
#include "vg.hpp"
#include "vg.pb.h"
#include "vg_set.hpp"
#include "index.hpp"
#include "mapper.hpp"
#include "Variant.h"
#include "Fasta.h"
#include "stream.hpp"
#include "alignment.hpp"
#include "convert.hpp"
#include "pileup.hpp"
#include "caller.hpp"
#include "deconstructor.hpp"
#include "vectorizer.hpp"
#include "sampler.hpp"
#include "filter.hpp"
#include "google/protobuf/stubs/common.h"
#include "progress_bar.hpp"
#include "vg_git_version.hpp"
#include "IntervalTree.h"
#include "genotyper.hpp"
#include "bubbles.hpp"
#include "translator.hpp"

// Make sure the version macro is a thing
#ifndef VG_GIT_VERSION
    #define VG_GIT_VERSION "missing"
#endif

using namespace std;
using namespace google::protobuf;
using namespace vg;

void help_translate(char** argv) {
    cerr << "usage: " << argv[0] << " translate [options] translation" << endl
         << "Translate alignments or paths using the translation map." << endl
         << endl
         << "options:" << endl
         << "    -p, --paths FILE      project the input paths into the from-graph" << endl
         << "    -a, --alns FILE       project the input alignments into the from-graph" << endl
         << "    -m, --mapping JSON    print the from-mapping corresponding to the given JSON mapping" << endl
         << "    -P, --position JSON   print the from-position corresponding to the given JSON position" << endl
         << "    -o, --overlay FILE    overlay this translation on top of the one we are given" << endl;
}

int main_translate(int argc, char** argv) {

    if (argc <= 2) {
        help_translate(argv);
        return 1;
    }

    string position_string;
    string mapping_string;
    string path_file;
    string aln_file;
    string overlay_file;

    int c;
    optind = 2; // force optind past command positional argument
    while (true) {
        static struct option long_options[] =
        {
            {"help", no_argument, 0, 'h'},
            {"position", required_argument, 0, 'P'},
            {"mapping", required_argument, 0, 'm'},
            {"paths", required_argument, 0, 'p'},
            {"alns", required_argument, 0, 'a'},
            {"overlay", required_argument, 0, 'o'},
            {0, 0, 0, 0}
        };

        int option_index = 0;
        c = getopt_long (argc, argv, "hp:m:P:a:o:",
                long_options, &option_index);

        // Detect the end of the options.
        if (c == -1)
            break;

        switch (c)
        {
        case 'P':
            position_string = optarg;
            break;

        case 'm':
            mapping_string = optarg;
            break;

        case 'p':
            path_file = optarg;
            break;

        case 'a':
            aln_file = optarg;
            break;

        case 'o':
            overlay_file = optarg;
            break;

        case 'h':
        case '?':
            help_translate(argv);
            exit(1);
            break;

        default:
            abort ();
        }
    }

    Translator* translator;
    string file_name = argv[optind];
    if (file_name == "-") {
        translator = new Translator(std::cin);
    } else {
        ifstream in;
        in.open(file_name.c_str());
        translator = new Translator(in);
    }

    // test the position translation
    if (!position_string.empty()) {
        Position position;
        json2pb(position, position_string.c_str(), position_string.size());
        cout << pb2json(translator->translate(position)) << endl;
    }

    // test the mapping translation
    if (!mapping_string.empty()) {
        Mapping mapping;
        json2pb(mapping, mapping_string.c_str(), mapping_string.size());
        cout << pb2json(translator->translate(mapping)) << endl;
    }

    if (!path_file.empty()) {
        vector<Path> buffer;
        function<void(Path&)> lambda = [&](Path& path) {
            buffer.push_back(translator->translate(path));
            stream::write_buffered(cout, buffer, 100);
        };
        ifstream path_in(path_file);
        stream::for_each(path_in, lambda);
        stream::write_buffered(cout, buffer, 0);
    } else if (!aln_file.empty()) {
        vector<Alignment> buffer;
        function<void(Alignment&)> lambda = [&](Alignment& aln) {
            buffer.push_back(translator->translate(aln));
            stream::write_buffered(cout, buffer, 100);
        };
        ifstream aln_in(aln_file);
        stream::for_each(aln_in, lambda);
        stream::write_buffered(cout, buffer, 0);
    }

    if (!overlay_file.empty()) {
        vector<Translation> buffer;
        function<void(Translation&)> lambda = [&](Translation& trans) {
            buffer.push_back(translator->overlay(trans));
            stream::write_buffered(cout, buffer, 100);
        };
        ifstream overlay_in(overlay_file);
        stream::for_each(overlay_in, lambda);
        stream::write_buffered(cout, buffer, 0);
    }

    return 0;
}

void help_filter(char** argv) {
    cerr << "usage: " << argv[0] << " filter [options] <alignment.gam> > out.gam" << endl
         << "Filter low-scoring alignments using different heuristics." << endl
         << endl
         << "options:" << endl
         << "    -s, --min-secondary N   minimum score to keep secondary alignment [default=0]" << endl
         << "    -r, --min-primary N     minimum score to keep primary alignment [default=0]" << endl
         << "    -d, --min-sec-delta N   mininum (primary - secondary) score delta to keep secondary alignment [default=0]" << endl
         << "    -e, --min-pri-delta N   minimum (primary - secondary) score delta to keep primary alignment [default=0]" << endl
         << "    -f, --frac-score        normalize score based on length" << endl
         << "    -a, --frac-delta        use (secondary / primary) for delta comparisons" << endl
         << "    -u, --substitutions     use substitution count instead of score" << endl
         << "    -o, --max-overhang N    filter reads whose alignments begin or end with an insert > N [default=99999]" << endl
         << "    -x, --xg-name FILE      use this xg index (required for -R)" << endl
         << "    -R, --regions-file      only output alignments that intersect regions (BED file with 0-based coordinates expected)" << endl
         << "    -B, --output-basename   output to file(s) (required for -R).  The ith file will correspond to the ith BED region" << endl
         << "    -c, --context STEPS     expand the context of the subgraph this many steps when looking up chunks" << endl
         << "    -v, --verbose           print out statistics on numbers of reads filtered by what." << endl;
         
         
}

int main_filter(int argc, char** argv) {

    if (argc <= 2) {
        help_filter(argv);
        return 1;
    }

    double min_secondary = 0.;
    double min_primary = 0.;
    double min_sec_delta = 0.;
    double min_pri_delta = 0.;
    bool frac_score = false;
    bool frac_delta = false;
    bool sub_score = false;
    int max_overhang = 99999;
    string xg_name;
    string regions_file;
    string outbase;
    int context_size = 0;
    bool verbose = false;

    int c;
    optind = 2; // force optind past command positional arguments
    while (true) {
        static struct option long_options[] =
            {
                {"min-secondary", required_argument, 0, 's'},
                {"min-primary", required_argument, 0, 'r'},
                {"min-sec-delta", required_argument, 0, 'd'},
                {"min-pri-delta", required_argument, 0, 'e'},
                {"frac-score", required_argument, 0, 'f'},
                {"frac-delta", required_argument, 0, 'a'},
                {"substitutions", required_argument, 0, 'u'},
                {"max-overhang", required_argument, 0, 'o'},
                {"xg-name", required_argument, 0, 'x'},
                {"regions-file",  required_argument, 0, 'R'},
                {"output-basename",  required_argument, 0, 'B'},
                {"context",  required_argument, 0, 'c'},
                {"verbose",  no_argument, 0, 'v'},
                {0, 0, 0, 0}
            };

        int option_index = 0;
        c = getopt_long (argc, argv, "s:r:d:e:fauo:x:R:B:c:v",
                         long_options, &option_index);

        /* Detect the end of the options. */
        if (c == -1)
            break;

        switch (c)
        {
        case 's':
            min_secondary = atof(optarg);
            break;
        case 'r':
            min_primary = atof(optarg);
            break;
        case 'd':
            min_sec_delta = atof(optarg);
            break;
        case 'e':
            min_pri_delta = atof(optarg);
            break;
        case 'f':
            frac_score = true;
            break;
        case 'a':
            frac_delta = true;
            break;
        case 'u':
            sub_score = true;
            break;
        case 'o':
            max_overhang = atoi(optarg);
            break;
        case 'x':
            xg_name = optarg;
            break;
        case 'R':
            regions_file = optarg;
            break;
        case 'B':
            outbase = optarg;
            break;
        case 'c':
            context_size = atoi(optarg);
            break;
        case 'v':
            verbose = true;
            break;

        case 'h':
        case '?':
            /* getopt_long already printed an error message. */
            help_filter(argv);
            exit(1);
            break;

        default:
            abort ();
        }
    }
    
    // name helper for output
    function<string(int)> chunk_name = [&outbase](int num) -> string {
        stringstream ss;
        ss << outbase << "-" << num << ".gam";
        return ss.str();
    };

    // index regions by their inclusive ranges
    vector<Interval<int, int64_t> > interval_list;
    vector<Region> regions;
    // use strings instead of ofstreams because worried about too many handles
    vector<string> chunk_names;
    vector<bool> chunk_new; // flag if write or append

    // parse a bed, for now this is only way to do regions.  note
    // this operation converts from 0-based BED to 1-based inclusive VCF
    if (!regions_file.empty()) {
        if (outbase.empty()) {
            cerr << "-B option required with -R" << endl;
            exit(1);
        }
        parse_bed_regions(regions_file, regions);
        if (regions.empty()) {
            cerr << "No regions read from BED file, doing whole graph" << endl;
        }
    }

    // empty region, do everything
    if (regions.empty()) {
        // we handle empty intervals as special case when looking up, otherwise,
        // need to insert giant interval here.
        chunk_names.push_back(outbase.empty() ? "-" : chunk_name(0));
    }

    // otherwise, need to extract regions with xg
    else {
        if (xg_name.empty()) {
            cerr << "xg index required for -R option" << endl;
            exit(1);
        }
        // read the xg index
        ifstream xg_stream(xg_name);
        if(!xg_stream) {
            cerr << "Unable to open xg index: " << xg_name << endl;
            exit(1);
        }
        xg::XG xindex(xg_stream);

        // fill in the map using xg index
        // relies entirely on the assumption that are path chunks
        // are perfectly spanned by an id range
        for (int i = 0; i < regions.size(); ++i) {
            Graph graph;
            int rank = xindex.path_rank(regions[i].seq);
            int path_size = rank == 0 ? 0 : xindex.path_length(regions[i].seq);

            if (regions[i].start >= path_size) {
                cerr << "Unable to find region in index: " << regions[i].seq << ":" << regions[i].start
                     << "-" << regions[i].end << endl;
            } else {
                // clip region on end of path
                regions[i].end = min(path_size - 1, regions[i].end);
                // do path node query
                // convert to 0-based coordinates as this seems to be what xg wants
                xindex.get_path_range(regions[i].seq, regions[i].start - 1, regions[i].end - 1, graph);
                if (context_size > 0) {
                    xindex.expand_context(graph, context_size);
                }
            }
            // find node range of graph, without bothering to build vg indices..
            int64_t min_id = numeric_limits<int64_t>::max();
            int64_t max_id = 0;
            for (int j = 0; j < graph.node_size(); ++j) {
                min_id = min(min_id, (int64_t)graph.node(j).id());
                max_id = max(max_id, (int64_t)graph.node(j).id());
            }
            // map the chunk id to a name
            chunk_names.push_back(chunk_name(i));

            // map the node range to the chunk id.
            if (graph.node_size() > 0) {
                interval_list.push_back(Interval<int, int64_t>(min_id, max_id, i));
                assert(chunk_names.size() == i + 1);
            }
        }
    }

    // index chunk regions
    IntervalTree<int, int64_t> region_map(interval_list);

    // setup alignment stream
    if (optind >= argc) {
        help_filter(argv);
        return 1;
    }
    string alignments_file_name = argv[optind++];
    istream* alignment_stream = NULL;
    ifstream in;
    if (alignments_file_name == "-") {
        alignment_stream = &std::cin;
    } else {
        in.open(alignments_file_name);
        if (!in) {
            cerr << "error: input file " << alignments_file_name << " not found." << endl;
            exit(1);
        }
        alignment_stream = &in;
    }

    // which chunk(s) does a gam belong to?
    function<void(Alignment&, vector<int>&)> get_chunks = [&region_map, &regions](Alignment& aln, vector<int>& chunks) {
        // speed up case where no chunking
        if (regions.empty()) {
            chunks.push_back(0);
        } else {
            int64_t min_aln_id = numeric_limits<int64_t>::max();
            int64_t max_aln_id = -1;
            for (int i = 0; i < aln.path().mapping_size(); ++i) {
                const Mapping& mapping = aln.path().mapping(i);
                min_aln_id = min(min_aln_id, (int64_t)mapping.position().node_id());
                max_aln_id = max(max_aln_id, (int64_t)mapping.position().node_id());
            }
            vector<Interval<int, int64_t> > found_ranges;
            region_map.findOverlapping(min_aln_id, max_aln_id, found_ranges);
            for (auto& interval : found_ranges) {
                chunks.push_back(interval.value);
            }
        }
    };

    // buffered output (one buffer per chunk)
    vector<vector<Alignment> > buffer(chunk_names.size());
    int cur_buffer = -1;
    static const int buffer_size = 1000; // we let this be off by 1
    function<Alignment&(uint64_t)> write_buffer = [&buffer, &cur_buffer](uint64_t i) -> Alignment& {
        return buffer[cur_buffer][i];
    };
    // remember if write or append
    vector<bool> chunk_append(chunk_names.size(), false);

    // flush a buffer specified by cur_buffer to target in chunk_names, and clear it
    function<void()> flush_buffer = [&buffer, &cur_buffer, &write_buffer, &chunk_names, &chunk_append]() {
        ofstream outfile;
        auto& outbuf = chunk_names[cur_buffer] == "-" ? cout : outfile;
        if (chunk_names[cur_buffer] != "-") {
            outfile.open(chunk_names[cur_buffer], chunk_append[cur_buffer] ? ios::app : ios_base::out);
            chunk_append[cur_buffer] = true;
        }
        stream::write(outbuf, buffer[cur_buffer].size(), write_buffer);
        buffer[cur_buffer].clear();
    };

    // add alignment to all appropriate buffers, flushing as necessary
    // (note cur_buffer variable used here as a hack to specify which buffer is written to)
    function<void(Alignment&)> update_buffers = [&buffer, &cur_buffer, &region_map,
                                                 &write_buffer, &get_chunks, &flush_buffer](Alignment& aln) {
        vector<int> aln_chunks;
        get_chunks(aln, aln_chunks);
        for (auto chunk : aln_chunks) {
            buffer[chunk].push_back(aln);
            if (buffer[chunk].size() >= buffer_size) {
                // flush buffer
                cur_buffer = chunk;
                flush_buffer();
            }
        }
    };

    // keep track of how many reads were dropped by which option
    size_t pri_read_count = 0;
    size_t sec_read_count = 0;
    size_t sec_filtered_count = 0;
    size_t pri_filtered_count = 0;
    size_t min_sec_count = 0;
    size_t min_pri_count = 0;
    size_t min_sec_delta_count = 0;
    size_t min_pri_delta_count = 0;
    size_t max_sec_overhang_count = 0;
    size_t max_pri_overhang_count = 0;

    // for deltas, we keep track of last primary
    Alignment prev;
    bool prev_primary = false;
    bool keep_prev = true;
    double prev_score;

    // we assume that every primary alignment has 0 or 1 secondary alignment
    // immediately following in the stream
    function<void(Alignment&)> lambda = [&](Alignment& aln) {
        bool keep = true;
        double score = (double)aln.score();
        double denom = 2. * aln.sequence().length();
        // toggle substitution score
        if (sub_score == true) {
            // hack in ident to replace old counting logic.
            score = aln.identity() * aln.sequence().length();
            denom = aln.sequence().length();
            assert(score <= denom);
        }
        // toggle absolute or fractional score
        if (frac_score == true) {
            if (denom > 0.) {
                score /= denom;
            }
            else {
                assert(score == 0.);
            }
        }
        // compute overhang
        int overhang = 0;
        if (aln.path().mapping_size() > 0) {
            const auto& left_mapping = aln.path().mapping(0);
            if (left_mapping.edit_size() > 0) {
                overhang = left_mapping.edit(0).to_length() - left_mapping.edit(0).from_length();
            }
            const auto& right_mapping = aln.path().mapping(aln.path().mapping_size() - 1);
            if (right_mapping.edit_size() > 0) {
                const auto& edit = right_mapping.edit(right_mapping.edit_size() - 1);
                overhang = max(overhang, edit.to_length() - edit.from_length());
            }
        } else {
            overhang = aln.sequence().length();
        }

        if (aln.is_secondary()) {
            ++sec_read_count;
            assert(prev_primary && aln.name() == prev.name());
            double delta = prev_score - score;
            if (frac_delta == true) {
                delta = prev_score > 0 ? score / prev_score : 0.;
            }

            // filter (current) secondary
            keep = true;
            if (score < min_secondary) {
                ++min_sec_count;
                keep = false;
            }
            if (delta < min_sec_delta) {
                ++min_sec_delta_count;
                keep = false;
            }
            if (overhang > max_overhang) {
                ++max_sec_overhang_count;
                keep = false;
            }
            if (!keep) {
                ++sec_filtered_count;
            }

            // filter unfiltered previous primary
            if (keep_prev && delta < min_pri_delta) {
                ++min_pri_delta_count;
                ++pri_filtered_count;
                keep_prev = false;
            }
            // add to write buffer
            if (keep) {
                update_buffers(aln);
            }
            if (keep_prev) {
                update_buffers(prev);
            }

            // forget last primary
            prev_primary = false;
            prev_score = -1;
            keep_prev = false;

        } else {
            // this awkward logic where we keep the primary and write in the secondary
            // is because we can only stream one at a time with for_each, but we need
            // to look at pairs (if secondary exists)...
            ++pri_read_count;
            if (keep_prev) {
                update_buffers(prev);
            }

            prev_primary = true;
            prev_score = score;
            prev = aln;
            keep_prev = true;
            if (score < min_primary) {
                ++min_pri_count;
                keep_prev = false;
            }
            if (overhang > max_overhang) {
                ++max_pri_overhang_count;
                keep_prev = false;
            }
            if (!keep_prev) {
                ++pri_filtered_count;
            }
        }
    };
    stream::for_each(*alignment_stream, lambda);

    // flush buffer if trailing primary to keep
    if (keep_prev) {
        update_buffers(prev);
    }

    for (int i = 0; i < buffer.size(); ++i) {
        if (buffer[i].size() > 0) {
            cur_buffer = i;
            flush_buffer();
        }
    }
    
    if (verbose) {
        size_t tot_reads = pri_read_count + sec_read_count;
        size_t tot_filtered = pri_filtered_count + sec_filtered_count;
        cerr << "Total Filtered (primary):          " << pri_filtered_count << " / "
             << pri_read_count << endl
             << "Total Filtered (secondary):        " << sec_filtered_count << " / "
             << sec_read_count << endl
             << "Min Identity Filter (primary):     " << min_pri_count << endl
             << "Min Identity Filter (secondary):   " << min_sec_count << endl
             << "Min Delta Filter (primary):        " << min_pri_delta_count << endl
             << "Min Delta Filter (secondary):      " << min_sec_delta_count << endl
             << "Max Overhang Filter (primary):     " << max_pri_overhang_count << endl
             << "Max Overhang Filter (secondary):   " << max_sec_overhang_count << endl
             << endl;
    }

    return 0;
}

void help_validate(char** argv) {
    cerr << "usage: " << argv[0] << " validate [options] graph" << endl
        << "Validate the graph." << endl
        << endl
        << "options:" << endl
        << "    default: check all aspects of the graph, if options are specified do only those" << endl
        << "    -n, --nodes    verify that we have the expected number of nodes" << endl
        << "    -e, --edges    verify that the graph contains all nodes that are referred to by edges" << endl
        << "    -p, --paths    verify that contiguous path segments are connected by edges" << endl
        << "    -o, --orphans  verify that all nodes have edges" << endl;
}

int main_validate(int argc, char** argv) {

    if (argc <= 2) {
        help_validate(argv);
        return 1;
    }

    bool check_nodes = false;
    bool check_edges = false;
    bool check_orphans = false;
    bool check_paths = false;

    int c;
    optind = 2; // force optind past command positional argument
    while (true) {
        static struct option long_options[] =
        {
            {"help", no_argument, 0, 'h'},
            {"nodes", no_argument, 0, 'n'},
            {"edges", no_argument, 0, 'e'},
            {"paths", no_argument, 0, 'o'},
            {"orphans", no_argument, 0, 'p'},
            {0, 0, 0, 0}
        };

        int option_index = 0;
        c = getopt_long (argc, argv, "hneop",
                long_options, &option_index);

        // Detect the end of the options.
        if (c == -1)
            break;

        switch (c)
        {

            case 'n':
                check_nodes = true;
                break;

            case 'e':
                check_edges = true;
                break;

            case 'o':
                check_orphans = true;
                break;

            case 'p':
                check_paths = true;
                break;

            case 'h':
            case '?':
                help_validate(argv);
                exit(1);
                break;

            default:
                abort ();
        }
    }

    VG* graph;
    string file_name = argv[optind];
    if (file_name == "-") {
        graph = new VG(std::cin);
    } else {
        ifstream in;
        in.open(file_name.c_str());
        graph = new VG(in);
    }

    // if we chose a specific subset, do just them
    if (check_nodes || check_edges || check_orphans || check_paths) {
        if (graph->is_valid(check_nodes, check_edges, check_orphans, check_paths)) {
            return 0;
        } else {
            return 1;
        }
        // otherwise do everything
    } else if (graph->is_valid()) {
        return 0;
    } else {
        return 1;
    }
}

void help_scrub(char** argv){
    cerr << "usage: " << argv[0] << " scrub [options] <alignments.gam> > filtered.gam" << endl
        << "Filter alignments by various common metrics." << endl
        << endl
        << "options: " << endl
        << "  -d --depth <DEPTH>    filter any edits seen fewer than DEPTH times." << endl
        << "  -q --qual <QUAL>      filter edits with a per-base quality below <QUAL>" << endl
        << "  -a --average-qual <AQUAL>  filter alignments with an average quality below <AQUAL>" << endl
        << "  -w --window-size <WIN>     when filtering by average quality or average depth, use a sliding window if size <WIN>." << endl
        << "  -p --percent-identity <PCTID> remove alignments that arbelow <PCTID>" << endl
        << "  -r --remove-edits     scrub failing edits and return the modified original alignment" << endl
        << "               (default behavior: return an empty alignment if it fails any filter.)" << endl
        << "  -v --inverse          invert a filter so that failing alignments are returned (like grep -v)" << endl
        << "  -m --filter-matches   filter both mismatches to the graph and matches to the graph." << endl
        << "  -P --path-divergence  filter alignments that map across two distinct paths." << endl
        << "  -S --split-read <DIST>      filter alignments that are split across more than <DIST> bp." << endl
        << "  -R --reversing        filter alignments that have both forward and reverse segments." << endl
        << "  -C --soft-clip <CLIP>       filter alignments with more than <CLIP> bases hanging off their ends." << endl
        << "  -x --xg-index <INDEX> An xg index, required for path divergence" << endl

        << endl;
}

int main_scrub(int argc, char** argv){
    string alignment_file;
    int threads = 1;

    int min_depth = 0;
    int min_qual = 0;
    int soft_clip_limit = -1;
    int split_read_limit = -1;
    int sliding_window_length = -1;
    double min_percent_identity = 0.0;
    double min_avg_qual = 0.0;
    bool do_inverse = false;
    bool do_path_div = false;
    bool do_reversing = false;
    bool remove_failing_edits  = false;
    bool filter_matches = false;
    string xg_name;
    xg::XG* xg_index;

    if (argc <= 2){
        help_scrub(argv);
        exit(1);
    }
    int c;
    optind = 2; // force optind past command positional argument
    while (true) {
        static struct option long_options[] =
        {
            {"help", no_argument, 0, 'h'},
            {"depth", required_argument, 0, 'd'},
            {"quality", required_argument,0, 'q'},
            {"average-quality", required_argument, 0, 'a'},
            {"percent-identity", required_argument, 0, 'p'},
            {"remove-edits", no_argument, 0, 'r'},
            {"filter-matches", no_argument, 0, 'm'},
            {"path-divergence", no_argument, 0, 'P'},
            {"reversing", no_argument, 0, 'R'},
            {"soft-clip", required_argument, 0, 'C'},
            {"split-read", required_argument, 0, 'S'},
            {"inverse", no_argument, 0, 'v'},
            {"window-length", required_argument, 0, 'w'},
            {"threads", required_argument, 0, 't'},
            {"xg-index", required_argument, 0, 'x'},
            {0, 0, 0, 0}

        };
        int option_index = 0;
        c = getopt_long (argc, argv, "hvmxrRPd:p:q:a:w:C:S:t:",
                long_options, &option_index);

        // Detect the end of the options.
        if (c == -1)
            break;

        switch (c)
        {
            case '?':
            case 'h':
                help_scrub(argv);
                return 1;
            case 't':
                threads = atoi(optarg);
                break;
            case 'd':
                min_depth = atoi(optarg);
                break;
            case 'q':
                min_qual = atoi(optarg);
                break;
            case 'm':
                filter_matches = true;
                break;
            case 'a':
                min_avg_qual = atof(optarg);
                break;
            case 'x':
                xg_name = optarg;
                break;
            case 'p':
                min_percent_identity = atof(optarg);
                break;
            case 'r':
                remove_failing_edits = true;
                break;
            case 'S':
                split_read_limit = atoi(optarg);
                break;
            case 'C':
                soft_clip_limit = atoi(optarg);
                break;
            case 'P':
                do_path_div = true;
                break;
            case 'R':
                do_reversing = true;
                break;
            case 'w':
                sliding_window_length = atoi(optarg);
                break;
            case 'v':
                do_inverse = true;
                break;
            default:
                abort();
        }
    }

   omp_set_num_threads(threads);

    alignment_file = argv[optind];

    vector<Alignment> buffer;
    static const int buffer_size = 1000; // we let this be off by 1
    function<Alignment&(uint64_t)> write_buffer = [&buffer](uint64_t i) -> Alignment& {
        return buffer[i];
    };

    Filter ff = Filter();
    ff.set_min_depth(min_depth);
    ff.set_min_qual(min_qual);
    ff.set_min_percent_identity(min_percent_identity);

    ff.set_remove_failing_edits(remove_failing_edits);
    ff.set_inverse(do_inverse);
    ff.set_filter_matches(filter_matches);

    ff.set_avg_qual(min_avg_qual);
    ff.set_window_length(sliding_window_length);
    ff.set_soft_clip_limit(soft_clip_limit);
    ff.set_split_read_limit(split_read_limit);
    ff.set_reversing(do_reversing);

    if (do_path_div && xg_name.empty()){
        cerr << "Error: an xg index must be provided for path divergence filtering." << endl;
        return 1;
    }
    ff.set_path_divergence(do_path_div);
    if (!xg_name.empty()){
        ifstream in(xg_name);
        xg_index = new xg::XG(in);
        ff.set_my_xg_idx(xg_index);
    }

    std::function<void(Alignment&)> qual_fil = [&ff, &buffer](Alignment& aln){
        aln = ff.qual_filter(aln);
        if (aln.sequence().size() > 0){
          buffer.push_back(aln);
        }
    };

    /**
     * Depth and (later) average depth should be done in serial.
     */
    std::function<void(Alignment&)> serial_filters_lambda = [&ff, &buffer](Alignment& aln){
       if (ff.get_min_depth() > 0){
            aln = ff.depth_filter(aln);
       }


       if (aln.sequence().size() > 0){
            buffer.push_back(aln);
       }

    };

    /**
     * Quality, average quality, soft clipping, reversing, split_read, percent identity, and path
     * divergence can likely all safely be done in parallel.
     */
    std::function<void(Alignment&)> parallel_filters_lambda = [&ff, &buffer](Alignment& aln){
        if (ff.get_min_depth() >= 0){
            aln = ff.depth_filter(aln);
        }
        if (ff.get_min_qual() > 0){
            aln = ff.qual_filter(aln);
        }
        if (ff.get_do_reversing()){
            aln = ff.reversing_filter(aln);
        }
        if (ff.get_soft_clip_limit() > 0){
            aln = ff.soft_clip_filter(aln);
        }
        if (ff.get_split_read_limit() > 0){
            aln = ff.split_read_filter(aln);
        }
        if (ff.get_do_path_divergence()){
            aln = ff.path_divergence_filter(aln);
        }
        if (ff.get_min_avg_qual() > 0.0){
            aln = ff.avg_qual_filter(aln);
        }
        if (ff.get_min_percent_identity() > 0.0){
            aln = ff.percent_identity_filter(aln);
        }


        if (aln.sequence().size() > 0){
            buffer.push_back(aln);
        }
    };


    if (alignment_file == "-"){
        //stream::for_each(cin, serial_filters_lambda);
        stream::for_each_parallel(cin, parallel_filters_lambda);
    }
    else{
        ifstream in;
        in.open(alignment_file);
        if (in.good()){
            stream::for_each(in, serial_filters_lambda);
            stream::for_each(in, parallel_filters_lambda);

        }
        else{
            cerr << "Could not open " << alignment_file << endl;
            help_filter(argv);
        }
    }

    if (buffer.size() > 0) {
        stream::write(cout, buffer.size(), write_buffer);
        buffer.clear();
    }

    return 0;
}

void help_vectorize(char** argv){
    cerr << "usage: " << argv[0] << " vectorize [options] -x <index.xg> <alignments.gam>" << endl

         << "Vectorize a set of alignments to a variety of vector formats." << endl
         << endl
         << "options: " << endl
         << "  -x --xg FILE       An xg index for the graph of interest" << endl
         << "  -g --gcsa FILE     A gcsa2 index to use if generating MEM sketches" << endl
         << "  -l --aln-label LABEL   Rename every alignment to LABEL when outputting alignment name." << endl
         << "  -f --format        Tab-delimit output so it can be used in R." << endl
         << "  -A --annotate      Create a header with each node/edge's name and a column with alignment names." << endl
         << "  -a --a-hot         Instead of a 1-hot, output a vector of {0|1|2} for covered, reference, or alt." << endl
         << "  -w --wabbit        Output a format that's friendly to vowpal wabbit" << endl
         << "  -m --mem-sketch    Generate a MEM sketch of a given read based on the GCSA" << endl
         << "  -i --identity-hot  Output a score vector based on percent identity and coverage" << endl
         << endl;
}

int main_vectorize(int argc, char** argv){

    string xg_name;
    string aln_label = "";
    string gcsa_name;
    bool format = false;
    bool show_header = false;
    bool map_alns = false;
    bool annotate = false;
    bool a_hot = false;
    bool output_wabbit = false;
    bool use_identity_hot = false;
    bool mem_sketch = false;

    if (argc <= 2) {
        help_vectorize(argv);
        return 1;
    }

    int c;
    optind = 2; // force optind past command positional argument
    while (true) {
        static struct option long_options[] =
        {
            {"help", no_argument, 0, 'h'},
            {"annotate", no_argument, 0, 'A'},
            {"xg", required_argument,0, 'x'},
            {"gcsa", required_argument,0, 'g'},
            {"threads", required_argument, 0, 't'},
            {"format", no_argument, 0, 'f'},
            {"a-hot", no_argument, 0, 'a'},
            {"wabbit", no_argument, 0, 'w'},
            {"mem-sketch", no_argument, 0, 'm'},
            {"identity-hot", no_argument, 0, 'i'},
            {"aln-label", required_argument, 0, 'l'},
            {0, 0, 0, 0}

        };
        int option_index = 0;
        c = getopt_long (argc, argv, "Aaihwfmx:g:l:",
                long_options, &option_index);

        // Detect the end of the options.
        if (c == -1)
            break;

        switch (c)
        {
 /*           case '?':
            case 'h':
                help_vectorize(argv);
                return 1;
            case 'x':
                xg_name = optarg;
                break;
            case 'a':
                a_hot = true;
                break;
            case 'w':
                output_wabbit = true;
                break; */
            case 'l':
                aln_label = optarg;
                break;/*
            case 'i':
                use_identity_hot = true;
                break;
            case 'f':
                format = true;
                break;
            case 'A':
                annotate = true;
                format = true;
                break;
            default:
                abort();
*/
        case '?':
        case 'h':
            help_vectorize(argv);
            return 1;
        case 'x':
            xg_name = optarg;
            break;
        case 'g':
            gcsa_name = optarg;
            break;
        case 'm':
            mem_sketch = true;
            break;
        case 'a':
            a_hot = true;
            break;
        case 'w':
            output_wabbit = true;
            break;
        case 'i':
            use_identity_hot = true;
            break;
        case 'f':
            format = true;
            break;
        case 'A':
            annotate = true;
            format = true;
            break;
        default:
            abort();
        }
    }

    xg::XG* xg_index;
    if (!xg_name.empty()) {
        ifstream in(xg_name);
        xg_index = new xg::XG(in);
    }
    else{
        cerr << "No XG index given. An XG index must be provided." << endl;
        exit(1);
    }

    gcsa::GCSA gcsa_index;
    gcsa::LCPArray lcp_index;
    if (!gcsa_name.empty()) {
        ifstream in_gcsa(gcsa_name.c_str());
        gcsa_index.load(in_gcsa);
        // default LCP is the gcsa base name +.lcp
        string lcp_in = gcsa_name + ".lcp";
        ifstream in_lcp(lcp_in.c_str());
        lcp_index.load(in_lcp);
    }

    Mapper mapper;
    if (mem_sketch) {
        if (gcsa_name.empty()) {
            cerr << "[vg vectorize] error : an xg index and gcsa index are required when making MEM sketches" << endl;
            return 1;
        } else {
            mapper.gcsa = &gcsa_index;
            mapper.lcp = &lcp_index;            
        }
    }
 
    Vectorizer vz(xg_index);
    string alignment_file = argv[optind];

    //Generate a 1-hot coverage vector for graph entities.
    function<void(Alignment&)> lambda = [&vz, &mapper, use_identity_hot, output_wabbit, aln_label, mem_sketch, format, a_hot](Alignment& a){
        //vz.add_bv(vz.alignment_to_onehot(a));
        //vz.add_name(a.name());
        if (a_hot) {
            vector<int> v = vz.alignment_to_a_hot(a);
            if (output_wabbit){
                cout << vz.wabbitize(aln_label == "" ? a.name() : aln_label, v) << endl;
            }
            else if (format){
                cout << a.name() << "\t" << vz.format(v) << endl;
            } else{
                cout << v << endl;
            }
        }
        else if (use_identity_hot){
            vector<double> v = vz.alignment_to_identity_hot(a);
            if (output_wabbit){
                cout << vz.wabbitize(aln_label == "" ? a.name() : aln_label, v) << endl;
            }
            else if (format){
                cout << a.name() << "\t" << vz.format(v) << endl;
            }
            else {
                cout << vz.format(v) << endl;
            }
        
        } else if (mem_sketch) {
            // get the mems
            map<string, int> mem_to_count;
            auto mems = mapper.find_smems(a.sequence());
            for (auto& mem : mems) {
                mem_to_count[mem.sequence()]++;
            }
            cout << " |info count:" << mems.size() << " unique:" << mem_to_count.size();
            cout << " |mems";
            for (auto m : mem_to_count) {
                cout << " " << m.first << ":" << m.second;
            }
            cout << endl;
        } else {
            bit_vector v = vz.alignment_to_onehot(a);
            if (format) {
                cout << a.name() << "\t" << vz.format(v) << endl;
            } else{
                cout << v << endl;
            }
        }
    };
    if (alignment_file == "-"){
        stream::for_each(cin, lambda);
    }
    else{
        ifstream in;
        in.open(alignment_file);
        if (in.good()){
            stream::for_each(in, lambda);
        }
    }



    return 0;
}

void help_compare(char** argv) {
    cerr << "usage: " << argv[0] << " compare [options] graph1 graph2" << endl
        << "Compare kmer sets of two graphs" << endl
        << endl
        << "options:" << endl
        << "    -d, --db-name1 FILE  use this db for graph1 (defaults to <graph1>.index/)" << endl
        << "    -e, --db-name2 FILE  use this db for graph2 (defaults to <graph1>.index/)" << endl
        << "    -t, --threads N      number of threads to use" << endl;
}

int main_compare(int argc, char** argv) {

    if (argc <= 3) {
        help_compare(argv);
        return 1;
    }

    string db_name1;
    string db_name2;
    int num_threads = 1;

    int c;
    optind = 2; // force optind past command positional argument
    while (true) {
        static struct option long_options[] =
        {
            {"help", no_argument, 0, 'h'},
            {"db-name1", required_argument, 0, 'd'},
            {"db-name2", required_argument, 0, 'e'},
            {"threads", required_argument, 0, 't'},
            {0, 0, 0, 0}
        };

        int option_index = 0;
        c = getopt_long (argc, argv, "hd:e:t:",
                long_options, &option_index);

        // Detect the end of the options.
        if (c == -1)
            break;

        switch (c)
        {

            case 'd':
                db_name1 = optarg;
                break;

            case 'e':
                db_name2 = optarg;
                break;

            case 't':
                num_threads = atoi(optarg);
                break;

            case 'h':
            case '?':
                help_compare(argv);
                exit(1);
                break;

            default:
                abort ();
        }
    }

    omp_set_num_threads(num_threads);

    string file_name1 = argv[optind++];
    string file_name2 = argv[optind];

    if (db_name1.empty()) {
        db_name1 = file_name1;
    }
    if (db_name2.empty()) {
        db_name2 = file_name2;
    }

    // Note: only supporting rocksdb index for now.

    Index index1;
    index1.open_read_only(db_name1);

    Index index2;
    index2.open_read_only(db_name2);

    pair<int64_t, int64_t> index1_vs_index2;
    pair<int64_t, int64_t> index2_vs_index1;

    // Index::compare is not parallel, but at least we can do the
    // two directions at the same time...
#pragma omp parallel sections
    {
#pragma omp section
        {
            index1_vs_index2 = index1.compare_kmers(index2);
        }
#pragma omp section
        {
            index2_vs_index1 = index2.compare_kmers(index1);
        }
    }
    {// <-- for emacs
        assert(index1_vs_index2.first == index2_vs_index1.first);

        int64_t db1_count = index1_vs_index2.first + index1_vs_index2.second;
        int64_t db2_count = index2_vs_index1.first + index2_vs_index1.second;
        int64_t db1_only = index1_vs_index2.second;
        int64_t db2_only = index2_vs_index1.second;
        int64_t db1_and_db2 = index1_vs_index2.first;
        int64_t db1_or_db2 = db1_only + db2_only + db1_and_db2;

        cout << "{\n"
            << "\"db1_path\": " << "\"" << db_name1 << "\"" << ",\n"
            << "\"db2_path\": " << "\"" << db_name2 << "\"" << ",\n"
            << "\"db1_total\": " << db1_count << ",\n"
            << "\"db2_total\": " << db2_count << ",\n"
            << "\"db1_only\": " << db1_only << ",\n"
            << "\"db2_only\": " << db2_only << ",\n"
            << "\"intersection\": " << db1_and_db2 << ",\n"
            << "\"union\": " << db1_or_db2 << "\n"
            << "}" << endl;
    }
    return 0;
}

void help_call(char** argv) {
    cerr << "usage: " << argv[0] << " call [options] <graph.vg> <pileup.vgpu> > sample_graph.vg" << endl
         << "Compute SNPs from pilup data (prototype! for evaluation only). " << endl
         << endl
         << "options:" << endl
         << "    -d, --min_depth         minimum depth of pileup (default=" << Caller::Default_min_depth <<")" << endl
         << "    -e, --max_depth         maximum depth of pileup (default=" << Caller::Default_max_depth <<")" << endl
         << "    -s, --min_support       minimum number of reads required to support snp (default=" << Caller::Default_min_support <<")" << endl
         << "    -f, --min_frac          minimum percentage of reads required to support snp(default=" << Caller::Default_min_frac <<")" << endl
         << "    -r, --het_prior         prior for heterozygous genotype (default=" << Caller::Default_het_prior <<")" << endl
         << "    -q, --default_read_qual phred quality score to use if none found in the pileup (default="
         << (int)Caller::Default_default_quality << ")" << endl
         << "    -b, --max_strand_bias N limit to absolute difference between 0.5 and proportion of supporting reads on reverse strand. (default=" << Caller::Default_max_strand_bias << ")" << endl
         << "    -l, --leave_uncalled    leave un-called graph regions in output, producing augmented graph" << endl
         << "    -c, --calls TSV         write extra call information in TSV (must use with -l)" << endl
         << "    -a, --link-alts         add all possible edges between adjacent alts" << endl       
         << "    -j, --json              output in JSON" << endl
         << "    -p, --progress          show progress" << endl
         << "    -t, --threads N         number of threads to use" << endl;
}

int main_call(int argc, char** argv) {

    if (argc <= 3) {
        help_call(argv);
        return 1;
    }

    double het_prior = Caller::Default_het_prior;
    int min_depth = Caller::Default_min_depth;
    int max_depth = Caller::Default_max_depth;
    int min_support = Caller::Default_min_support;
    double min_frac = Caller::Default_min_frac;
    int default_read_qual = Caller::Default_default_quality;
    double max_strand_bias = Caller::Default_max_strand_bias;
    bool leave_uncalled = false;
    string calls_file;
    bool bridge_alts = false;
    bool output_json = false;
    bool show_progress = false;
    int thread_count = 1;

    int c;
    optind = 2; // force optind past command positional arguments
    while (true) {
        static struct option long_options[] =
            {
                {"min_depth", required_argument, 0, 'd'},
                {"max_depth", required_argument, 0, 'e'},
                {"min_support", required_argument, 0, 's'},
                {"min_frac", required_argument, 0, 'f'},
                {"default_read_qual", required_argument, 0, 'q'},
                {"max_strand_bias", required_argument, 0, 'b'},
                {"leave_uncalled", no_argument, 0, 'l'},
                {"calls", required_argument, 0, 'c'},
                {"link-alts", no_argument, 0, 'a'},
                {"json", no_argument, 0, 'j'},
                {"progress", no_argument, 0, 'p'},
                {"het_prior", required_argument, 0, 'r'},
                {"threads", required_argument, 0, 't'},
                {0, 0, 0, 0}
            };

        int option_index = 0;
        c = getopt_long (argc, argv, "d:e:s:f:q:b:lc:ajpr:t:",
                         long_options, &option_index);

        /* Detect the end of the options. */
        if (c == -1)
            break;

        switch (c)
        {
        case 'd':
            min_depth = atoi(optarg);
            break;
        case 'e':
            max_depth = atoi(optarg);
            break;
        case 's':
            min_support = atoi(optarg);
            break;
        case 'f':
            min_frac = atof(optarg);
            break;
        case 'q':
            default_read_qual = atoi(optarg);
            break;
        case 'b':
            max_strand_bias = atof(optarg);
            break;
        case 'l':
            leave_uncalled = true;
            break;
        case 'c':
            calls_file = optarg;
            break;
        case 'j':
            output_json = true;
            break;
        case 'p':
            show_progress = true;
            break;
        case 'r':
            het_prior = atof(optarg);
            break;
        case 't':
            thread_count = atoi(optarg);
            break;
        case 'a':
            bridge_alts = true;
            break;            
        case 'h':
        case '?':
            /* getopt_long already printed an error message. */
            help_call(argv);
            exit(1);
            break;
        default:
          abort ();
        }
    }
    omp_set_num_threads(thread_count);
    thread_count = get_thread_count();

    if (!leave_uncalled && !calls_file.empty()) {
        cerr << "-c can only be used with -l";
        exit(1);
    }

    // read the graph
    if (optind >= argc) {
        help_call(argv);
        return 1;
    }
    if (show_progress) {
        cerr << "Reading input graph" << endl;
    }
    VG* graph;
    string graph_file_name = argv[optind++];
    if (graph_file_name == "-") {
        graph = new VG(std::cin);
    } else {
        ifstream in;
        in.open(graph_file_name.c_str());
        if (!in) {
            cerr << "error: input file " << graph_file_name << " not found." << endl;
            exit(1);
        }
        graph = new VG(in);
    }

    // setup pileup stream
    if (optind >= argc) {
        help_call(argv);
        return 1;
    }
    string pileup_file_name = argv[optind];
    istream* pileup_stream = NULL;
    ifstream in;
    if (pileup_file_name == "-") {
        if (graph_file_name == "-") {
            cerr << "error: graph and pileup can't both be from stdin." << endl;
            exit(1);
        }
        pileup_stream = &std::cin;
    } else {
        in.open(pileup_file_name);
        if (!in) {
            cerr << "error: input file " << pileup_file_name << " not found." << endl;
            exit(1);
        }
        pileup_stream = &in;
    }

    ofstream* text_file_stream = NULL;
    if (!calls_file.empty()) {
        text_file_stream = new ofstream(calls_file.c_str());
        if (!text_file_stream) {
            cerr << "error: calls file " << calls_file << " cannot be opened for writing." << endl;
        }
    }

    // compute the variants.
    if (show_progress) {
        cerr << "Computing variants" << endl;
    }
    Caller caller(graph,
                  het_prior, min_depth, max_depth, min_support,
                  min_frac, Caller::Default_min_log_likelihood,
                  leave_uncalled, default_read_qual, max_strand_bias,
                  text_file_stream, bridge_alts);

    function<void(Pileup&)> lambda = [&caller](Pileup& pileup) {
        for (int i = 0; i < pileup.node_pileups_size(); ++i) {
            caller.call_node_pileup(pileup.node_pileups(i));
        }
        for (int i = 0; i < pileup.edge_pileups_size(); ++i) {
            caller.call_edge_pileup(pileup.edge_pileups(i));
        }
    };
    stream::for_each(*pileup_stream, lambda);

    // map the edges from original graph
    if (show_progress) {
        cerr << "Mapping edges into call graph" << endl;
    }
    caller.update_call_graph();

    // map the paths from the original graph
    if (leave_uncalled) {
        if (show_progress) {
            cerr << "Mapping paths into call graph" << endl;
        }
        caller.map_paths();
    }

    // write the call graph
    if (show_progress) {
        cerr << "Writing call graph" << endl;
    }
    caller.write_call_graph(cout, output_json);

    // close text file
    if (text_file_stream != NULL) {
        delete text_file_stream;
    }

    return 0;
}

void help_genotype(char** argv) {
    cerr << "usage: " << argv[0] << " genotype [options] <graph.vg> <reads.index/> > <calls.vcf>" << endl
         << "Compute genotypes from a graph and an indexed collection of reads" << endl
         << endl
         << "options:" << endl
         << "    -j, --json              output in JSON" << endl
         << "    -v, --vcf               output in VCF" << endl
         << "    -r, --ref PATH          use the given path name as the reference path" << std::endl
         << "    -c, --contig NAME       use the given name as the VCF contig name" << std::endl
         << "    -s, --sample NAME       name the sample in the VCF with the given name" << std::endl
         << "    -o, --offset INT        offset variant positions by this amount" << std::endl
         << "    -l, --length INT        override total sequence length" << std::endl
         << "    -a, --augmented FILE    dump augmented graph to FILE" << std::endl
         << "    -C, --cactus            use cactus for site finding" << std::endl
         << "    -p, --progress          show progress" << endl
         << "    -t, --threads N         number of threads to use" << endl;
}

int main_genotype(int argc, char** argv) {

    if (argc <= 3) {
        help_genotype(argv);
        return 1;
    }
    // Should we output genotypes in JSON (true) or Protobuf (false)?
    bool output_json = false;
    // Should we output VCF instead of protobuf?
    bool output_vcf = false;
    // Should we show progress with a progress bar?
    bool show_progress = false;
    // How many threads should we use?
    int thread_count = 0;
    
    // What reference path should we use
    string ref_path_name;
    // What sample name should we use for output
    string sample_name;
    // What contig name override do we want?
    string contig_name;
    // What offset should we add to coordinates
    int64_t variant_offset = 0;
    // What length override should we use
    int64_t length_override = 0;
    
    // Don't bother genotyping ref only superbubbles
    bool skip_reference = true;

    // Should we dump the augmented graph to a file?
    string augmented_file_name;
    
    // Should we do superbubbles/sites with Cactus (true) or supbub (false)
    bool use_cactus = false;

    int c;
    optind = 2; // force optind past command positional arguments
    while (true) {
        static struct option long_options[] =
            {
                {"json", no_argument, 0, 'j'},
                {"vcf", no_argument, 0, 'v'},
                {"ref", required_argument, 0, 'r'},
                {"contig", required_argument, 0, 'c'},
                {"sample", required_argument, 0, 's'},
                {"offset", required_argument, 0, 'o'},
                {"length", required_argument, 0, 'l'},
                {"augmented", required_argument, 0, 'a'},
                {"cactus", no_argument, 0, 'C'},
                {"progress", no_argument, 0, 'p'},
                {"threads", required_argument, 0, 't'},
                {0, 0, 0, 0}
            };

        int option_index = 0;
        c = getopt_long (argc, argv, "hjvr:c:s:o:l:a:Cpt:",
                         long_options, &option_index);

        /* Detect the end of the options. */
        if (c == -1)
            break;

        switch (c)
        {
        case 'j':
            output_json = true;
            break;
        case 'v':
            output_vcf = true;
            break;
        case 'r':
            // Set the reference path name
            ref_path_name = optarg;
            break;
        case 'c':
            // Set the contig name for output
            contig_name = optarg;
            break;
        case 's':
            // Set the sample name
            sample_name = optarg;
            break;
        case 'o':
            // Offset variants
            variant_offset = std::stoll(optarg);
            break;
        case 'l':
            // Set a length override
            length_override = std::stoll(optarg);
            break;
        case 'a':
            // Dump augmented graph
            augmented_file_name = optarg;
            break;
        case 'C':
            // Use Cactus to find sites
            use_cactus = true;
            break;
        case 'p':
            show_progress = true;
            break;
        case 't':
            thread_count = atoi(optarg);
            break;
        case 'h':
        case '?':
            /* getopt_long already printed an error message. */
            help_genotype(argv);
            exit(1);
            break;
        default:
          abort ();
        }
    }
    if(thread_count > 0) {
        omp_set_num_threads(thread_count);
    }
    thread_count = get_thread_count();

    // read the graph
    if (optind >= argc) {
        help_call(argv);
        return 1;
    }
    if (show_progress) {
        cerr << "Reading input graph..." << endl;
    }
    VG* graph;
    string graph_file_name = argv[optind++];
    if (graph_file_name == "-") {
        graph = new VG(std::cin);
    } else {
        ifstream in;
        in.open(graph_file_name.c_str());
        if (!in) {
            cerr << "error: input file " << graph_file_name << " not found." << endl;
            exit(1);
        }
        graph = new VG(in);
    }
    
    if(ref_path_name.empty()) {
        // Guess the ref path name
        if(graph->paths.size() == 1) {
            // Autodetect the reference path name as the name of the only path
            ref_path_name = (*(*graph).paths._paths.begin()).first;
        } else {
            ref_path_name = "ref";
        }
    }
    
    if(output_vcf && show_progress) {
        cerr << "Calling against path " << ref_path_name << endl;
    }
    
    if(sample_name.empty()) {
        // Set a default sample name
        sample_name = "SAMPLE";
    }

    // setup reads index
    if (optind >= argc) {
        help_call(argv);
        return 1;
    }
    
    if(show_progress) {
        cerr << "Loading reads..." << endl;
    }
    
    string reads_index_name = argv[optind];
    // This holds the RocksDB index that has all our reads, indexed by the nodes they visit.
    Index index;
    index.open_read_only(reads_index_name);
    
    // Build the set of all the node IDs to operate on
    vector<vg::id_t> graph_ids;
    graph->for_each_node([&](Node* node) {
        // Put all the ids in the set
        graph_ids.push_back(node->id());
    });

    // Load all the reads into memory
    // TODO: support breaking up into chunks by sets of IDs or something
    vector<Alignment> alignments;
    
    index.for_alignment_to_nodes(graph_ids, [&](const Alignment& alignment) {
        // Extract all the alignments
        alignments.push_back(alignment);
    });
    
    if(show_progress) {
        cerr << "Loaded " << alignments.size() << " alignments" << endl;
    }
    
    // Make sure they have names. TODO: we assume that if they do have names
    // they are already unique, and that they aren't like the names we generate.
    for(size_t i = 0; i < alignments.size(); i++) {
        if(alignments[i].name().empty()) {
            // Generate a unique name
            alignments[i].set_name("_unnamed_alignment_" + to_string(i));
        }
    }
    
    // Suck out paths
    vector<Path> paths;
    for(auto& alignment : alignments) {
        // Copy over each path, naming it after its alignment
        Path path = alignment.path();
        path.set_name(alignment.name());
        paths.push_back(path);
    }
    
    // Run them through vg::edit() to add them to the graph. Save the translations.
    vector<Translation> augmentation_translations = graph->edit(paths);
    
    if(show_progress) {
        cerr << "Augmented graph; got " << augmentation_translations.size() << " translations" << endl;
    }

    // Make a Genotyper to do the genotyping
    Genotyper genotyper;
    
    // Grab a reference to the (now augmented) graph
    VG& augmented_graph = *graph;
    
    // Make sure that we actually have an index for traversing along paths.
    augmented_graph.paths.rebuild_mapping_aux();
    
    if(!augmented_file_name.empty()) {
        ofstream augmented_stream(augmented_file_name);
        augmented_graph.serialize_to_ostream(augmented_stream);
        augmented_stream.close();
    }
    
    // store the reads that are embedded in the augmented graph, by their unique names
    map<string, Alignment*> reads_by_name;
    for(auto& alignment : alignments) {
        reads_by_name[alignment.name()] = &alignment;
        // Make sure to replace the alignment's path with the path it has in the augmented graph
        list<Mapping>& mappings = augmented_graph.paths.get_path(alignment.name());
        alignment.mutable_path()->clear_mapping();
        for(auto& mapping : mappings) {
            // Copy over all the transformed mappings
            *alignment.mutable_path()->add_mapping() = mapping;
        }
    }
    cerr << "Converted " << alignments.size() << " alignments to embedded paths" << endl;
    
    // Note that in os_x, iostream ends up pulling in headers that define a ::id_t type.
    
    // Unfold/unroll, find the superbubbles, and translate back.
<<<<<<< HEAD
    vector<Genotyper::Site> sites = use_cactus ? genotyper.find_sites_with_cactus(augmented_graph)
        : genotyper.find_sites_with_supbub(augmented_graph);
=======
    vector<Genotyper::Site> sites = use_cactus ? genotyper.find_sites_with_cactus(augmented_graph, ref_path_name) : genotyper.find_sites(augmented_graph);
>>>>>>> a88c5568
    
    if(show_progress) {
        cerr << "Found " << sites.size() << " superbubbles" << endl;
    }
    
    // We're going to count up all the affinities we compute
    size_t total_affinities = 0;
    
    // We need a buffer for output
    vector<vector<Locus>> buffer;
    buffer.resize(thread_count);
    
    // If we're doing VCF output we need a VCF header
    vcflib::VariantCallFile* vcf = nullptr;
    // And a reference index tracking the primary path
    ReferenceIndex* reference_index = nullptr;
    if(output_vcf) {
        // Build a reference index on our reference path
        reference_index = new ReferenceIndex(augmented_graph, ref_path_name);
        
        // Start up a VCF
        vcf = genotyper.start_vcf(cout, *reference_index, sample_name, contig_name, length_override);
    }
        
    // We want to do this in paprallel, but we can't #pragma omp parallel for over a std::map
    #pragma omp parallel shared(total_affinities)
    {
        #pragma omp single nowait
        {
            for(auto it = sites.begin(); it != sites.end(); it++) {
                // For each site in parallel
                
                #pragma omp task firstprivate(it) shared(total_affinities)
                {
                
                    auto& site = *it;
                    
                    int tid = omp_get_thread_num();
                    
                    // Get all the paths through the site
                    vector<list<NodeTraversal>> paths = genotyper.get_paths_through_site(augmented_graph, site);
                    cerr << "got " << paths.size() << " paths through site" << endl;
                    
                    if(skip_reference && paths.size() == 1 && paths[0].size() == 2) {
                        // Skip boring guaranteed ref only sites where the only path is just the 2 anchoring nodes.
                        // TODO: can't continue out of task
                    } else if(skip_reference && paths.size() == 1 && output_vcf) {
                        // Skip boring guaranteed ref only sites where there is just 1 path.
                        // If it were the reference path, it'd be a noop, and if it's not the reference path, there's no way to express it as VCF.
                        // TODO: can't continue out of task
                    } else if(paths.empty()) {
                        // Don't do anything for superbubbles with no routes through
                    } else {
                    
                        if(show_progress) {
                            #pragma omp critical (cerr)
                            cerr << "Site " << site.start << " - " << site.end << " has " << paths.size() << " alleles" << endl;
                            for(auto& path : paths) {
                                // Announce each allele in turn
                                #pragma omp critical (cerr)
                                cerr << "\t" << genotyper.traversals_to_string(path) << endl;
                            }
                        }
                        
                        // Get the affinities for all the paths
                        map<Alignment*, vector<Genotyper::Affinity>> affinities = genotyper.get_affinities_fast(augmented_graph, reads_by_name, site, paths);
                        
                        for(auto& alignment_and_affinities : affinities) {
                            #pragma omp critical (total_affinities)
                            total_affinities += alignment_and_affinities.second.size();
                        }
                        
                        // Get a genotyped locus       
                        Locus genotyped = genotyper.genotype_site(augmented_graph, site, paths, affinities);
                        
                        if(output_json) {
                            // Dump in JSON
                            #pragma omp critical (cout)
                            cout << pb2json(genotyped) << endl;
                        } else if(output_vcf) {
                            // Get 0 or more variants from the superbubble
                            vector<vcflib::Variant> variants = genotyper.locus_to_variant(*graph, site, *reference_index, *vcf, genotyped, sample_name);
                            for(auto& variant : variants) {
                                // Fix up all the variants
                                if(!contig_name.empty()) {
                                    // Override path name
                                    variant.sequenceName = contig_name;
                                } else {
                                    // Keep path name
                                    variant.sequenceName = ref_path_name;
                                }
                                variant.position += variant_offset;
                                #pragma omp critical(cout)
                                cout << variant << endl;
                            }
                        } else {
                            // Write out in Protobuf
                            buffer[tid].push_back(genotyped);
                            stream::write_buffered(cout, buffer[tid], 100);
                        }
                    }
                }
            }
        }
    }           
    
    if(!output_json && !output_vcf) {
        // Flush the protobuf output buffers
        for(int i = 0; i < buffer.size(); i++) {
            stream::write_buffered(cout, buffer[i], 0);
        }
    } 


    if(show_progress) {
        cerr << "Computed " << total_affinities << " affinities" << endl;
    }

    

    // TODO: use graph and reads to:
    // - Augment graph
    // - Find superbubbles or cactus branches to determine sites
    // - Generate proposals for paths through each site (from reads?)
    // - Compute affinities of each read for each proposed path through a site
    // - Compute diploid genotypes for each site
    // - Output as vcf or as native format (to be defined)

    if(reference_index != nullptr) {
        // Clean up the reference index if needed
        delete reference_index;
    }

    if(vcf != nullptr) {
        // Clean up the vcf file if needed
        delete vcf;
    }

    if(graph != nullptr) {
        // Clean up the graph
        delete graph;
    }
    
    return 0;
}

void help_pileup(char** argv) {
    cerr << "usage: " << argv[0] << " pileup [options] <graph.vg> <alignment.gam> > out.vgpu" << endl
         << "Calculate pileup for each position in graph and output in VG Pileup format (list of protobuf NodePileups)." << endl
         << endl
         << "options:" << endl
         << "    -j, --json              output in JSON" << endl
         << "    -q, --min-quality N     ignore bases with PHRED quality < N (default=0)" << endl
         << "    -m, --max-mismatches N  ignore bases with > N mismatches within window centered on read (default=1)" << endl
         << "    -w, --window-size N     size of window to apply -m option (default=0)" << endl
         << "    -d, --max-depth N       maximum depth pileup to create (further maps ignored) (default=1000)" << endl
         << "    -p, --progress          show progress" << endl
         << "    -t, --threads N         number of threads to use" << endl
         << "    -v, --verbose           print stats on bases filtered" << endl;
}

int main_pileup(int argc, char** argv) {

    if (argc <= 3) {
        help_pileup(argv);
        return 1;
    }

    bool output_json = false;
    bool show_progress = false;
    int thread_count = 1;
    int min_quality = 0;
    int max_mismatches = 1;
    int window_size = 0;
    int max_depth = 1000; // used to prevent protobuf messages getting to big
    bool verbose = false;

    int c;
    optind = 2; // force optind past command positional arguments
    while (true) {
        static struct option long_options[] =
            {
                {"json", required_argument, 0, 'j'},
                {"min-quality", required_argument, 0, 'q'},
                {"max-mismatches", required_argument, 0, 'm'},
                {"window-size", required_argument, 0, 'w'},
                {"progress", required_argument, 0, 'p'},
                {"max-depth", max_depth, 0, 'd'},
                {"threads", required_argument, 0, 't'},
                {"verbose", no_argument, 0, 'v'},
                {0, 0, 0, 0}
            };

        int option_index = 0;
        c = getopt_long (argc, argv, "jq:m:w:pd:t:v",
                         long_options, &option_index);

        /* Detect the end of the options. */
        if (c == -1)
            break;

        switch (c)
        {
        case 'j':
            output_json = true;
            break;
        case 'q':
            min_quality = atoi(optarg);
            break;
        case 'm':
            max_mismatches = atoi(optarg);
            break;
        case 'w':
            window_size = atoi(optarg);
            break;
        case 'd':
            max_depth = atoi(optarg);
            break;            
        case 'p':
            show_progress = true;
            break;
        case 't':
            thread_count = atoi(optarg);
            break;
        case 'v':
            verbose = true;
            break;            
        case 'h':
        case '?':
            /* getopt_long already printed an error message. */
            help_pileup(argv);
            exit(1);
            break;
        default:
          abort ();
        }
    }
    omp_set_num_threads(thread_count);
    thread_count = get_thread_count();

    // read the graph
    if (show_progress) {
        cerr << "Reading input graph" << endl;
    }
    VG* graph;
    string graph_file_name = argv[optind++];
    if (graph_file_name == "-") {
        graph = new VG(std::cin);
    } else {
        ifstream in;
        in.open(graph_file_name.c_str());
        if (!in) {
            cerr << "error: input file " << graph_file_name << " not found." << endl;
            exit(1);
        }
        graph = new VG(in);
    }

    // setup alignment stream
    string alignments_file_name = argv[optind++];
    istream* alignment_stream = NULL;
    ifstream in;
    if (alignments_file_name == "-") {
        if (graph_file_name == "-") {
            cerr << "error: graph and alignments can't both be from stdin." << endl;
            exit(1);
        }
        alignment_stream = &std::cin;
    } else {
        in.open(alignments_file_name);
        if (!in) {
            cerr << "error: input file " << alignments_file_name << " not found." << endl;
            exit(1);
        }
        alignment_stream = &in;
    }

    // compute the pileups.
    if (show_progress) {
        cerr << "Computing pileups" << endl;
    }
    vector<Pileups> pileups(thread_count, Pileups(graph, min_quality, max_mismatches, window_size, max_depth));
    function<void(Alignment&)> lambda = [&pileups, &graph](Alignment& aln) {
        int tid = omp_get_thread_num();
        pileups[tid].compute_from_alignment(aln);
    };
    stream::for_each_parallel(*alignment_stream, lambda);

    // single-threaded (!) merge
    if (show_progress && pileups.size() > 1) {
        cerr << "Merging pileups" << endl;
    }
    for (int i = 1; i < pileups.size(); ++i) {
        pileups[0].merge(pileups[i]);
    }

    // spit out the pileup
    if (show_progress) {
        cerr << "Writing pileups" << endl;
    }
    if (output_json == false) {
        pileups[0].write(std::cout);
    } else {
        pileups[0].to_json(std::cout);
    }

    delete graph;

    // number of bases filtered
    if (verbose) {
        cerr << "Bases filtered by min. quality: " << pileups[0]._min_quality_count << endl
             << "Bases filtered by max mismatch: " << pileups[0]._max_mismatch_count << endl
             << "Total bases:                    " << pileups[0]._bases_count << endl << endl;
    }

    return 0;
}

void help_msga(char** argv) {
    cerr << "usage: " << argv[0] << " msga [options] >graph.vg" << endl
         << "Multiple sequence / graph aligner." << endl
         << endl
         << "options:" << endl
         << "inputs:" << endl
         << "    -f, --from FILE         use sequences in (fasta) FILE" << endl
         << "    -n, --name NAME         include this sequence" << endl
         << "                             (If any --name is specified, use only" << endl
         << "                              specified sequences from FASTA files.)" << endl
         << "    -b, --base NAME         use this sequence as the graph basis if graph is empty" << endl
         << "    -s, --seq SEQUENCE      literally include this sequence" << endl
         << "    -g, --graph FILE        include this graph" << endl
         << "local alignment parameters:" << endl
         << "    -a, --match N         use this match score (default: 1)" << endl
         << "    -i, --mismatch N      use this mismatch penalty (default: 4)" << endl
         << "    -o, --gap-open N      use this gap open penalty (default: 6)" << endl
         << "    -e, --gap-extend N    use this gap extension penalty (default: 1)" << endl
         << "mem mapping:" << endl
         << "    -L, --min-mem-length N  ignore SMEMs shorter than this length (default: 0/unset)" << endl
         << "    -Y, --max-mem-length N  ignore SMEMs longer than this length by stopping backward search (default: 0/unset)" << endl
         << "    -H, --hit-max N         SMEMs which have >N hits in our index (default: 100)" << endl
         << "    -c, --context-depth N   follow this many steps out from each subgraph for alignment (default: 7)" << endl
         << "    -T, --thread-ex N       cluster nodes when successive ids are within this distance (default: 10)" << endl
         << "    -P, --min-identity N    accept alignment only if the alignment-based identity is >= N (default: 0.75)" << endl
         << "    -B, --band-width N      use this bandwidth when mapping (default: 256)" << endl
         << "    -G, --greedy-accept     if a tested alignment achieves -S identity don't try clusters with fewer hits" << endl
         << "    -S, --accept-identity N accept early alignment if the alignment identity is >= N and -G is set" << endl
         << "    -M, --max-attempts N    only attempt the N best subgraphs ranked by SMEM support (default: 10)" << endl
         << "    -q, --max-target-x N    skip cluster subgraphs with length > N*read_length (default: 100; 0=unset)" << endl
         << "    -I, --max-multimaps N   if N>1, keep N best mappings of each band, resolve alignment by DP (default: 1)" << endl
         << "index generation:" << endl
         << "    -K, --idx-kmer-size N   use kmers of this size for building the GCSA indexes (default: 16)" << endl
         << "    -O, --idx-no-recomb     index only embedded paths, not recombinations of them" << endl
         << "    -E, --idx-edge-max N    reduce complexity of graph indexed by GCSA using this edge max (default: off)" << endl
         << "    -Q, --idx-prune-subs N  prune subgraphs shorter than this length from input graph to GCSA (default: off)" << endl
         << "    -m, --node-max N        chop nodes to be shorter than this length (default: 2* --idx-kmer-size)" << endl
         << "    -X, --idx-doublings N   use this many doublings when building the GCSA indexes (default: 2)" << endl
         << "graph normalization:" << endl
         << "    -N, --normalize         normalize the graph after assembly" << endl
         << "    -z, --allow-nonpath     don't remove parts of the graph that aren't in the paths of the inputs" << endl
         << "    -C, --circularize       the input sequences are from circular genomes, circularize them after inclusion" << endl
         << "generic parameters:" << endl
         << "    -D, --debug             print debugging information about construction to stderr" << endl
         << "    -A, --debug-align       print debugging information about alignment to stderr" << endl
         << "    -t, --threads N         number of threads to use" << endl
         << endl
         << "Construct a multiple sequence alignment from all sequences in the" << endl
         << "input fasta-format files, graphs, and sequences. Uses the MEM mapping algorithm." << endl
         << endl
         << "Emits the resulting MSA as a (vg-format) graph." << endl;
}

int main_msga(int argc, char** argv) {

    if (argc == 2) {
        help_msga(argv);
        return 1;
    }

    vector<string> fasta_files;
    set<string> seq_names;
    vector<string> sequences;
    vector<string> graph_files;
    string base_seq_name;
    int idx_kmer_size = 16;
    int idx_doublings = 2;
    int hit_max = 100;
    int max_attempts = 10;
    // if we set this above 1, we use a dynamic programming process to determine the
    // optimal alignment through a series of bands based on a proximity metric
    int max_multimaps = 1;
    // if this is set too low, we may miss optimal alignments
    int context_depth = 7;
    // same here; initial clustering
    int thread_extension = 10;
    float min_identity = 0.75;
    int band_width = 256;
    size_t doubling_steps = 2;
    bool debug = false;
    bool debug_align = false;
    size_t node_max = 0;
    int alignment_threads = 1;
    int edge_max = 0;
    int subgraph_prune = 0;
    bool normalize = false;
    bool allow_nonpath = false;
    int iter_max = 1;
    int max_mem_length = 0;
    int min_mem_length = 0;
    bool greedy_accept = false;
    float accept_identity = 0;
    int max_target_factor = 100;
    bool idx_path_only = false;
    int match = 1;
    int mismatch = 4;
    int gap_open = 6;
    int gap_extend = 1;
    bool circularize = false;

    int c;
    optind = 2; // force optind past command positional argument
    while (true) {
        static struct option long_options[] =

            {
                {"help", no_argument, 0, 'h'},
                {"from", required_argument, 0, 'f'},
                {"name", required_argument, 0, 'n'},
                {"seq", required_argument, 0, 's'},
                {"graph", required_argument, 0, 'g'},
                {"base", required_argument, 0, 'b'},
                {"idx-kmer-size", required_argument, 0, 'K'},
                {"idx-no-recomb", no_argument, 0, 'O'},
                {"idx-doublings", required_argument, 0, 'X'},
                {"band-width", required_argument, 0, 'B'},
                {"debug", no_argument, 0, 'D'},
                {"debug-align", no_argument, 0, 'A'},
                {"context-depth", required_argument, 0, 'c'},
                {"min-identity", required_argument, 0, 'P'},
                {"idx-edge-max", required_argument, 0, 'E'},
                {"idx-prune-subs", required_argument, 0, 'Q'},
                {"normalize", no_argument, 0, 'N'},
                {"allow-nonpath", no_argument, 0, 'z'},
                {"min-mem-length", required_argument, 0, 'L'},
                {"max-mem-length", required_argument, 0, 'Y'},
                {"hit-max", required_argument, 0, 'H'},
                {"threads", required_argument, 0, 't'},
                {"node-max", required_argument, 0, 'm'},
                {"greedy-accept", no_argument, 0, 'G'},
                {"accept-identity", required_argument, 0, 'S'},
                {"max-attempts", required_argument, 0, 'M'},
                {"thread-ex", required_argument, 0, 'T'},
                {"max-target-x", required_argument, 0, 'q'},
                {"max-multimaps", required_argument, 0, 'I'},
                {"match", required_argument, 0, 'a'},
                {"mismatch", required_argument, 0, 'i'},
                {"gap-open", required_argument, 0, 'o'},
                {"gap-extend", required_argument, 0, 'e'},
                {"circularize", no_argument, 0, 'C'},
                {0, 0, 0, 0}
            };

        int option_index = 0;
        c = getopt_long (argc, argv, "hf:n:s:g:b:K:X:B:DAc:P:E:Q:NzI:L:Y:H:t:m:GS:M:T:q:OI:a:i:o:e:C",
                         long_options, &option_index);

        // Detect the end of the options.
        if (c == -1)
            break;

        switch (c)
        {

        case 'L':
            min_mem_length = atoi(optarg);
            break;

        case 'Y':
            max_mem_length = atoi(optarg);
            break;

        case 'H':
            hit_max = atoi(optarg);
            break;

        case 'I':
            max_multimaps = atoi(optarg);
            break;

        case 'q':
            max_target_factor = atoi(optarg);
            break;

        case 'M':
            max_attempts = atoi(optarg);
            break;

        case 'T':
            thread_extension = atoi(optarg);
            break;

        case 'G':
            greedy_accept = true;
            break;

        case 'S':
            accept_identity = atof(optarg);
            break;

        case 'c':
            context_depth = atoi(optarg);
            break;

        case 'f':
            fasta_files.push_back(optarg);
            break;

        case 'n':
            seq_names.insert(optarg);
            break;

        case 's':
            sequences.push_back(optarg);
            break;

        case 'b':
            base_seq_name = optarg;
            break;

        case 'g':
            if (graph_files.size() != 0) {
                cerr << "[vg msga] Error: graph-graph alignment is not yet implemented." << endl
                     << "We can only use one input graph." << endl;
                return 1;
            }
            graph_files.push_back(optarg);
            break;

        case 'B':
            band_width = atoi(optarg);
            break;

        case 'D':
            debug = true;
            break;

        case 'A':
            debug_align = true;
            break;

        case 'X':
            doubling_steps = atoi(optarg);
            break;

        case 'K':
            idx_kmer_size = atoi(optarg);
            break;


        case 'O':
            idx_path_only = true;
            break;

        case 'm':
            node_max = atoi(optarg);
            break;

        case 'N':
            normalize = true;
            break;

        case 'C':
            circularize = true;
            break;

        case 'P':
            min_identity = atof(optarg);
            break;

        case 't':
            omp_set_num_threads(atoi(optarg));
            alignment_threads = atoi(optarg);
            break;

        case 'Q':
            subgraph_prune = atoi(optarg);
            break;

        case 'E':
            edge_max = atoi(optarg);
            break;

        case 'z':
            allow_nonpath = true;
            break;

        case 'a':
            match = atoi(optarg);
            break;

        case 'i':
            mismatch = atoi(optarg);
            break;

        case 'o':
            gap_open = atoi(optarg);
            break;

        case 'e':
            gap_extend = atoi(optarg);
            break;

        case 'h':
        case '?':
            help_msga(argv);
            exit(1);
            break;

        default:
            abort ();
        }
    }

    // build the graph or read it in from input
    VG* graph;
    if (graph_files.size() == 1) {
        string file_name = graph_files.front();
        if (file_name == "-") {
            graph = new VG(std::cin);
        } else {
            ifstream in;
            in.open(file_name.c_str());
            graph = new VG(in);
        }
    } else {
        graph = new VG;
    }

    // we should chop up the inputs into bits
    // then run a kind of alignment/overlap assembly on them
    // to generate the new graph/msa
    // TODO refactor into class

    // map from name to sequence, just a transformation of FASTA records
    map<string, string> strings;

    // open the fasta files, read in the sequences
    vector<string> names_in_order;

    for (auto& fasta_file_name : fasta_files) {
        FastaReference ref;
        ref.open(fasta_file_name);
        if (debug) cerr << "loading " << fasta_file_name << endl;
        for (auto& name : ref.index->sequenceNames) {
            if (!seq_names.empty() && seq_names.count(name) == 0) continue;
            // only use the sequence if we have whitelisted it
            string seq = ref.getSequence(name);
            strings[name] = seq;
        }
    }

    // give a null label to sequences passed on the command line
    // thus far there is no way to specify these (use fasta instead)
    for (auto& s : sequences) {
        strings[sha1head(s, 8)] = s;
    }

    // align, include, repeat

    if (debug) cerr << "preparing initial graph" << endl;

    // if our graph is empty, we need to take the first sequence and build a graph from it
    if (graph->empty()) {
        // what's the first sequence?
        if (base_seq_name.empty()) {
            graph->create_node(strings.begin()->second);
        } else {
            // we specified one we wanted to use as the first
            graph->create_node(strings[base_seq_name]);
        }
    }

    size_t max_query_size = pow(2, doubling_steps) * idx_kmer_size;
    // limit max node size
    if (!node_max) node_max = 2*idx_kmer_size;
    graph->dice_nodes(node_max);
    graph->sort();
    graph->compact_ids();

    // questions:
    // should we preferentially use sequences from fasta files in the order they were given?
    // (considering this a todo)
    // reverse complement?
    Mapper* mapper = nullptr;
    gcsa::GCSA* gcsaidx = nullptr;
    gcsa::LCPArray* lcpidx = nullptr;
    xg::XG* xgidx = nullptr;
    size_t iter = 0;

    auto rebuild = [&](VG* graph) {
        //stringstream s; s << iter++ << ".vg";

        if (mapper) delete mapper;
        if (xgidx) delete xgidx;
        if (gcsaidx) delete gcsaidx;
        if (lcpidx) delete lcpidx;

        if (debug) cerr << "building xg index" << endl;
        xgidx = new xg::XG(graph->graph);
        if (debug) cerr << "building GCSA2 index" << endl;
        if (edge_max) {
            VG gcsa_graph = *graph; // copy the graph
            // remove complex components
            gcsa_graph.prune_complex_with_head_tail(idx_kmer_size, edge_max);
            if (subgraph_prune) gcsa_graph.prune_short_subgraphs(subgraph_prune);
            // then index
            gcsa_graph.build_gcsa_lcp(gcsaidx, lcpidx, idx_kmer_size, idx_path_only, false, doubling_steps);
        } else {
            // if no complexity reduction is requested, just build the index
            graph->build_gcsa_lcp(gcsaidx, lcpidx, idx_kmer_size, idx_path_only, false, doubling_steps);
        }
        mapper = new Mapper(xgidx, gcsaidx, lcpidx);
        { // set mapper variables
            mapper->debug = debug_align;
            mapper->context_depth = context_depth;
            mapper->thread_extension = thread_extension;
            mapper->max_attempts = max_attempts;
            mapper->min_identity = min_identity;
            mapper->alignment_threads = alignment_threads;
            mapper->max_mem_length = max_mem_length;
            mapper->min_mem_length = min_mem_length;
            mapper->hit_max = hit_max;
            mapper->greedy_accept = greedy_accept;
            mapper->max_target_factor = max_target_factor;
            mapper->max_multimaps = max_multimaps;
            mapper->accept_identity = accept_identity;
            mapper->set_alignment_scores(match, mismatch, gap_open, gap_extend);
        }
    };

    // set up the graph for mapping
    rebuild(graph);

    // todo restructure so that we are trying to map everything
    // add alignment score/bp bounds to catch when we get a good alignment
    for (auto& sp : strings) {
        bool incomplete = true; // complete when we've fully included the sequence set
        int iter = 0;
        auto& name = sp.first;
        //graph->serialize_to_file("msga-pre-" + name + ".vg");
        while (incomplete && iter++ < iter_max) {
            stringstream s; s << iter; string iterstr = s.str();
            if (debug) cerr << name << ": adding to graph" << iter << endl;
            vector<Path> paths;
            vector<Alignment> alns;
            int j = 0;
            // TODO we should use just one seq
            auto& seq = sp.second;
            // align to the graph
            if (debug) cerr << name << ": aligning sequence of " << seq.size() << "bp against " <<
                graph->node_count() << " nodes" << endl;
            Alignment aln = simplify(mapper->align(seq, 0, 0, band_width));
            auto aln_seq = graph->path_string(aln.path());
            if (aln_seq != seq) {
                cerr << "[vg msga] alignment corrupted, failed to obtain correct banded alignment (alignment seq != input seq)" << endl;
                cerr << "expected " << seq << endl;
                cerr << "got      " << aln_seq << endl;
                ofstream f(name + "-failed-alignment-" + convert(j) + ".gam");
                stream::write(f, 1, (std::function<Alignment(uint64_t)>)([&aln](uint64_t n) { return aln; }));
                f.close();
                graph->serialize_to_file(name + "-corrupted-alignment.vg");
                exit(1);
            }
            alns.push_back(aln);
            //if (debug) cerr << pb2json(aln) << endl; // huge in some cases
            paths.push_back(aln.path());
            paths.back().set_name(name); // cache name to trigger inclusion of path elements in graph by edit

            /*
               ofstream f(name + "-pre-edit-" + convert(j) + ".gam");
               stream::write(f, 1, (std::function<Alignment(uint64_t)>)([&aln](uint64_t n) { return aln; }));
               f.close();
               */

            ++j;

            // now take the alignment and modify the graph with it
            if (debug) cerr << name << ": editing graph" << endl;
            //graph->serialize_to_file(name + "-pre-edit.vg");
            graph->edit(paths);
            //if (!graph->is_valid()) cerr << "invalid after edit" << endl;
            //graph->serialize_to_file(name + "-immed-post-edit.vg");
            graph->dice_nodes(node_max);
            //if (!graph->is_valid()) cerr << "invalid after dice" << endl;
            //graph->serialize_to_file(name + "-post-dice.vg");
            if (debug) cerr << name << ": sorting and compacting ids" << endl;
            graph->sort();
            //if (!graph->is_valid()) cerr << "invalid after sort" << endl;
            graph->compact_ids(); // xg can't work unless IDs are compacted.
            //if (!graph->is_valid()) cerr << "invalid after compact" << endl;
            if (circularize) {
                if (debug) cerr << name << ": circularizing" << endl;
                graph->circularize({name});
                graph->serialize_to_file(name + "-post-circularize.vg");
            }

            // the edit needs to cut nodes at mapping starts and ends
            // thus allowing paths to be included that map directly to entire nodes
            // XXX

            // check that all is well
            //graph->serialize_to_file(name + "-pre-index.vg");
            rebuild(graph);

            // verfy validity of path
            bool is_valid = graph->is_valid();
            auto path_seq = graph->path_string(graph->paths.path(name));
            incomplete = !(path_seq == seq) || !is_valid;
            if (incomplete) {
                cerr << "[vg msga] failed to include alignment, retrying " << endl
                    << "expected " << seq << endl
                    << "got " << path_seq << endl
                    << pb2json(aln.path()) << endl
                    << pb2json(graph->paths.path(name)) << endl;
                graph->serialize_to_file(name + "-post-edit.vg");
            }
        }
        // if (debug && !graph->is_valid()) cerr << "graph is invalid" << endl;
        if (incomplete && iter >= iter_max) {
            cerr << "[vg msga] Error: failed to include path " << name << endl;
            exit(1);
        }
    }

    // auto include_paths = [&mapper,
    //      kmer_size,
    //      kmer_stride,
    //      band_width,
    //      debug,
    //      &strings](VG* graph) {
    //          // include the paths in the graph
    //          if (debug) cerr << "including paths" << endl;
    //          for (auto& group : strings) {
    //              auto& name = group.first;
    //              if (debug) cerr << name << ": tracing path through graph" << endl;
    //              auto& seq = group.second;
    //              if (debug) cerr << name << ": aligning sequence of " << seq.size() << "bp" << endl;
    //              Alignment aln = mapper->align(seq, kmer_size, kmer_stride, band_width);
    //              //if (debug) cerr << "alignment score: " << aln.score() << endl;
    //              aln.mutable_path()->set_name(name);
    //              //if (debug) cerr << "alignment: " << pb2json(aln) << endl;
    //              // todo simplify in the mapper itself when merging the banded bits
    //              if (debug) cerr << name << ": labeling" << endl;
    //              graph->include(aln.path());
    //              // now repeat back the path
    //          }
    //      };

    if (normalize) {
        if (debug) cerr << "normalizing graph" << endl;
        graph->remove_non_path();
        graph->normalize();
        graph->dice_nodes(node_max);
        graph->sort();
        graph->compact_ids();
        if (!graph->is_valid()) {
            cerr << "[vg msga] warning! graph is not valid after normalization" << endl;
        }
    }

    // remove nodes in the graph that have no assigned paths
    // this should be pretty minimal now that we've made one iteration
    if (!allow_nonpath) {
        graph->remove_non_path();
    }

    // finally, validate the included paths
    set<string> failures;
    for (auto& sp : strings) {
        auto& name = sp.first;
        auto& seq = sp.second;
        if (seq != graph->path_string(graph->paths.path(name))) {
            /*
               cerr << "failed inclusion" << endl
               << "expected " << graph->path_string(graph->paths.path(name)) << endl
               << "got      " << seq << endl;
               */
            failures.insert(name);
        }
    }

    if (!failures.empty()) {
        stringstream ss;
        ss << "vg-msga-failed-include_";
        for (auto& s : failures) {
            cerr << "[vg msga] Error: failed to include path " << s << endl;
            ss << s << "_";
        }
        ss << ".vg";
        graph->serialize_to_file(ss.str());
        exit(1);
    }

    // return the graph
    graph->serialize_to_ostream(std::cout);
    delete graph;

    // todo....
    //
    // strategy for graph/graph alignment
    // ---------------
    // multiple graphs can be aligned by converting them into collections of named sequences
    // e.g. using a strided sampling of a long kmer space
    // of sufficient length to align to a second graph
    //
    // the multi-graph alignment is a graph which contains both of the
    // with homologous sequences merged and the paths from the input graphs retained
    //
    // a progressive approach can be used, where we first attempt to construct a graph using a particular
    // sequence size
    // then, by labeling the first graph where it is shown to map to the new graph, we can retain only
    // the portion which was not included, then attempt to include the remaining fragments using
    // more compute-intensive parameters
    //
    // to limit path complexity, random walks should be used to sample the path space of the first graph
    // we can erode the graph we are aligning as regions of it become completely aligned,
    // so as to avoid over-sampling the graph
    // we already have functionality for this in `vg sim`
    //
    // this is an elaborate but easily-written and flexible approach to aligning large graphs
    // efficiently

    return 0;
}

void help_surject(char** argv) {
    cerr << "usage: " << argv[0] << " surject [options] <aln.gam> >[proj.cram]" << endl
        << "Transforms alignments to be relative to particular paths." << endl
        << endl
        << "options:" << endl
        << "    -d, --db-name DIR       use the graph in this database" << endl
        << "    -t, --threads N         number of threads to use" << endl
        << "    -p, --into-path NAME    surject into just this path" << endl
        << "    -i, --into-paths FILE   surject into nonoverlapping path names listed in FILE (one per line)" << endl
        << "    -P, --into-prefix NAME  surject into all paths with NAME as their prefix" << endl
        //<< "    -H, --header-from FILE  use the header in the SAM/CRAM/BAM file for the output" << endl
        // todo, reenable
        // << "    -c, --cram-output       write CRAM to stdout (default is vg::Aligment/GAM format)" << endl
        // << "    -f, --reference FILE    use this file when writing CRAM to rebuild sequence header" << endl
        << "    -b, --bam-output        write BAM to stdout" << endl
        << "    -s, --sam-output        write SAM to stdout" << endl
        << "    -C, --compression N     level for compression [0-9]" << endl
        << "    -w, --window N          use N nodes on either side of the alignment to surject (default 5)" << endl;
}

int main_surject(int argc, char** argv) {

    if (argc == 2) {
        help_surject(argv);
        return 1;
    }

    string db_name;
    string path_name;
    string path_prefix;
    string path_file;
    string output_type = "gam";
    string input_type = "gam";
    string header_file;
    int compress_level = 9;
    int window = 5;
    string fasta_filename;

    int c;
    optind = 2; // force optind past command positional argument
    while (true) {
        static struct option long_options[] =
        {
            {"help", no_argument, 0, 'h'},
            {"db-name", required_argument, 0, 'd'},
            {"threads", required_argument, 0, 't'},
            {"into-path", required_argument, 0, 'p'},
            {"into-paths", required_argument, 0, 'i'},
            {"into-prefix", required_argument, 0, 'P'},
            {"cram-output", no_argument, 0, 'c'},
            {"reference", required_argument, 0, 'f'},
            {"bam-output", no_argument, 0, 'b'},
            {"sam-output", no_argument, 0, 's'},
            {"header-from", required_argument, 0, 'H'},
            {"compress", required_argument, 0, 'C'},
            {"window", required_argument, 0, 'w'},
            {0, 0, 0, 0}
        };

        int option_index = 0;
        c = getopt_long (argc, argv, "hd:p:i:P:cbsH:C:t:w:f:",
                long_options, &option_index);

        // Detect the end of the options.
        if (c == -1)
            break;

        switch (c)
        {

            case 'd':
                db_name = optarg;
                break;

            case 'p':
                path_name = optarg;
                break;

            case 'i':
                path_file = optarg;
                break;

            case 'P':
                path_prefix = optarg;
                break;

            case 'H':
                header_file = optarg;
                break;

            case 'c':
                output_type = "cram";
                break;

            case 'f':
                fasta_filename = optarg;
                break;

            case 'b':
                output_type = "bam";
                break;

            case 's':
                compress_level = -1;
                output_type = "sam";
                break;

            case 't':
                omp_set_num_threads(atoi(optarg));
                break;

            case 'C':
                compress_level = atoi(optarg);
                break;

            case 'w':
                window = atoi(optarg);
                break;

            case 'h':
            case '?':
                help_surject(argv);
                exit(1);
                break;

            default:
                abort ();
        }
    }

    string file_name = argv[optind];

    Index index;
    // open index
    index.open_read_only(db_name);

    set<string> path_names;
    if (!path_file.empty()){
        // open the file
        ifstream in(path_file);
        string line;
        while (std::getline(in,line)) {
            path_names.insert(line);
        }
    } else {
        path_names.insert(path_name);
    }

    if (input_type == "gam") {
        if (output_type == "gam") {
            int thread_count = get_thread_count();
            vector<vector<Alignment> > buffer;
            buffer.resize(thread_count);
            function<void(Alignment&)> lambda = [&index, &path_names, &buffer, &window](Alignment& src) {
                int tid = omp_get_thread_num();
                Alignment surj;
                // Since we're outputting full GAM, we ignore all this info
                // about where on the path the alignment falls. But we need to
                // provide the space to the surject call anyway.
                string path_name;
                int64_t path_pos;
                bool path_reverse;
                index.surject_alignment(src, path_names, surj, path_name, path_pos, path_reverse, window);
                buffer[tid].push_back(surj);
                stream::write_buffered(cout, buffer[tid], 100);
            };
            if (file_name == "-") {
                stream::for_each_parallel(std::cin, lambda);
            } else {
                ifstream in;
                in.open(file_name.c_str());
                stream::for_each_parallel(in, lambda);
            }
            for (int i = 0; i < thread_count; ++i) {
                stream::write_buffered(cout, buffer[i], 0); // flush
            }
        } else {
            char out_mode[5];
            string out_format = "";
            strcpy(out_mode, "w");
            if (output_type == "bam") { out_format = "b"; }
            else if (output_type == "cram") { out_format = "c"; }
            else { out_format = ""; }
            strcat(out_mode, out_format.c_str());
            if (compress_level >= 0) {
                char tmp[2];
                tmp[0] = compress_level + '0'; tmp[1] = '\0';
                strcat(out_mode, tmp);
            }
            // get the header
            /*
               if (header_file.empty()) {
               cerr << "[vg surject] error: --header-from must be specified for SAM/BAM/CRAM output" << endl;
               return 1;
               }
               */
            string header;
            map<string, int64_t> path_by_id = index.paths_by_id();
            map<string, pair<pair<int64_t, bool>, pair<int64_t, bool>>> path_layout;
            map<string, int64_t> path_length;
            index.path_layout(path_layout, path_length);
            int thread_count = get_thread_count();
            vector<vector<tuple<string, int64_t, bool, Alignment> > > buffer;
            buffer.resize(thread_count);
            map<string, string> rg_sample;

            // bam/sam/cram output
            samFile* out = 0;
            int buffer_limit = 100;

            bam_hdr_t* hdr = NULL;
            int64_t count = 0;
            omp_lock_t output_lock;
            omp_init_lock(&output_lock);

            // handles buffers, possibly opening the output file if we're on the first record
            auto handle_buffer =
                [&hdr, &header, &path_length, &rg_sample, &buffer_limit,
                &out_mode, &out, &output_lock, &fasta_filename](vector<tuple<string, int64_t, bool, Alignment> >& buf) {
                    if (buf.size() >= buffer_limit) {
                        // do we have enough data to open the file?
#pragma omp critical (hts_header)
                        {
                            if (!hdr) {
                                hdr = hts_string_header(header, path_length, rg_sample);
                                if ((out = sam_open("-", out_mode)) == 0) {
                                    /*
                                       if (!fasta_filename.empty()) {
                                       string fai_filename = fasta_filename + ".fai";
                                       hts_set_fai_filename(out, fai_filename.c_str());
                                       }
                                       */
                                    cerr << "[vg surject] failed to open stdout for writing HTS output" << endl;
                                    exit(1);
                                } else {
                                    // write the header
                                    if (sam_hdr_write(out, hdr) != 0) {
                                        cerr << "[vg surject] error: failed to write the SAM header" << endl;
                                    }
                                }
                            }
                        }
                        // try to get a lock, and force things if we've built up a huge buffer waiting
                        if (omp_test_lock(&output_lock) || buf.size() > 10*buffer_limit) {
                            for (auto& s : buf) {
                                auto& path_nom = get<0>(s);
                                auto& path_pos = get<1>(s);
                                auto& path_reverse = get<2>(s);
                                auto& surj = get<3>(s);
                                string cigar = cigar_against_path(surj, path_reverse);
                                bam1_t* b = alignment_to_bam(header,
                                        surj,
                                        path_nom,
                                        path_pos,
                                        path_reverse,
                                        cigar,
                                        "=",
                                        path_pos,
                                        0);
                                int r = 0;
#pragma omp critical (cout)
                                r = sam_write1(out, hdr, b);
                                if (r == 0) { cerr << "[vg surject] error: writing to stdout failed" << endl; exit(1); }
                                bam_destroy1(b);
                            }
                            omp_unset_lock(&output_lock);
                            buf.clear();
                        }
                    }
                };

            function<void(Alignment&)> lambda = [&index,
                &path_names,
                &path_length,
                &window,
                &rg_sample,
                &header,
                &out,
                &buffer,
                &count,
                &hdr,
                &out_mode,
                &handle_buffer](Alignment& src) {
                    int tid = omp_get_thread_num();
                    Alignment surj;
                    string path_name;
                    int64_t path_pos;
                    bool path_reverse;
                    index.surject_alignment(src, path_names, surj, path_name, path_pos, path_reverse, window);
                    if (!surj.path().mapping_size()) {
                        surj = src;
                    }
                    // record
                    if (!hdr && !surj.read_group().empty() && !surj.sample_name().empty()) {
#pragma omp critical (hts_header)
                        rg_sample[surj.read_group()] = surj.sample_name();
                    }

                    buffer[tid].push_back(make_tuple(path_name, path_pos, path_reverse, surj));
                    handle_buffer(buffer[tid]);

                };

            // now apply the alignment processor to the stream
            if (file_name == "-") {
                stream::for_each_parallel(std::cin, lambda);
            } else {
                ifstream in;
                in.open(file_name.c_str());
                stream::for_each_parallel(in, lambda);
            }
            buffer_limit = 0;
            for (auto& buf : buffer) {
                handle_buffer(buf);
            }
            bam_hdr_destroy(hdr);
            sam_close(out);
            omp_destroy_lock(&output_lock);
        }
    }
    cout.flush();

    return 0;
}

void help_circularize(char** argv){
    cerr << "usage: " << argv[0] << " circularize [options] <graph.vg> > [circularized.vg]" << endl
        << "Makes specific paths or nodes in a graph circular." << endl
        << endl
        << "options:" << endl
        << "    -p  --path  <PATHNAME>  circularize the path by connecting its head/tail node." << endl
        << "    -P, --pathfile <PATHSFILE> circularize all paths in the provided file." << endl
        << "    -a, --head  <node_id>   circularize a head and tail node (must provide a tail)." << endl
        << "    -z, --tail  <tail_id>   circularize a head and tail node (must provide a head)." << endl
        << "    -d  --describe          list all the paths in the graph."   << endl
        << endl;
    exit(1);
}

int main_circularize(int argc, char** argv){
    if (argc == 2){
        help_circularize(argv);
        exit(1);
    }

    string path = "";
    string pathfile = "";
    bool describe = false;
    vg::id_t head = -1;
    vg::id_t tail = -1;


    int c;
    optind = 2;
    while (true){
        static struct option long_options[] =
        {
            {"path", required_argument, 0, 'p'},
            {"pathfile", required_argument, 0, 'P'},
            {"head", required_argument, 0, 'a'},
            {"tail", required_argument, 0, 'z'},
            {"describe", required_argument, 0, 'd'},
            {0,0,0,0}
        };


    int option_index = 0;
    c = getopt_long (argc, argv, "hdp:P:a:z:",
            long_options, &option_index);
    if (c == -1){
        break;
    }

        switch(c){
            case 'a':
                head = atoi(optarg);
                break;
            case 'z':
                tail = atoi(optarg);
                break;
            case 'p':
                path = optarg;
                break;
            case 'P':
                pathfile = optarg;
                break;
            case 'd':
                describe = true;
                break;
            case 'h':
            case '?':
                help_circularize(argv);
                exit(1);
                break;

            default:
                abort();
        }
    }

    vector<string> paths_to_circularize;
    if (!((head * tail) > 0)){
        cerr << "Both a head and tail node must be provided" << endl;
        help_circularize(argv);
        exit(1);
    }
    if  (pathfile != ""){
        string line;
        ifstream pfi;
        pfi.open(pathfile);
        if (!pfi.good()){
            cerr << "There is an error with the input file." << endl;
            help_circularize(argv);
        }
        while (getline(pfi, line)){
            paths_to_circularize.push_back(line);
        }
        pfi.close();

    }
    else if (path != ""){
        paths_to_circularize.push_back(path);
    }

    VG* graph;
    string file_name = argv[optind];
    if (file_name == "-"){
        graph = new VG(std::cin);
    }
    else{
        ifstream in;
        in.open(file_name.c_str());
        graph = new VG(in);
    }

    // Check if paths are in graph:
    for (string p : paths_to_circularize){
        bool paths_in_graph = true;
        if (!graph->paths.has_path(p)){
            cerr << "ERROR: PATH NOT IN GRAPH - " << p << endl;
            paths_in_graph = false;
        }

        if (!paths_in_graph){
            exit(1);
        }

    }

    if (describe){
       for (pair<string, list<Mapping> > p : graph->paths._paths){
            cout << p.first << endl;
       }
       exit(0);
    }

    if (head > 0 && tail > head){
        graph->circularize(head, tail);
    }
    else{
        graph->circularize(paths_to_circularize);
    }

    graph->serialize_to_ostream(std::cout);
    delete graph;

    return 0;
}

void help_mod(char** argv) {
    cerr << "usage: " << argv[0] << " mod [options] <graph.vg> >[mod.vg]" << endl
         << "Modifies graph, outputs modified on stdout." << endl
         << endl
         << "options:" << endl
         << "    -i, --include-aln FILE  merge the paths implied by alignments into the graph" << endl
         << "    -Z, --translation FILE  write the translation generated by editing with -i to FILE" << endl
         << "    -P, --label-paths       don't edit with -i alignments, just use them for labeling the graph" << endl
         << "    -c, --compact-ids       should we sort and compact the id space? (default false)" << endl
         << "    -C, --compact-ranks     compact mapping ranks in paths" << endl
         << "    -z, --sort              sort the graph using an approximate topological sort" << endl
         << "    -b, --break-cycles      use an approximate topological sort to break cycles in the graph" << endl
         << "    -n, --normalize         normalize the graph so that edges are always non-redundant" << endl
         << "                            (nodes have unique starting and ending bases relative to neighbors," << endl
         << "                            and edges that do not introduce new paths are removed and neighboring" << endl
         << "                            nodes are merged)" << endl
         << "    -U, --until-normal N    iterate normalization until convergence, or at most N times" << endl
         << "    -E, --unreverse-edges   flip doubly-reversing edges so that they are represented on the" << endl
         << "                            forward strand of the graph" << endl
         << "    -s, --simplify          remove redundancy from the graph that will not change its path space" << endl
         << "    -T, --strong-connect    outputs the strongly-connected components of the graph" << endl
         << "    -d, --dagify-step N     copy strongly connected components of the graph N times, forwarding" << endl
         << "                            edges from old to new copies to convert the graph into a DAG" << endl
         << "    -w, --dagify-to N       copy strongly connected components of the graph forwarding" << endl
         << "                            edges from old to new copies to convert the graph into a DAG" << endl
         << "                            until the shortest path through each SCC is N bases long" << endl
         << "    -L, --dagify-len-max N  stop a dagification step if the unrolling component has this much sequence" << endl
         << "    -f, --unfold N          represent inversions accesible up to N from the forward" << endl
         << "                            component of the graph" << endl
         << "    -O, --orient-forward    orient the nodes in the graph forward" << endl
         << "    -D, --drop-paths        remove the paths of the graph" << endl
         << "    -r, --retain-path NAME  remove any path not specified for retention" << endl
         << "    -k, --keep-path NAME    keep only nodes and edges in the path" << endl
         << "    -N, --remove-non-path   keep only nodes and edges which are part of paths" << endl
         << "    -o, --remove-orphans    remove orphan edges from graph (edge specified but node missing)" << endl
         << "    -R, --remove-null       removes nodes that have no sequence, forwarding their edges" << endl
         << "    -g, --subgraph ID       gets the subgraph rooted at node ID, multiple allowed" << endl
         << "    -x, --context N         steps the subgraph out by N steps (default: 1)" << endl
         << "    -p, --prune-complex     remove nodes that are reached by paths of --length which" << endl
         << "                            cross more than --edge-max edges" << endl
         << "    -S, --prune-subgraphs   remove subgraphs which are shorter than --length" << endl
         << "    -l, --length N          for pruning complex regions and short subgraphs" << endl
         << "    -X, --chop N            chop nodes in the graph so they are not more than N bp long" << endl
         << "    -u, --unchop            where two nodes are only connected to each other and by one edge" << endl
         << "                            replace the pair with a single node that is the concatenation of their labels" << endl
         << "    -K, --kill-labels       delete the labels from the graph, resulting in empty nodes" << endl
         << "    -e, --edge-max N        only consider paths which make edge choices at <= this many points" << endl
         << "    -m, --markers           join all head and tails nodes to marker nodes" << endl
         << "                            ('###' starts and '$$$' ends) of --length, for debugging" << endl
         << "    -F, --force-path-match  sets path edits explicitly equal to the nodes they traverse" << endl
         << "    -y, --destroy-node ID   remove node with given id" << endl
         << "    -B, --bluntify          bluntify the graph, making nodes for duplicated sequences in overlaps" << endl
         << "    -a, --cactus            convert to cactus graph representation" << endl
         << "    -t, --threads N         for tasks that can be done in parallel, use this many threads" << endl;
}

int main_mod(int argc, char** argv) {

    if (argc == 2) {
        help_mod(argv);
        return 1;
    }

    string path_name;
    bool remove_orphans = false;
    string aln_file;
    bool label_paths = false;
    bool compact_ids = false;
    bool prune_complex = false;
    int path_length = 0;
    int edge_max = 0;
    int chop_to = 0;
    bool add_start_and_end_markers = false;
    bool prune_subgraphs = false;
    bool kill_labels = false;
    bool simplify_graph = false;
    bool unchop = false;
    bool normalize_graph = false;
    bool sort_graph = false;
    bool remove_non_path = false;
    bool compact_ranks = false;
    bool drop_paths = false;
    bool force_path_match = false;
    set<string> paths_to_retain;
    vector<int64_t> root_nodes;
    int32_t context_steps;
    bool remove_null;
    bool strong_connect = false;
    uint32_t unfold_to = 0;
    bool break_cycles = false;
    uint32_t dagify_steps = 0;
    uint32_t dagify_to = 0;
    uint32_t dagify_component_length_max = 0;
    bool orient_forward = false;
    int64_t destroy_node_id = 0;
    bool bluntify = false;
    int until_normal_iter = 0;
    string translation_file;
    bool flip_doubly_reversed_edges = false;
    bool cactus = false;

    int c;
    optind = 2; // force optind past command positional argument
    while (true) {
        static struct option long_options[] =

        {
            {"help", no_argument, 0, 'h'},
            {"include-aln", required_argument, 0, 'i'},
            {"compact-ids", no_argument, 0, 'c'},
            {"compact-ranks", no_argument, 0, 'C'},
            {"drop-paths", no_argument, 0, 'D'},
            {"keep-path", required_argument, 0, 'k'},
            {"remove-orphans", no_argument, 0, 'o'},
            {"prune-complex", no_argument, 0, 'p'},
            {"prune-subgraphs", no_argument, 0, 'S'},
            {"length", required_argument, 0, 'l'},
            {"edge-max", required_argument, 0, 'e'},
            {"chop", required_argument, 0, 'X'},
            {"kill-labels", no_argument, 0, 'K'},
            {"markers", no_argument, 0, 'm'},
            {"threads", no_argument, 0, 't'},
            {"label-paths", no_argument, 0, 'P'},
            {"simplify", no_argument, 0, 's'},
            {"unchop", no_argument, 0, 'u'},
            {"normalize", no_argument, 0, 'n'},
            {"until-normal", required_argument, 0, 'U'},
            {"sort", no_argument, 0, 'z'},
            {"remove-non-path", no_argument, 0, 'N'},
            {"orient-forward", no_argument, 0, 'O'},
            {"unfold", required_argument, 0, 'f'},
            {"force-path-match", no_argument, 0, 'F'},
            {"retain-path", required_argument, 0, 'r'},
            {"subgraph", required_argument, 0, 'g'},
            {"context", required_argument, 0, 'x'},
            {"remove-null", no_argument, 0, 'R'},
            {"strong-connect", no_argument, 0, 'T'},
            {"dagify-steps", required_argument, 0, 'd'},
            {"dagify-to", required_argument, 0, 'w'},
            {"dagify-len-max", required_argument, 0, 'L'},
            {"bluntify", no_argument, 0, 'B'},
            {"break-cycles", no_argument, 0, 'b'},
            {"orient-forward", no_argument, 0, 'O'},
            {"destroy-node", required_argument, 0, 'y'},
            {"translation", required_argument, 0, 'Z'},
            {"unreverse-edges", required_argument, 0, 'E'},
            {"cactus", no_argument, 0, 'a'},
            {0, 0, 0, 0}
        };

        int option_index = 0;
        c = getopt_long (argc, argv, "hk:oi:cpl:e:mt:SX:KPsunzNf:CDFr:g:x:RTU:Bbd:Ow:L:y:Z:Ea",
                long_options, &option_index);


        // Detect the end of the options.
        if (c == -1)
            break;

        switch (c)
        {

        case 'i':
            aln_file = optarg;
            break;

        case 'Z':
            translation_file = optarg;
            break;

        case 'c':
            compact_ids = true;
            break;

        case 'C':
            compact_ranks = true;
            break;

        case 'k':
            path_name = optarg;
            break;

        case 'r':
            paths_to_retain.insert(optarg);
            break;

        case 'o':
            remove_orphans = true;
            break;

        case 'p':
            prune_complex = true;
            break;

        case 'S':
            prune_subgraphs = true;
            break;

        case 'l':
            path_length = atoi(optarg);
            break;

        case 'X':
            chop_to = atoi(optarg);
            break;

        case 'u':
            unchop = true;
            break;

        case 'E':
            flip_doubly_reversed_edges = true;
            break;

        case 'K':
            kill_labels = true;
            break;

        case 'e':
            edge_max = atoi(optarg);
            break;

        case 'm':
            add_start_and_end_markers = true;
            break;

        case 't':
            omp_set_num_threads(atoi(optarg));
            break;

        case 'f':
            unfold_to = atoi(optarg);
            break;

        case 'O':
            orient_forward = true;
            break;

        case 'F':
            force_path_match = true;
            break;

        case 'P':
            label_paths = true;
            break;

        case 'D':
            drop_paths = true;
            break;

        case 's':
            simplify_graph = true;
            break;

        case 'n':
            normalize_graph = true;
            break;

        case 'N':
            remove_non_path = true;
            break;

        case 'T':
            strong_connect = true;
            break;

        case 'U':
            until_normal_iter = atoi(optarg);
            break;

        case 'd':
            dagify_steps = atoi(optarg);
            break;

        case 'w':
            dagify_to = atoi(optarg);
            break;

        case 'L':
            dagify_component_length_max = atoi(optarg);
            break;

        case 'B':
            bluntify = true;
            break;

        case 'z':
            sort_graph = true;
            break;

        case 'b':
            break_cycles = true;
            break;

        case 'g':
            root_nodes.push_back(atoi(optarg));
            break;

        case 'x':
            context_steps = atoi(optarg);
            break;

        case 'R':
            remove_null = true;
            break;

        case 'y':
            destroy_node_id = atoi(optarg);
            break;
            
        case 'a':
            cactus = true;
            break;

        case 'h':
        case '?':
            help_mod(argv);
            exit(1);
            break;

        default:
            abort ();
        }
    }

    VG* graph;
    string file_name = argv[optind];
    if (file_name == "-") {
        graph = new VG(std::cin);
    } else {
        ifstream in;
        in.open(file_name.c_str());
        graph = new VG(in);
    }

    if (bluntify) {
        graph->bluntify();
    }
    
    if (!path_name.empty()) {
        graph->keep_path(path_name);
    }

    if (!paths_to_retain.empty()) {
        graph->paths.keep_paths(paths_to_retain);
    }

    if (drop_paths) {
        graph->paths.clear();
    }

    if (remove_orphans) {
        graph->remove_orphan_edges();
    }

    if (unchop) {
        graph->unchop();
    }

    if (simplify_graph) {
        graph->simplify_siblings();
    }

    if (normalize_graph) {
        graph->normalize();
    }

    if (until_normal_iter) {
        graph->normalize(until_normal_iter);
    }

    if (strong_connect) {
        graph->keep_multinode_strongly_connected_components();
    }

    if (remove_non_path) {
        graph->remove_non_path();
    }

    if (force_path_match) {
        graph->force_path_match();
    }

    if (orient_forward) {
        set<int64_t> flipped;
        graph->orient_nodes_forward(flipped);
    }

    if (flip_doubly_reversed_edges) {
        graph->flip_doubly_reversed_edges();
    }

    if (dagify_steps) {
        map<int64_t, pair<int64_t, bool> > node_translation;
        *graph = graph->dagify(dagify_steps, node_translation, 0, dagify_component_length_max);
    }

    if (dagify_to) {
        map<int64_t, pair<int64_t, bool> > node_translation;
        // use the walk as our maximum number of steps; it's the worst case
        *graph = graph->dagify(dagify_to, node_translation, dagify_to, dagify_component_length_max);
    }

    if (unfold_to) {
        map<int64_t, pair<int64_t, bool> > node_translation;
        *graph = graph->unfold(unfold_to, node_translation);
    }

    if (remove_null) {
        graph->remove_null_nodes_forwarding_edges();
    }

    if (sort_graph) {
        graph->sort();
    }

    if (break_cycles) {
        graph->break_cycles();
    }

    // to subset the graph
    if (!root_nodes.empty()) {
        VG g;
        for (auto root : root_nodes) {
            graph->nonoverlapping_node_context_without_paths(graph->get_node(root), g);
            graph->expand_context(g, max(context_steps, 1));
            g.remove_orphan_edges();
        }
        *graph = g;
    }

    if (!aln_file.empty()) {
        // read in the alignments and save their paths
        vector<Path> paths;
        function<void(Alignment&)> lambda = [&graph, &paths](Alignment& aln) {
            Path path = simplify(aln.path());
            path.set_name(aln.name());
            paths.push_back(path);
        };
        if (aln_file == "-") {
            stream::for_each(std::cin, lambda);
        } else {
            ifstream in;
            in.open(aln_file.c_str());
            stream::for_each(in, lambda);
        }
        if (!label_paths) {
            // execute the edits
            auto translation = graph->edit(paths);
            if (!translation_file.empty()) {
                ofstream out(translation_file);
                stream::write_buffered(out, translation, 0);
                out.close();
            }
        } else {
            // just add the path labels to the graph
            for (auto& path : paths) {
                graph->paths.extend(path);
            }
        }
    }

    // and optionally compact ids
    if (compact_ids) {
        graph->sort();
        graph->compact_ids();
    }

    if (compact_ranks) {
        graph->paths.compact_ranks();
    }

    if (prune_complex) {
        if (!(path_length > 0 && edge_max > 0)) {
            cerr << "[vg mod]: when pruning complex regions you must specify a --path-length and --edge-max" << endl;
            return 1;
        }
        graph->prune_complex_with_head_tail(path_length, edge_max);
    }

    if (prune_subgraphs) {
        graph->prune_short_subgraphs(path_length);
    }

    if (chop_to) {
        graph->dice_nodes(chop_to);
        graph->paths.compact_ranks();
    }

    if (kill_labels) {
        graph->for_each_node([](Node* n) { n->clear_sequence(); });
    }

    if (add_start_and_end_markers) {
        if (!(path_length > 0)) {
            cerr << "[vg mod]: when adding start and end markers you must provide a --path-length" << endl;
            return 1;
        }
        Node* head_node = NULL;
        Node* tail_node = NULL;
        graph->add_start_end_markers(path_length, '#', '$', head_node, tail_node);
    }

    if (destroy_node_id > 0) {
        graph->destroy_node(destroy_node_id);
    }

    if (cactus) {
        // ensure we're sorted
        graph->sort();
        *graph = cactusify(*graph);
        // no paths survive, make sure they are erased
        graph->paths = Paths();
    }

    graph->serialize_to_ostream(std::cout);

    delete graph;

    return 0;
}



void help_sim(char** argv) {
    cerr << "usage: " << argv[0] << " sim [options]" << endl
         << "Samples sequences from the xg-indexed graph." << endl
         << endl
         << "options:" << endl
         << "    -x, --xg-name FILE    use the xg index in FILE" << endl
         << "    -l, --read-length N   write reads of length N" << endl
         << "    -n, --num-reads N     simulate N reads" << endl
         << "    -s, --random-seed N   use this specific seed for the PRNG" << endl
         << "    -e, --base-error N    base substitution error rate (default 0.0)" << endl
         << "    -i, --indel-error N   indel error rate (default 0.0)" << endl
         << "    -f, --forward-only    don't simulate from the reverse strand" << endl
         << "    -a, --align-out       generate true alignments on stdout rather than reads" << endl
         << "    -J, --json-out        write alignments in json" << endl;
}

int main_sim(int argc, char** argv) {

    if (argc == 2) {
        help_sim(argv);
        return 1;
    }

    int read_length = 100;
    int num_reads = 1;
    int seed_val = time(NULL);
    double base_error = 0;
    double indel_error = 0;
    bool forward_only = false;
    bool align_out = false;
    bool json_out = false;
    string xg_name;

    int c;
    optind = 2; // force optind past command positional argument
    while (true) {
        static struct option long_options[] =
        {
            {"help", no_argument, 0, 'h'},
            {"xg-name", required_argument, 0, 'x'},
            {"read-length", required_argument, 0, 'l'},
            {"num-reads", required_argument, 0, 'n'},
            {"random-seed", required_argument, 0, 's'},
            {"forward-only", no_argument, 0, 'f'},
            {"align-out", no_argument, 0, 'a'},
            {"json-out", no_argument, 0, 'J'},
            {"base-error", required_argument, 0, 'e'},
            {"indel-error", required_argument, 0, 'i'},
            {0, 0, 0, 0}
        };

        int option_index = 0;
        c = getopt_long (argc, argv, "hl:n:s:e:i:fax:J",
                long_options, &option_index);

        // Detect the end of the options.
        if (c == -1)
            break;

        switch (c)
        {

        case 'x':
            xg_name = optarg;
            break;

        case 'l':
            read_length = atoi(optarg);
            break;

        case 'n':
            num_reads = atoi(optarg);
            break;

        case 's':
            seed_val = atoi(optarg);
            break;

        case 'e':
            base_error = atof(optarg);
            break;

        case 'i':
            indel_error = atof(optarg);
            break;

        case 'f':
            forward_only = true;
            break;

        case 'a':
            align_out = true;
            break;

        case 'J':
            json_out = true;
            align_out = true;
            break;

        case 'h':
        case '?':
            help_sim(argv);
            exit(1);
            break;

        default:
            abort ();
        }
    }

    if (xg_name.empty()) {
        cerr << "[vg sim] error: we need an xg index to sample reads from" << endl;
        return 1;
    }

    mt19937 rng;
    rng.seed(seed_val);

    xg::XG* xgidx = nullptr;
    ifstream xg_stream(xg_name);
    if(xg_stream) {
        xgidx = new xg::XG(xg_stream);
    }
    if (!xg_stream || xgidx == nullptr) {
        cerr << "[vg sim] error: could not open xg index" << endl;
        return 1;
    }

    Sampler sampler(xgidx, seed_val, forward_only);
    size_t max_iter = 1000;
    int nonce = 1;
    for (int i = 0; i < num_reads; ++i) {
        auto aln = sampler.alignment_with_error(read_length, base_error, indel_error);
        size_t iter = 0;
        while (iter++ < max_iter) {
            if (aln.sequence().size() < read_length) {
                aln = sampler.alignment_with_error(read_length, base_error, indel_error);
            }
        }
        // write the alignment or its string
        if (align_out) {
            // name the alignment
            string data;
            aln.SerializeToString(&data);
            data += std::to_string(nonce++);
            const string hash = sha1head(data, 16);
            aln.set_name(hash);
            // write it out as requested
            if (json_out) {
                cout << pb2json(aln) << endl;
            } else {
                function<Alignment(uint64_t)> lambda = [&aln](uint64_t n) { return aln; };
                stream::write(cout, 1, lambda);
            }
        } else {
            cout << aln.sequence() << endl;
        }
    }

    return 0;
}

void help_kmers(char** argv) {
    cerr << "usage: " << argv[0] << " kmers [options] <graph1.vg> [graph2.vg ...] >kmers.tsv" << endl

        << "Generates kmers of the graph(s). Output is: kmer id pos" << endl
        << endl
        << "options:" << endl
        << "    -k, --kmer-size N     print kmers of size N in the graph" << endl
        << "    -e, --edge-max N      only consider paths which make edge choices at <= this many points" << endl
        << "    -j, --kmer-stride N   step distance between succesive kmers in paths (default 1)" << endl
        << "    -t, --threads N       number of threads to use" << endl
        << "    -d, --ignore-dups     filter out duplicated kmers in normal output" << endl
        << "    -n, --allow-negs      don't filter out relative negative positions of kmers in normal output" << endl
        << "    -g, --gcsa-out        output a table suitable for input to GCSA2:" << endl
        << "                          kmer, starting position, previous characters," << endl
        << "                          successive characters, successive positions." << endl
        << "                          Forward and reverse strand kmers are reported." << endl
        << "    -B, --gcsa-binary     Write the GCSA graph in binary format." << endl
        << "    -F, --forward-only    When producing GCSA2 output, don't describe the reverse strand" << endl
        << "    -P, --path-only       Only consider kmers if they occur in a path embedded in the graph" << endl
        << "    -H, --head-id N       use the specified ID for the GCSA2 head sentinel node" << endl
        << "    -T, --tail-id N       use the specified ID for the GCSA2 tail sentinel node" << endl
        << "    -p, --progress        show progress" << endl;
}

int main_kmers(int argc, char** argv) {

    if (argc == 2) {
        help_kmers(argv);
        return 1;
    }

    int kmer_size = 0;
    bool path_only = false;
    int edge_max = 0;
    int kmer_stride = 1;
    bool show_progress = false;
    bool gcsa_out = false;
    bool allow_dups = true;
    bool allow_negs = false;
    // for distributed GCSA2 kmer generation
    int64_t head_id = 0;
    int64_t tail_id = 0;
    bool forward_only = false;
    bool gcsa_binary = false;

    int c;
    optind = 2; // force optind past command positional argument
    while (true) {
        static struct option long_options[] =

        {
            {"help", no_argument, 0, 'h'},
            {"kmer-size", required_argument, 0, 'k'},
            {"kmer-stride", required_argument, 0, 'j'},
            {"edge-max", required_argument, 0, 'e'},
            {"threads", required_argument, 0, 't'},
            {"gcsa-out", no_argument, 0, 'g'},
            {"ignore-dups", no_argument, 0, 'd'},
            {"allow-negs", no_argument, 0, 'n'},
            {"progress",  no_argument, 0, 'p'},
            {"head-id", required_argument, 0, 'H'},
            {"tail-id", required_argument, 0, 'T'},
            {"forward-only", no_argument, 0, 'F'},
            {"gcsa-binary", no_argument, 0, 'B'},
            {"path-only", no_argument, 0, 'P'},
            {0, 0, 0, 0}
        };

        int option_index = 0;
        c = getopt_long (argc, argv, "hk:j:pt:e:gdnH:T:FBP",
                long_options, &option_index);

        // Detect the end of the options.
        if (c == -1)
            break;

        switch (c)
        {

            case 'k':
                kmer_size = atoi(optarg);
                break;

            case 'j':
                kmer_stride = atoi(optarg);
                break;

            case 'e':
                edge_max = atoi(optarg);
                break;

            case 't':
                omp_set_num_threads(atoi(optarg));
                break;

            case 'g':
                gcsa_out = true;
                break;

            case 'F':
                forward_only = true;
                break;


            case 'P':
                path_only = true;
                break;

            case 'd':
                allow_dups = false;
                break;

            case 'n':
                allow_negs = true;
                break;

            case 'p':
                show_progress = true;
                break;

            case 'H':
                head_id = atoi(optarg);
                break;

            case 'T':
                tail_id = atoi(optarg);
                break;

            case 'B':
                gcsa_binary = true;
                break;

            case 'h':
            case '?':
                help_kmers(argv);
                exit(1);
                break;

            default:
                abort ();
        }
    }

    vector<string> graph_file_names;
    while (optind < argc) {
        string file_name = argv[optind++];
        graph_file_names.push_back(file_name);
    }

    VGset graphs(graph_file_names);

    graphs.show_progress = show_progress;

    if (gcsa_out) {
        if (!gcsa_binary) {
            graphs.write_gcsa_out(cout, kmer_size, path_only, forward_only, head_id, tail_id);
        } else {
            graphs.write_gcsa_kmers_binary(cout, kmer_size, path_only, forward_only, head_id, tail_id);
        }
    } else {
        function<void(string&, list<NodeTraversal>::iterator, int, list<NodeTraversal>&, VG& graph)>
            lambda = [](string& kmer, list<NodeTraversal>::iterator n, int p, list<NodeTraversal>& path, VG& graph) {
                // We encode orientation by negating the IDs for backward nodes.
                // Their offsets are from the end of the node in its local forward
                // orientation, and are negated in the output.
                int sign = (*n).backward ? -1 : 1;
#pragma omp critical (cout)

                cout << kmer << '\t' << (*n).node->id() * sign << '\t' << p * sign << '\n';
            };
        graphs.for_each_kmer_parallel(lambda, kmer_size, path_only, edge_max, kmer_stride, allow_dups, allow_negs);
    }
    cout.flush();

    return 0;
}

void help_concat(char** argv) {
    cerr << "usage: " << argv[0] << " concat [options] <graph1.vg> [graph2.vg ...] >merged.vg" << endl
        << "Concatenates graphs in order by adding edges from the tail nodes of the" << endl
        << "predecessor to the head nodes of the following graph. Node IDs are" << endl
        << "compacted, so care should be taken if consistent IDs are required." << endl;
}

int main_concat(int argc, char** argv) {

    if (argc == 2) {
        help_concat(argv);
        return 1;
    }

    int c;
    optind = 2; // force optind past command positional argument
    while (true) {
        static struct option long_options[] =
        {
            {"help", no_argument, 0, 'h'},
            {0, 0, 0, 0}
        };

        int option_index = 0;
        c = getopt_long (argc, argv, "h",
                long_options, &option_index);

        // Detect the end of the options.
        if (c == -1)
            break;

        switch (c)
        {
            case 'h':
            case '?':
                help_concat(argv);
                exit(1);
                break;

            default:
                abort ();
        }
    }

    list<VG*> graphs;

    while (optind < argc) {
        VG* graph;
        string file_name = argv[optind++];
        if (file_name == "-") {
            graph = new VG(std::cin);
        } else {
            ifstream in;
            in.open(file_name.c_str());
            graph = new VG(in);
        }
        graphs.push_back(graph);
    }

    VG merged;
    for (list<VG*>::iterator g = graphs.begin(); g != graphs.end(); ++g) {
        merged.append(**g);
    }

    // output
    merged.serialize_to_ostream(std::cout);

    return 0;
}

void help_ids(char** argv) {
    cerr << "usage: " << argv[0] << " ids [options] <graph1.vg> [graph2.vg ...] >new.vg" << endl
        << "options:" << endl
        << "    -c, --compact        minimize the space of integers used by the ids" << endl
        << "    -i, --increment N    increase ids by N" << endl
        << "    -d, --decrement N    decrease ids by N" << endl
        << "    -j, --join           make a joint id space for all the graphs that are supplied" << endl
        << "                         by iterating through the supplied graphs and incrementing" << endl
        << "                         their ids to be non-conflicting" << endl
        << "    -s, --sort           assign new node IDs in (generalized) topological sort order" << endl;
}

int main_ids(int argc, char** argv) {

    if (argc == 2) {
        help_ids(argv);
        return 1;
    }

    bool join = false;
    bool compact = false;
    bool sort = false;
    int64_t increment = 0;
    int64_t decrement = 0;

    int c;
    optind = 2; // force optind past command positional argument
    while (true) {
        static struct option long_options[] =
        {
            {"compact", no_argument, 0, 'c'},
            {"increment", required_argument, 0, 'i'},
            {"decrement", required_argument, 0, 'd'},
            {"join", no_argument, 0, 'j'},
            {"sort", no_argument, 0, 's'},
            {"help", no_argument, 0, 'h'},
            {0, 0, 0, 0}
        };

        int option_index = 0;
        c = getopt_long (argc, argv, "hci:d:js",
                long_options, &option_index);

        // Detect the end of the options.
        if (c == -1)
            break;

        switch (c)
        {
            case 'c':
                compact = true;
                break;

            case 'i':
                increment = atoi(optarg);
                break;

            case 'd':
                decrement = atoi(optarg);
                break;

            case 'j':
                join = true;
                break;

            case 's':
                sort = true;
                break;

            case 'h':
            case '?':
                help_ids(argv);
                exit(1);
                break;

            default:
                abort ();
        }
    }

    if (!join) {
        VG* graph;
        string file_name = argv[optind];
        if (file_name == "-") {
            graph = new VG(std::cin);
        } else {
            ifstream in;
            in.open(file_name.c_str());
            graph = new VG(in);
        }

        if (sort) {
            // Set up the nodes so we go through them in topological order
            graph->sort();
        }

        if (compact || sort) {
            // Compact only, or compact to re-assign IDs after sort
            graph->compact_ids();
        }

        if (increment != 0) {
            graph->increment_node_ids(increment);
        }

        if (decrement != 0) {
            graph->decrement_node_ids(decrement);
        }

        graph->serialize_to_ostream(std::cout);
        delete graph;
    } else {

        vector<string> graph_file_names;
        while (optind < argc) {
            VG* graph;
            string file_name = argv[optind++];
            graph_file_names.push_back(file_name);
        }

        VGset graphs(graph_file_names);
        graphs.merge_id_space();

    }

    return 0;

}

void help_join(char** argv) {
    cerr << "usage: " << argv[0] << " join [options] <graph1.vg> [graph2.vg ...] >joined.vg" << endl
        << "Joins graphs and sub-graphs into a single variant graph by connecting their" << endl
        << "heads to a single root node with sequence 'N'." << endl
        << "Assumes a single id namespace for all graphs to join." << endl;
}

int main_join(int argc, char** argv) {

    if (argc == 2) {
        help_join(argv);
        return 1;
    }

    int c;
    optind = 2; // force optind past command positional argument
    while (true) {
        static struct option long_options[] =
        {
            {"help", no_argument, 0, 'h'},
            {0, 0, 0, 0}
        };

        int option_index = 0;
        c = getopt_long (argc, argv, "h",
                long_options, &option_index);

        // Detect the end of the options.
        if (c == -1)
            break;

        switch (c)
        {
            case 'h':
            case '?':
                help_join(argv);
                exit(1);
                break;

            default:
                abort ();
        }
    }

    list<VG*> graphs;

    while (optind < argc) {
        VG* graph;
        string file_name = argv[optind++];
        if (file_name == "-") {
            graph = new VG(std::cin);
        } else {
            ifstream in;
            in.open(file_name.c_str());
            graph = new VG(in);
        }
        graphs.push_back(graph);
    }

    VG joined;
    for (list<VG*>::iterator g = graphs.begin(); g != graphs.end(); ++g) {
        // Stick all the graphs together, complaining if they use the same node IDs (since they probably shouldn't).
        joined.extend(**g, true);
    }

    // combine all subgraphs
    joined.join_heads();

    // output
    joined.serialize_to_ostream(std::cout);

    return 0;
}

void help_stats(char** argv) {
    cerr << "usage: " << argv[0] << " stats [options] <graph.vg>" << endl
         << "options:" << endl
         << "    -z, --size            size of graph" << endl
         << "    -N, --node-count      number of nodes in graph" << endl
         << "    -E, --edge-count      number of edges in graph" << endl
         << "    -l, --length          length of sequences in graph" << endl
         << "    -s, --subgraphs       describe subgraphs of graph" << endl
         << "    -H, --heads           list the head nodes of the graph" << endl
         << "    -T, --tails           list the tail nodes of the graph" << endl
         << "    -S, --siblings        describe the siblings of each node" << endl
         << "    -b, --superbubbles    describe the superbubbles of the graph" << endl
         << "    -C, --cactusbubbles   describe the cactus bubbles of the graph" << endl
         << "    -c, --components      print the strongly connected components of the graph" << endl
         << "    -n, --node ID         consider node with the given id" << endl
         << "    -d, --to-head         show distance to head for each provided node" << endl
         << "    -t, --to-tail         show distance to head for each provided node" << endl;
}

int main_stats(int argc, char** argv) {

    if (argc == 2) {
        help_stats(argv);
        return 1;
    }

    bool stats_size = false;
    bool stats_length = false;
    bool stats_subgraphs = false;
    bool stats_heads = false;
    bool stats_tails = false;
    bool show_sibs = false;
    bool show_components = false;
    bool distance_to_head = false;
    bool distance_to_tail = false;
    bool node_count = false;
    bool edge_count = false;
    bool superbubbles = false;
    bool cactus = false;
    set<vg::id_t> ids;

    int c;
    optind = 2; // force optind past command positional argument
    while (true) {
        static struct option long_options[] =
        {
            {"size", no_argument, 0, 'z'},
            {"node-count", no_argument, 0, 'N'},
            {"edge-count", no_argument, 0, 'E'},
            {"length", no_argument, 0, 'l'},
            {"subgraphs", no_argument, 0, 's'},
            {"heads", no_argument, 0, 'H'},
            {"tails", no_argument, 0, 'T'},
            {"help", no_argument, 0, 'h'},
            {"siblings", no_argument, 0, 'S'},
            {"components", no_argument, 0, 'c'},
            {"to-head", no_argument, 0, 'd'},
            {"to-tail", no_argument, 0, 't'},
            {"node", required_argument, 0, 'n'},
            {"superbubbles", no_argument, 0, 'b'},
            {"cactusbubbles", no_argument, 0, 'C'},
            {0, 0, 0, 0}
        };

        int option_index = 0;
        c = getopt_long (argc, argv, "hzlsHTScdtn:NEbC",
                long_options, &option_index);

        // Detect the end of the options.
        if (c == -1)
            break;

        switch (c)
        {
        case 'z':
            stats_size = true;
            break;

        case 'N':
            node_count = true;
            break;

        case 'E':
            edge_count = true;
            break;

        case 'l':
            stats_length = true;
            break;

        case 's':
            stats_subgraphs = true;
            break;

        case 'H':
            stats_heads = true;
            break;

        case 'T':
            stats_tails = true;
            break;

        case 'S':
            show_sibs = true;
            break;

        case 'c':
            show_components = true;
            break;

        case 'd':
            distance_to_head = true;
            break;

        case 't':
            distance_to_tail = true;
            break;

        case 'n':
            ids.insert(atoi(optarg));
            break;

        case 'b':
            superbubbles = true;
            break;

        case 'C':
            cactus = true;
            break;

        case 'h':
        case '?':
            help_stats(argv);
            exit(1);
            break;

        default:
            abort ();
        }
    }

    VG* graph;
    string file_name = argv[optind];
    if (file_name == "-") {
        graph = new VG(std::cin);
    } else {
        ifstream in;
        in.open(file_name.c_str());
        graph = new VG(in);
    }

    if (stats_size) {
        cout << "nodes" << "\t" << graph->node_count() << endl
            << "edges" << "\t" << graph->edge_count() << endl;
    }

    if (node_count) {
        cout << graph->node_count() << endl;
    }

    if (edge_count) {
        cout << graph->edge_count() << endl;
    }

    if (stats_length) {
        cout << "length" << "\t" << graph->total_length_of_nodes() << endl;
    }

    if (stats_heads) {
        vector<Node*> heads;
        graph->head_nodes(heads);
        cout << "heads" << "\t";
        for (vector<Node*>::iterator h = heads.begin(); h != heads.end(); ++h) {
            cout << (*h)->id() << " ";
        }
        cout << endl;
    }

    if (stats_tails) {
        vector<Node*> tails;
        graph->tail_nodes(tails);
        cout << "tails" << "\t";
        for (vector<Node*>::iterator t = tails.begin(); t != tails.end(); ++t) {
            cout << (*t)->id() << " ";
        }
        cout << endl;
    }

    if (stats_subgraphs) {
        list<VG> subgraphs;
        graph->disjoint_subgraphs(subgraphs);
        // these are topologically-sorted
        for (list<VG>::iterator s = subgraphs.begin(); s != subgraphs.end(); ++s) {
            VG& subgraph = *s;
            vector<Node*> heads;
            subgraph.head_nodes(heads);
            int64_t length = subgraph.total_length_of_nodes();
            for (vector<Node*>::iterator h = heads.begin(); h != heads.end(); ++h) {
                cout << (h==heads.begin()?"":",") << (*h)->id();
            }
            cout << "\t" << length << endl;
        }
    }

    if (superbubbles) {
        for (auto& i : vg::superbubbles(*graph)) {
            auto b = i.first;
            auto v = i.second;
            // sort output for now, to be consistent with cactus
            b = minmax(b.first, b.second);
            sort(v.begin(), v.end());
            cout << b.first << "\t" << b.second << "\t";
            for (auto& n : v) {
                cout << n << ",";
            }
            cout << endl;
        }
    }

    if (cactus) {
        for (auto& i : vg::cactusbubbles(*graph)) {
            auto& b = i.first;
            auto& v = i.second;
            cout << b.first << "\t" << b.second << "\t";
            for (auto& n : v) {
                cout << n << ",";
            }
            cout << endl;
        }
    }

    if (show_sibs) {
        graph->for_each_node([graph](Node* n) {
                for (auto trav : graph->full_siblings_to(NodeTraversal(n, false))) {
                    cout << n->id() << "\t" << "to-sib" << "\t" << trav.node->id() << endl;
                }
                for (auto trav : graph->full_siblings_from(NodeTraversal(n, false))) {
                    cout << n->id() << "\t" << "from-sib" << "\t" << trav.node->id() << endl;
                }
            });
    }

    if (show_components) {
        for (auto& c : graph->strongly_connected_components()) {
            for (auto& id : c) {
                cout << id << ", ";
            }
            cout << endl;
        }
    }

    if (distance_to_head) {
        for (auto id : ids) {
            cout << id << " to head:\t"
                << graph->distance_to_head(NodeTraversal(graph->get_node(id), false)) << endl;
        }
    }

    if (distance_to_tail) {
        for (auto id : ids) {
            cout << id << " to tail:\t"
                << graph->distance_to_tail(NodeTraversal(graph->get_node(id), false)) << endl;
        }
    }

    delete graph;

    return 0;

}

void help_paths(char** argv) {
    cerr << "usage: " << argv[0] << " paths [options] <graph.vg>" << endl
        << "options:" << endl
        << "  obtain paths in GAM:" << endl
        << "    -x, --extract         return (as alignments) the stored paths in the graph" << endl
        << "  generation:" << endl
        << "    -n, --node ID         starting at node with ID" << endl
        << "    -l, --max-length N    generate paths of at most length N" << endl
        << "    -e, --edge-max N      only consider paths which make edge choices at this many points" << endl
        << "    -s, --as-seqs         write each path as a sequence" << endl
        << "    -p, --path-only       only write kpaths from the graph if they traverse embedded paths" << endl;
}

int main_paths(int argc, char** argv) {

    if (argc == 2) {
        help_paths(argv);
        return 1;
    }

    int max_length = 0;
    int edge_max = 0;
    int64_t node_id = 0;
    bool as_seqs = false;
    bool extract = false;
    bool path_only = false;

    int c;
    optind = 2; // force optind past command positional argument
    while (true) {
        static struct option long_options[] =

        {
            {"extract", no_argument, 0, 'x'},
            {"node", required_argument, 0, 'n'},
            {"max-length", required_argument, 0, 'l'},
            {"edge-max", required_argument, 0, 'e'},
            {"as-seqs", no_argument, 0, 's'},
            {"path-only", no_argument, 0, 'p'},
            {0, 0, 0, 0}
        };

        int option_index = 0;
        c = getopt_long (argc, argv, "n:l:hse:xp",
                long_options, &option_index);

        // Detect the end of the options.
        if (c == -1)
            break;

        switch (c)
        {

            case 'x':
                extract = true;
                break;

            case 'n':
                node_id = atoll(optarg);
                break;

            case 'l':
                max_length = atoi(optarg);
                break;

            case 'e':
                edge_max = atoi(optarg);
                break;

            case 's':
                as_seqs = true;
                break;

            case 'p':
                path_only = true;
                break;

            case 'h':
            case '?':
                help_paths(argv);
                exit(1);
                break;

            default:
                abort ();
        }
    }

    if (edge_max == 0) edge_max = max_length + 1;

    VG* graph;
    string file_name = argv[optind];
    if (file_name == "-") {
        graph = new VG(std::cin);
    } else {
        ifstream in;
        in.open(file_name.c_str());
        graph = new VG(in);
    }

    if (extract) {
        vector<Alignment> alns = graph->paths_as_alignments();
        write_alignments(cout, alns);
        delete graph;
        return 0;
    }

    if (max_length == 0) {
        cerr << "error:[vg paths] a --max-length is required when generating paths" << endl;
    }

    function<void(size_t,Path&)> paths_to_seqs = [graph](size_t mapping_index, Path& p) {
        string seq = graph->path_sequence(p);
#pragma omp critical(cout)
        cout << seq << endl;
    };

    function<void(size_t,Path&)> paths_to_json = [](size_t mapping_index, Path& p) {
        string json2 = pb2json(p);
#pragma omp critical(cout)
        cout<<json2<<endl;
    };

    function<void(size_t, Path&)>* callback = &paths_to_seqs;
    if (!as_seqs) {
        callback = &paths_to_json;
    }

    auto noop = [](NodeTraversal) { }; // don't handle the failed regions of the graph yet

    if (node_id) {

        graph->for_each_kpath_of_node(graph->get_node(node_id),
                path_only,
                max_length,
                edge_max,
                noop, noop,
                *callback);
    } else {
        graph->for_each_kpath_parallel(max_length,
                path_only,
                edge_max,
                noop, noop,
                *callback);
    }

    delete graph;

    return 0;

}

void help_find(char** argv) {
    cerr << "usage: " << argv[0] << " find [options] <graph.vg> >sub.vg" << endl
         << "options:" << endl
         << "    -d, --db-name DIR      use this db (defaults to <graph>.index/)" << endl
         << "    -x, --xg-name FILE     use this xg index (instead of rocksdb db)" << endl
         << "graph features:" << endl
         << "    -n, --node ID          find node, return 1-hop context as graph" << endl
         << "    -e, --edges-end ID     return edges on end of node with ID" << endl
         << "    -s, --edges-start ID   return edges on start of node with ID" << endl
         << "    -c, --context STEPS    expand the context of the subgraph this many steps" << endl
         << "    -L, --use-length       treat STEPS in -c or M in -r as a length in bases" << endl
         << "    -p, --path TARGET      find the node(s) in the specified path range TARGET=path[:pos1[-pos2]]" << endl
         << "    -P, --position-in PATH find the position of the node (specified by -n) in the given path" << endl
         << "    -r, --node-range N:M   get nodes from N to M" << endl
         << "alignments: (rocksdb only)" << endl
         << "    -a, --alignments       writes alignments from index, sorted by node id" << endl
         << "    -i, --alns-in N:M      writes alignments whose start nodes is between N and M (inclusive)" << endl
         << "    -o, --alns-on N:M      writes alignments which align to any of the nodes between N and M (inclusive)" << endl
         << "sequences:" << endl
         << "    -g, --gcsa FILE        use this GCSA2 index of the sequence space of the graph" << endl
         << "    -z, --kmer-size N      split up --sequence into kmers of size N" << endl
         << "    -j, --kmer-stride N    step distance between succesive kmers in sequence (default 1)" << endl
         << "    -S, --sequence STR     search for sequence STR using --kmer-size kmers" << endl
         << "    -M, --mems STR         describe the super-maximal exact matches of the STR (gcsa2) in JSON" << endl
         << "    -k, --kmer STR         return a graph of edges and nodes matching this kmer" << endl
         << "    -T, --table            instead of a graph, return a table of kmers" << endl
         << "                           (works only with kmers in the index)" << endl
         << "    -C, --kmer-count       report approximate count of kmer (-k) in db" << endl
         << "    -D, --distance         return distance on path between pair of nodes (-n). if -P not used, best path chosen heurstically" << endl
         << "haplotypes:" << endl
         << "    -H, --haplotypes FILE  count xg threads in agreement with alignments in the GAM" << endl;

}

int main_find(int argc, char** argv) {

    if (argc == 2) {
        help_find(argv);
        return 1;
    }

    string db_name;
    string sequence;
    int kmer_size=0;
    int kmer_stride = 1;
    vector<string> kmers;
    vector<int64_t> node_ids;
    int context_size=0;
    bool use_length = false;
    bool count_kmers = false;
    bool kmer_table = false;
    string target;
    string path_name;
    string range;
    string gcsa_in;
    string xg_name;
    bool get_mems = false;
    bool get_alignments = false;
    bool get_mappings = false;
    string node_id_range;
    string aln_on_id_range;
    vg::id_t start_id = 0;
    vg::id_t end_id = 0;
    bool pairwise_distance = false;
    string haplotype_alignments;

    int c;
    optind = 2; // force optind past command positional argument
    while (true) {
        static struct option long_options[] =
            {
                //{"verbose", no_argument,       &verbose_flag, 1},
                {"db-name", required_argument, 0, 'd'},
                {"xg-name", required_argument, 0, 'x'},
                {"gcsa", required_argument, 0, 'g'},
                {"node", required_argument, 0, 'n'},
                {"edges-end", required_argument, 0, 'e'},
                {"edges-start", required_argument, 0, 's'},
                {"kmer", required_argument, 0, 'k'},
                {"table", no_argument, 0, 'T'},
                {"sequence", required_argument, 0, 'S'},
                {"mems", required_argument, 0, 'M'},
                {"kmer-stride", required_argument, 0, 'j'},
                {"kmer-size", required_argument, 0, 'z'},
                {"context", required_argument, 0, 'c'},
                {"use-length", no_argument, 0, 'L'},
                {"kmer-count", no_argument, 0, 'C'},
                {"path", required_argument, 0, 'p'},
                {"position-in", required_argument, 0, 'P'},
                {"node-range", required_argument, 0, 'r'},
                {"alignments", no_argument, 0, 'a'},
                {"mappings", no_argument, 0, 'm'},
                {"alns-in", required_argument, 0, 'i'},
                {"alns-on", required_argument, 0, 'o'},
                {"distance", no_argument, 0, 'D'},
                {"haplotypes", required_argument, 0, 'H'},
                {0, 0, 0, 0}
            };

        int option_index = 0;
        c = getopt_long (argc, argv, "d:x:n:e:s:o:k:hc:LS:z:j:CTp:P:r:amg:M:i:DH:",
                         long_options, &option_index);

        // Detect the end of the options.
        if (c == -1)
            break;

        switch (c)
        {
        case 'd':
            db_name = optarg;
            break;

        case 'x':
            xg_name = optarg;
            break;

        case 'g':
            gcsa_in = optarg;
            break;

        case 'k':
            kmers.push_back(optarg);
            break;

        case 'S':
            sequence = optarg;
            break;

            case 'M':
                sequence = optarg;
                get_mems = true;
                break;

            case 'j':
                kmer_stride = atoi(optarg);
                break;

        case 'z':
            kmer_size = atoi(optarg);
            break;

        case 'C':
            count_kmers = true;
            break;

        case 'p':
            target = optarg;
            break;

        case 'P':
            path_name = optarg;
            break;

        case 'c':
            context_size = atoi(optarg);
            break;

        case 'L':
            use_length = true;
            break;            

        case 'n':
            node_ids.push_back(atoi(optarg));
            break;

        case 'e':
            end_id = atoi(optarg);
            break;

        case 's':
            start_id = atoi(optarg);
            break;

        case 'T':
            kmer_table = true;
            break;

        case 'r':
            range = optarg;
            break;

        case 'a':
            get_alignments = true;
            break;

        case 'i':
            node_id_range = optarg;
            break;

        case 'm':
            get_mappings = true;
            break;

        case 'o':
            aln_on_id_range = optarg;
            break;

        case 'D':
            pairwise_distance = true;
            break;
            
        case 'H':
            haplotype_alignments = optarg;
            break;

        case 'h':
        case '?':
            help_find(argv);
            exit(1);
            break;

        default:
            abort ();
        }
    }
    if (optind < argc) {
        //string file_name = argv[optind];
        cerr << "[vg find] find requires -d, -g, or -x to know where to find its database" << endl;
        return 1;
    }

    if (context_size > 0 && use_length == true && xg_name.empty()) {
        cerr << "[vg find] error, -L not supported without -x" << endl;
        exit(1);
    }

    // open index
    Index* vindex = nullptr;
    if (db_name.empty()) {
        assert(!gcsa_in.empty() || !xg_name.empty());
    } else {
        vindex = new Index;
        vindex->open_read_only(db_name);
    }

    xg::XG xindex;
    if (!xg_name.empty()) {
        ifstream in(xg_name.c_str());
        xindex.load(in);
    }

    if (get_alignments) {
        assert(!db_name.empty());
        vector<Alignment> output_buf;
        auto lambda = [&output_buf](const Alignment& aln) {
            output_buf.push_back(aln);
            stream::write_buffered(cout, output_buf, 100);
        };
        vindex->for_each_alignment(lambda);
        stream::write_buffered(cout, output_buf, 0);
    }

    if (!node_id_range.empty()) {
        assert(!db_name.empty());
        vector<string> parts = split_delims(node_id_range, ":");
        if (parts.size() == 1) {
            convert(parts.front(), start_id);
            end_id = start_id;
        } else {
            convert(parts.front(), start_id);
            convert(parts.back(), end_id);
        }
        vector<Alignment> output_buf;
        auto lambda = [&output_buf](const Alignment& aln) {
            output_buf.push_back(aln);
            stream::write_buffered(cout, output_buf, 100);
        };
        vindex->for_alignment_in_range(start_id, end_id, lambda);
        stream::write_buffered(cout, output_buf, 0);
    }

    if (!aln_on_id_range.empty()) {
        assert(!db_name.empty());
        vector<string> parts = split_delims(aln_on_id_range, ":");
        if (parts.size() == 1) {
            convert(parts.front(), start_id);
            end_id = start_id;
        } else {
            convert(parts.front(), start_id);
            convert(parts.back(), end_id);
        }
        vector<vg::id_t> ids;
        for (auto i = start_id; i <= end_id; ++i) {
            ids.push_back(i);
        }
        vector<Alignment> output_buf;
        auto lambda = [&output_buf](const Alignment& aln) {
            output_buf.push_back(aln);
            stream::write_buffered(cout, output_buf, 100);
        };
        vindex->for_alignment_to_nodes(ids, lambda);
        stream::write_buffered(cout, output_buf, 0);
    }

    if (!xg_name.empty()) {
        if (!node_ids.empty() && path_name.empty() && !pairwise_distance) {
            // get the context of the node
            vector<Graph> graphs;
            for (auto node_id : node_ids) {
                Graph g;
                xindex.neighborhood(node_id, context_size, g, !use_length);
                graphs.push_back(g);
            }
            VG result_graph;
            for (auto& graph : graphs) {
                // Allow duplicate nodes and edges (from e.g. multiple -n options); silently collapse them.
                result_graph.extend(graph);
            }
            result_graph.remove_orphan_edges();
            // return it
            result_graph.serialize_to_ostream(cout);
        } else if (end_id != 0) {
            for (auto& e : xindex.edges_on_end(end_id)) {
                cout << (e.from_start() ? -1 : 1) * e.from() << "\t" <<  (e.to_end() ? -1 : 1) * e.to() << endl;
            }
        } else if (start_id != 0) {
            for (auto& e : xindex.edges_on_start(start_id)) {
                cout << (e.from_start() ? -1 : 1) * e.from() << "\t" <<  (e.to_end() ? -1 : 1) * e.to() << endl;
            }
        }
        if (!node_ids.empty() && !path_name.empty() && !pairwise_distance) {
            // Note: this isn't at all consistent with -P option with rocksdb, which couts a range
            // and then mapping, but need this info right now for scripts/chunked_call
            for (auto node_id : node_ids) {
                cout << node_id;
                vector<size_t> positions = xindex.node_positions_in_path(node_id, path_name);
                for (auto pos : positions) {
                    cout << "\t" << pos;
                }
                cout << endl;
            }
        }
        if (pairwise_distance) {
            if (node_ids.size() != 2) {
                cerr << "[vg find] error, exactly 2 nodes (-n) required with -D" << endl;
                exit(1);
            }
            if (!path_name.empty()) {
                cout << xindex.approx_path_distance(path_name, node_ids[0], node_ids[1]) << endl;
            } else {
                cout << xindex.min_approx_path_distance(vector<string>(), node_ids[0], node_ids[1]) << endl;
            }
            return 0;
        }
        if (!target.empty()) {
            string name;
            int64_t start, end;
            Graph graph;
            parse_region(target, name, start, end);
            if(xindex.path_rank(name) == 0) {
                // Passing a nonexistent path to get_path_range produces Undefined Behavior
                cerr << "[vg find] error, path " << name << " not found in index" << endl;
                exit(1);
            }
            xindex.get_path_range(name, start, end, graph);
            if (context_size > 0) {
                xindex.expand_context(graph, context_size, true, !use_length);
            }
            VG vgg; vgg.extend(graph); // removes dupes
            vgg.serialize_to_ostream(cout);
        }
        if (!range.empty()) {
            Graph graph;
            int64_t id_start=0, id_end=0;
            vector<string> parts = split_delims(range, ":");
            if (parts.size() == 1) {
                cerr << "[vg find] error, format of range must be \"N:M\" where start id is N and end id is M, got " << range << endl;
                exit(1);
            }
            convert(parts.front(), id_start);
            convert(parts.back(), id_end);
            if (!use_length) {
                xindex.get_id_range(id_start, id_end, graph);
            } else {
                // treat id_end as length instead.
                xindex.get_id_range_by_length(id_start, id_end, graph, true);
            }
            if (context_size > 0) {
                xindex.expand_context(graph, context_size, true, !use_length);
            }
            VG vgg; vgg.extend(graph); // removes dupes
            vgg.remove_orphan_edges();
            vgg.serialize_to_ostream(cout);
        }
        if(!haplotype_alignments.empty()) {
            // What should we do with each alignment?
            function<void(Alignment&)> lambda = [&xindex](Alignment& aln) {
                // Count the amtches to the path. The path might be empty, in
                // which case it will yield the biggest size_t you can have.
                size_t matches = xindex.count_matches(aln.path());
                
                // We do this single-threaded, at least for now, so we don't
                // need to worry about coordinating output, and we can just
                // spit out the counts as bare numbers.
                cout << matches << endl;
            };
            if (haplotype_alignments == "-") {
                stream::for_each(std::cin, lambda);
            } else {
                ifstream in;
                in.open(haplotype_alignments.c_str());
                if(!in.is_open()) {
                    cerr << "[vg find] error: could not open alignments file " << haplotype_alignments << endl;
                    exit(1);
                }
                stream::for_each(in, lambda);
            }
            
        }
    } else if (!db_name.empty()) {
        if (!node_ids.empty() && path_name.empty()) {
            // get the context of the node
            vector<VG> graphs;
            for (auto node_id : node_ids) {
                VG g;
                vindex->get_context(node_id, g);
                if (context_size > 0) {
                    vindex->expand_context(g, context_size);
                }
                graphs.push_back(g);
            }
            VG result_graph;
            for (auto& graph : graphs) {
                // Allow duplicate nodes and edges (from e.g. multiple -n options); silently collapse them.
                result_graph.extend(graph);
            }
            result_graph.remove_orphan_edges();
            // return it
            result_graph.serialize_to_ostream(cout);
        } else if (end_id != 0) {
            vector<Edge> edges;
            vindex->get_edges_on_end(end_id, edges);
            for (vector<Edge>::iterator e = edges.begin(); e != edges.end(); ++e) {
                cout << (e->from_start() ? -1 : 1) * e->from() << "\t" <<  (e->to_end() ? -1 : 1) * e->to() << endl;
            }
        } else if (start_id != 0) {
            vector<Edge> edges;
            vindex->get_edges_on_start(start_id, edges);
            for (vector<Edge>::iterator e = edges.begin(); e != edges.end(); ++e) {
                cout << (e->from_start() ? -1 : 1) * e->from() << "\t" <<  (e->to_end() ? -1 : 1) * e->to() << endl;
            }
        }
        if (!node_ids.empty() && !path_name.empty()) {
            int64_t path_id = vindex->get_path_id(path_name);
            for (auto node_id : node_ids) {
                list<pair<int64_t, bool>> path_prev, path_next;
                int64_t prev_pos=0, next_pos=0;
                bool prev_backward, next_backward;
                if (vindex->get_node_path_relative_position(node_id, false, path_id,
                            path_prev, prev_pos, prev_backward,
                            path_next, next_pos, next_backward)) {

                    // Negate IDs for backward nodes
                    cout << node_id << "\t" << path_prev.front().first * (path_prev.front().second ? -1 : 1) << "\t" << prev_pos
                        << "\t" << path_next.back().first * (path_next.back().second ? -1 : 1) << "\t" << next_pos << "\t";

                    Mapping m = vindex->path_relative_mapping(node_id, false, path_id,
                            path_prev, prev_pos, prev_backward,
                            path_next, next_pos, next_backward);
                    cout << pb2json(m) << endl;
                }
            }
        }
        if (!target.empty()) {
            string name;
            int64_t start, end;
            VG graph;
            parse_region(target, name, start, end);
            vindex->get_path(graph, name, start, end);
            if (context_size > 0) {
                vindex->expand_context(graph, context_size);
            }
            graph.remove_orphan_edges();
            graph.serialize_to_ostream(cout);
        }
        if (!range.empty()) {
            VG graph;
            int64_t id_start=0, id_end=0;
            vector<string> parts = split_delims(range, ":");
            if (parts.size() == 1) {
                cerr << "[vg find] error, format of range must be \"N:M\" where start id is N and end id is M, got " << range << endl;
                exit(1);
            }
            convert(parts.front(), id_start);
            convert(parts.back(), id_end);
            vindex->get_range(id_start, id_end, graph);
            if (context_size > 0) {
                vindex->expand_context(graph, context_size);
            }
            graph.remove_orphan_edges();
            graph.serialize_to_ostream(cout);
        }
    }

    // todo cleanup if/else logic to allow only one function

    if (!sequence.empty()) {
        if (gcsa_in.empty()) {
            if (get_mems) {
                cerr << "error:[vg find] a GCSA index must be passed to get MEMs" << endl;
                return 1;
            }
            set<int> kmer_sizes = vindex->stored_kmer_sizes();
            if (kmer_sizes.empty()) {
                cerr << "error:[vg find] index does not include kmers, add with vg index -k" << endl;
                return 1;
            }
            if (kmer_size == 0) {
                kmer_size = *kmer_sizes.begin();
            }
            for (int i = 0; i <= sequence.size()-kmer_size; i+=kmer_stride) {
                kmers.push_back(sequence.substr(i,kmer_size));
            }
        } else {
            // let's use the GCSA index
            // first open it
            ifstream in_gcsa(gcsa_in.c_str());
            gcsa::GCSA gcsa_index;
            gcsa_index.load(in_gcsa);
            gcsa::LCPArray lcp_index;
            // default LCP is the gcsa base name +.lcp
            string lcp_in = gcsa_in + ".lcp";
            ifstream in_lcp(lcp_in.c_str());
            lcp_index.load(in_lcp);
            //range_type find(const char* pattern, size_type length) const;
            //void locate(size_type path, std::vector<node_type>& results, bool append = false, bool sort = true) const;
            //locate(i, results);
            if (!get_mems) {
                auto paths = gcsa_index.find(sequence.c_str(), sequence.length());
                //cerr << paths.first << " - " << paths.second << endl;
                for (gcsa::size_type i = paths.first; i <= paths.second; ++i) {
                    std::vector<gcsa::node_type> ids;
                    gcsa_index.locate(i, ids);
                    for (auto id : ids) {
                        cout << gcsa::Node::decode(id) << endl;
                    }
                }
            } else {
                // for mems we need to load up the gcsa and lcp structures into the mapper
                Mapper mapper;
                mapper.gcsa = &gcsa_index;
                mapper.lcp = &lcp_index;
                // get the mems
                auto mems = mapper.find_smems(sequence);
                // then fill the nodes that they match
                for (auto& mem : mems) mem.fill_nodes(&gcsa_index);
                // dump them to stdout
                cout << mems_to_json(mems) << endl;
                
            }
        }
    }

    if (!kmers.empty()) {
        if (count_kmers) {
            for (auto& kmer : kmers) {
                cout << kmer << "\t" << vindex->approx_size_of_kmer_matches(kmer) << endl;
            }
        } else if (kmer_table) {
            for (auto& kmer : kmers) {
                map<string, vector<pair<int64_t, int32_t> > > positions;
                vindex->get_kmer_positions(kmer, positions);
                for (auto& k : positions) {
                    for (auto& p : k.second) {
                        cout << k.first << "\t" << p.first << "\t" << p.second << endl;
                    }
                }
            }
        } else {
            vector<VG> graphs;
            for (auto& kmer : kmers) {
                VG g;
                vindex->get_kmer_subgraph(kmer, g);
                if (context_size > 0) {
                    vindex->expand_context(g, context_size);
                }
                graphs.push_back(g);
            }

            VG result_graph;
            for (auto& graph : graphs) {
                // Allow duplicate nodes and edges (from multiple kmers); silently collapse them.
                result_graph.extend(graph);
            }
            result_graph.remove_orphan_edges();
            result_graph.serialize_to_ostream(cout);
        }
    }
    
    if (vindex) delete vindex;

    return 0;

}

void help_index(char** argv) {
    cerr << "usage: " << argv[0] << " index [options] <graph1.vg> [graph2.vg ...]" << endl
         << "Creates an index on the specified graph or graphs. All graphs indexed must " << endl
         << "already be in a joint ID space, and the graph containing the highest-ID node " << endl
         << "must come first." << endl
         << "xg options:" << endl
         << "    -x, --xg-name FILE     use this file to store a succinct, queryable version of" << endl
         << "                           the graph(s) (effectively replaces rocksdb)" << endl
         << "    -v, --vcf-phasing FILE import phasing blocks from the given VCF file as threads" << endl
         << "    -T, --store-threads    use gPBWT to store the embedded paths as threads" << endl
         << "gcsa options:" << endl
         << "    -g, --gcsa-out FILE    output a GCSA2 index instead of a rocksdb index" << endl
         << "    -i, --dbg-in FILE      optionally use deBruijn graph encoded in FILE rather than an input VG (multiple allowed" << endl
         << "    -k, --kmer-size N      index kmers of size N in the graph" << endl
         << "    -X, --doubling-steps N use this number of doubling steps for GCSA2 construction" << endl
         << "    -Z, --size-limit N     limit of memory to use for GCSA2 construction in gigabytes" << endl
         << "    -O, --path-only        only index the kmers in paths embedded in the graph" << endl
         << "    -F, --forward-only     omit the reverse complement of the graph from indexing" << endl
         << "    -e, --edge-max N       only consider paths which make edge choices at <= this many points" << endl
         << "    -j, --kmer-stride N    step distance between succesive kmers in paths (default 1)" << endl
         << "    -d, --db-name PATH     create rocksdb in PATH directory (default: <graph>.index/)" << endl
         << "                           or GCSA2 index in PATH file (default: <graph>" << gcsa::GCSA::EXTENSION << ")" << endl
         << "                           (this is required if you are using multiple graphs files)" << endl
         << "    -t, --threads N        number of threads to use" << endl
         << "    -p, --progress         show progress" << endl
         << "    -V, --verify-index     validate the GCSA2 index using the input kmers (important for testing)" << endl
         << "rocksdb options (ignored with -g):" << endl
         << "    -s, --store-graph      store graph as xg" << endl
         << "    -m, --store-mappings   input is .gam format, store the mappings in alignments by node" << endl
         << "    -a, --store-alignments input is .gam format, store the alignments by node" << endl
         << "    -A, --dump-alignments  graph contains alignments, output them in sorted order" << endl
         << "    -N, --node-alignments  input is (ideally, sorted) .gam format, cross reference nodes by alignment traversals" << endl
         << "    -P, --prune KB         remove kmer entries which use more than KB kilobytes" << endl
         << "    -n, --allow-negs       don't filter out relative negative positions of kmers" << endl
         << "    -D, --dump             print the contents of the db to stdout" << endl
         << "    -M, --metadata         describe aspects of the db stored in metadata" << endl
         << "    -L, --path-layout      describes the path layout of the graph" << endl
         << "    -S, --set-kmer         assert that the kmer size (-k) is in the db" << endl
        //<< "    -b, --tmp-db-base S    use this base name for temporary indexes" << endl
         << "    -C, --compact          compact the index into a single level (improves performance)" << endl
         << "    -Q, --use-snappy       use snappy compression (faster, larger) rather than zlib" << endl;

}

int main_index(int argc, char** argv) {

    if (argc == 2) {
        help_index(argv);
        return 1;
    }

    string rocksdb_name;
    string gcsa_name;
    string xg_name;
    // Where should we import haplotype phasing paths from, if anywhere?
    string vcf_name;
    vector<string> dbg_names;
    int kmer_size = 0;
    bool path_only = false;
    int edge_max = 0;
    int kmer_stride = 1;
    int prune_kb = -1;
    bool store_graph = false;
    bool dump_index = false;
    bool describe_index = false;
    bool show_progress = false;
    bool set_kmer_size = false;
    bool path_layout = false;
    bool store_alignments = false;
    bool store_node_alignments = false;
    bool store_mappings = false;
    bool allow_negs = false;
    bool compact = false;
    bool dump_alignments = false;
    bool use_snappy = false;
    int doubling_steps = 2;
    bool verify_index = false;
    bool forward_only = false;
    size_t size_limit = 200; // in gigabytes
    bool store_threads = false; // use gPBWT to store paths

    int c;
    optind = 2; // force optind past command positional argument
    while (true) {
        static struct option long_options[] =
        {
            //{"verbose", no_argument,       &verbose_flag, 1},
            {"db-name", required_argument, 0, 'd'},
            {"kmer-size", required_argument, 0, 'k'},
            {"edge-max", required_argument, 0, 'e'},
            {"kmer-stride", required_argument, 0, 'j'},
            {"store-graph", no_argument, 0, 's'},
            {"store-alignments", no_argument, 0, 'a'},
            {"dump-alignments", no_argument, 0, 'A'},
            {"store-mappings", no_argument, 0, 'm'},
            {"dump", no_argument, 0, 'D'},
            {"metadata", no_argument, 0, 'M'},
            {"set-kmer", no_argument, 0, 'S'},
            {"threads", required_argument, 0, 't'},
            {"progress",  no_argument, 0, 'p'},
            {"prune",  required_argument, 0, 'P'},
            {"path-layout", no_argument, 0, 'L'},
            {"compact", no_argument, 0, 'C'},
            {"allow-negs", no_argument, 0, 'n'},
            {"use-snappy", no_argument, 0, 'Q'},
            {"gcsa-name", required_argument, 0, 'g'},
            {"xg-name", required_argument, 0, 'x'},
            {"vcf-phasing", required_argument, 0, 'v'},
            {"verify-index", no_argument, 0, 'V'},
            {"forward-only", no_argument, 0, 'F'},
            {"size-limit", no_argument, 0, 'Z'},
            {"path-only", no_argument, 0, 'O'},
            {"store-threads", no_argument, 0, 'T'},
            {"node-alignments", no_argument, 0, 'N'},
            {"dbg-in", required_argument, 0, 'i'},
            {0, 0, 0, 0}
        };

        int option_index = 0;
        c = getopt_long (argc, argv, "d:k:j:pDshMt:b:e:SP:LmaCnAQg:X:x:v:VFZ:Oi:TN",
                long_options, &option_index);

        // Detect the end of the options.
        if (c == -1)
            break;

        switch (c)
        {
        case 'd':
            rocksdb_name = optarg;
            break;

        case 'x':
            xg_name = optarg;
            break;

        case 'v':
            vcf_name = optarg;
            break;

        case 'P':
            prune_kb = atoi(optarg);
            break;

        case 'k':
            kmer_size = atoi(optarg);
            break;


        case 'O':
            path_only = true;
            break;

        case 'e':
            edge_max = atoi(optarg);
            break;


        case 'j':
            kmer_stride = atoi(optarg);
            break;

        case 'p':
            show_progress = true;
            break;

        case 'D':
            dump_index = true;
            break;

        case 'M':
            describe_index = true;
            break;

        case 'L':
            path_layout = true;
            break;

        case 'S':
            set_kmer_size = true;
            break;

        case 's':
            store_graph = true;
            break;

        case 'a':
            store_alignments = true;
            break;

        case 'A':
            dump_alignments = true;
            break;

        case 'm':
            store_mappings = true;
            break;

        case 'n':
            allow_negs = true;
            break;

        case 'C':
            compact = true;
            break;

        case 'Q':
            use_snappy = true;
            break;

        case 't':
            omp_set_num_threads(atoi(optarg));
            break;

        case 'g':
            gcsa_name = optarg;
            break;

        case 'V':
            verify_index = true;
            break;
        case 'i':
            dbg_names.push_back(optarg);
            break;
        case 'F':
            forward_only = true;
            break;

        case 'X':
            doubling_steps = atoi(optarg);
            break;

        case 'Z':
            size_limit = atoi(optarg);
            break;

        case 'T':
            store_threads = true;
            break;

        case 'N':
            store_node_alignments = true;
            break;

        case 'h':
        case '?':
            help_index(argv);
            exit(1);
            break;

        default:
            abort ();
        }
    }

    if (edge_max == 0) edge_max = kmer_size + 1;

    vector<string> file_names;
    while (optind < argc) {
        string file_name = argv[optind++];
        file_names.push_back(file_name);
    }

    if (file_names.size() <= 0 && dbg_names.empty()){
        //cerr << "No graph provided for indexing. Please provide a .vg file or GCSA2-format deBruijn graph to index." << endl;
        //return 1;
    }

    if(kmer_size == 0 && !gcsa_name.empty() && dbg_names.empty()) {
        // gcsa doesn't do anything if we tell it a kmer size of 0.
        cerr << "error:[vg index] kmer size for GCSA2 index must be >0" << endl;
        return 1;
    }

    if(kmer_size < 0) {
        cerr << "error:[vg index] kmer size cannot be negative" << endl;
        return 1;
    }

    if(kmer_stride <= 0) {
        // kmer strides of 0 (or negative) are silly.
        cerr << "error:[vg index] kmer stride must be positive and nonzero" << endl;
        return 1;
    }

    if (!xg_name.empty()) {
        // We need to build an xg index

        // We'll fill this with the opened VCF file if we need one.
        vcflib::VariantCallFile variant_file;

        if(!vcf_name.empty()) {
            // There's a VCF we should load haplotype info from

            if (!vcf_name.empty()) {
                variant_file.open(vcf_name);
                if (!variant_file.is_open()) {
                    cerr << "error:[vg index] could not open" << vcf_name << endl;
                    return 1;
                }
            }

        }

        // We want to siphon off the "_alt_<variant>_<number>" paths from "vg
        // construct -a" and not index them, and use them for creating haplotype
        // threads.
        // TODO: a better way to store path metadata
        map<string, Path> alt_paths;
        // This is matched against the entire string.
        regex is_alt("_alt_.+_[0-9]+");

        // store the graphs
        VGset graphs(file_names);
        // Turn into an XG index, except for the alt paths which we pull out and load into RAM instead.
        xg::XG index = graphs.to_xg(store_threads, is_alt, alt_paths);
        
        // We're going to collect all the phase threads as XG threads (which
        // aren't huge like Protobuf Paths), and then insert them all into xg in
        // a batch, for speed. This will take a lot of memory (although not as
        // much as a real vg::Paths index or vector<Path> would)
        vector<xg::XG::thread_t> all_phase_threads;
        
        if(variant_file.is_open()) {
            // Now go through and add the varaints.

            // How many phases are there?
            size_t num_samples = variant_file.sampleNames.size();
            // And how many phases?
            size_t num_phases = num_samples * 2;

            for(size_t path_rank = 1; path_rank <= index.max_path_rank(); path_rank++) {
                // Find all the reference paths and loop over them. We'll just
                // assume paths that don't start with "_" might appear in the
                // VCF. We need to use the xg path functions, since we didn't
                // load up the whole vg graph.

                // What path is this?
                string path_name = index.path_name(path_rank);

                // We already know it's not a variant's alt, since those were
                // removed, so it might be a primary contig.

                // How many bases is it?
                size_t path_length = index.path_length(path_name);
                
                // Allocate some threads to store phase threads
                vector<xg::XG::thread_t> active_phase_threads{num_phases};
                // We need to remember how many paths of a particular phase have
                // already been generated.
                vector<int> saved_phase_paths(num_phases, 0);

                // What's the first reference position after the last variant?
                size_t nonvariant_start = 0;

                // Completed ones just get dumped into the index
                auto finish_phase = [&](size_t phase_number) {
                    // We have finished a phase (because an unphased variant
                    // came up or we ran out of variants); dump it into the
                    // index under a name and make a new Path for that phase.

                    // Find where this path is in our vector
                    xg::XG::thread_t& to_save = active_phase_threads[phase_number];
                    
                    if(to_save.size() > 0) {
                        // Only actually do anything if we put in some mappings.
                        
                        // Count this thread from this phase as being saved.
                        saved_phase_paths[phase_number]++;
                        
                        // We don't tie threads from a pahse together in the
                        // index yet.
                            
                        // Copy the thread over to our batch that we GPBWT all
                        // at once, exploiting the fact that VCF-derived graphs
                        // are DAGs.
                        all_phase_threads.push_back(to_save);
                        
                        // Clear it out for re-use
                        to_save.clear();
                    }
                };

                // We need a way to dump mappings into pahse threads. The
                // mapping edits and rank and offset info will be ignored; the
                // Mapping just represents an oriented node traversal.
                auto append_mapping = [&](size_t phase_number, const Mapping& mapping) {
                    // Find the path to add to
                    xg::XG::thread_t& to_extend = active_phase_threads[phase_number];
                    
                    // See if the edge we need to follow exists
                    if(to_extend.size() > 0) {
                        // If there's a previous mapping, go find it
                        const xg::XG::ThreadMapping& previous = to_extend[to_extend.size() - 1];
                        
                        // Break out the IDs and flags we need to check for the edge
                        int64_t last_node = previous.node_id;
                        bool last_from_start = previous.is_reverse;
                        
                        int64_t new_node = mapping.position().node_id();
                        bool new_to_end = mapping.position().is_reverse();

                        if(!index.has_edge(last_node, last_from_start, new_node, new_to_end)) {
                            // We can't have a thread take this edge. Split ane
                            // emit the current mappings and start a new path.
#ifdef debug
                            cerr << "warning:[vg index] phase " << phase_number << " wants edge "
                                << last_node << (last_from_start ? "L" : "R") << " - "
                                << new_node << (new_to_end ? "R" : "L")
                                << " which does not exist. Splitting!" << endl;
#endif                    
                            finish_phase(phase_number);
                        }
                    }
                    
                    // Add a new ThreadMapping for the mapping
                    xg::XG::ThreadMapping tm = {mapping.position().node_id(), mapping.position().is_reverse()};
                    active_phase_threads[phase_number].push_back(tm);
                };

                // We need an easy way to append any reference mappings from the
                // last variant up until a certain position (which may be past
                // the end of the entire reference path).
                auto append_reference_mappings_until = [&](size_t phase_number, size_t end) {
                    // We need to look and add in the mappings to the
                    // intervening reference nodes from the last variant, if
                    // any. For which we need access to the last variant's past-
                    // the-end reference position.
                    size_t ref_pos = nonvariant_start;
                    while(ref_pos < end) {
                        // While there is intervening reference
                        // sequence, add it to our phase.

                        // What mapping is here?
                        Mapping ref_mapping = index.mapping_at_path_position(path_name, ref_pos);

                        // Stick it in the phase path
                        append_mapping(phase_number, ref_mapping);

                        // Advance to what's after that mapping
                        ref_pos += index.node_length(ref_mapping.position().node_id());
                    }
                };

                // We also have another function to handle each variant as it comes in.
                auto handle_variant = [&](vcflib::Variant& variant) {
                    // So we have a variant

                    // Grab its id, or make one by hashing stuff if it doesn't
                    // have an ID.
                    string var_name = get_or_make_variant_id(variant);

                    if(alt_paths.count("_alt_" + var_name + "_0") == 0) {
                        // There isn't a reference alt path for this variant.
#ifdef debug
                        cerr << "Reference alt for " << var_name << " not in VG set! Skipping!" << endl;
#endif
                        // Don't bother with this variant
                        return;
                    }

                    for(int sample_number = 0; sample_number < num_samples; sample_number++) {
                        // For each sample

                        // What sample is it?
                        string& sample_name = variant_file.sampleNames[sample_number];

                        // Parse it out and see if it's phased.
                        string genotype = variant.getGenotype(sample_name);

                        // Find the phasing bar
                        auto bar_pos = genotype.find('|');

                        for(int phase_offset = 0; phase_offset < 2; phase_offset++) {
                            // For both the phases for the sample, add mappings
                            // through all the fixed reference nodes between the
                            // last variant and here.
                            append_reference_mappings_until(sample_number * 2 + phase_offset, variant.position);

                            // If this variant isn't phased, this will just be a
                            // reference-matching piece of thread after the last
                            // variant. If that wasn't phased either, it's just
                            // a floating perfect reference match.
                        }

                        if(bar_pos == string::npos || bar_pos == 0 || bar_pos + 1 >= genotype.size()) {
                            // If it isn't phased, or we otherwise don't like
                            // it, we need to break phasing paths.
                            for(int phase_offset = 0; phase_offset < 2; phase_offset++) {
                                // Finish both the phases for this sample.
                                finish_phase(sample_number * 2 + phase_offset);
                            }
                        }

                        // If it is phased, parse out the two alleles and handle
                        // each separately.
                        vector<int> alt_indices({stoi(genotype.substr(0, bar_pos)),
                                stoi(genotype.substr(bar_pos + 1))});

                        for(int phase_offset = 0; phase_offset < 2; phase_offset++) {
                            // Handle each phase and its alt
                            int& alt_index = alt_indices[phase_offset];

                            // We need to find the path for this alt of this
                            // variant. We can pull out the whole thing since it
                            // should be short.
                            Path alt_path = alt_paths.at("_alt_" + var_name + "_" + to_string(alt_index));
                            // TODO: if we can't find this path, it probaby
                            // means we mismatched the vg file and the vcf file.
                            // Maybe we should complain to the user instead of
                            // just failing an assert in at()?


                            for(size_t i = 0; i < alt_path.mapping_size(); i++) {
                                // Then blit mappings from the alt over to the phase thread
                                append_mapping(sample_number * 2 + phase_offset, alt_path.mapping(i));
                            }

                            // TODO: We can't really land anywhere on the other
                            // side of a deletion if the phasing breaks right at
                            // it, because we don't know that the first
                            // reference base after the deletion hasn't been
                            // replaced. TODO: can we inspect the next reference
                            // node and see if any alt paths touch it?
                        }

                        // Now we have processed both phasinbgs for this sample.
                    }

                    // Update the past-the-last-variant position, globally,
                    // after we do all the samples.
                    nonvariant_start = variant.position + variant.ref.size();
                };

                // Look for variants only on this path
                variant_file.setRegion(path_name);

                // Set up progress bar
                ProgressBar* progress = nullptr;
                // Message needs to last as long as the bar itself.
                string progress_message = "loading variants for " + path_name;
                if(show_progress) {
                    progress = new ProgressBar(path_length, progress_message.c_str());
                    progress->Progressed(0);
                }

                // TODO: For a first attempt, let's assume we can actually store
                // all the Path objects for all the phases.

                // Allocate a place to store actual variants
                vcflib::Variant var(variant_file);

                // How many variants have we done?
                size_t variants_processed = 0;
                while (variant_file.is_open() && variant_file.getNextVariant(var)) {
                    // this ... maybe we should remove it as for when we have calls against N
                    bool isDNA = allATGC(var.ref);
                    for (vector<string>::iterator a = var.alt.begin(); a != var.alt.end(); ++a) {
                        if (!allATGC(*a)) isDNA = false;
                    }
                    // only work with DNA sequences
                    if (!isDNA) {
                        continue;
                    }

                    var.position -= 1; // convert to 0-based

                    // Handle the variant
                    handle_variant(var);


                    if (variants_processed++ % 1000 == 0 && progress != nullptr) {
                        // Say we made progress
                        progress->Progressed(var.position);
                    }
                }

                // Now finish up all the threads
                for(size_t i = 0; i < num_phases; i++) {
                    // Each thread runs out until the end of the reference path
                    append_reference_mappings_until(i, path_length);

                    // And then we save all the threads
                    finish_phase(i);
                }

                if(progress != nullptr) {
                    // Throw out our progress bar
                    delete progress;
                }

            }
            
            if(show_progress) {
                cerr << "Inserting all phase threads into DAG..." << endl;
            }
            
            // Now insert all the threads in a batch into the known-DAG VCF-
            // derived graph.
            index.insert_threads_into_dag(all_phase_threads);
            all_phase_threads.clear();
            
        }
        
        if(show_progress) {
            cerr << "Saving index to disk..." << endl;
        }
        
        // save the xg version to the file name we've been given
        ofstream db_out(xg_name);
        index.serialize(db_out);
        db_out.close();
    }

    if(!gcsa_name.empty()) {
        // We need to make a gcsa index.

        // Load up the graphs
        vector<string> tmpfiles;
        if (dbg_names.empty()) {
            VGset graphs(file_names);
            graphs.show_progress = show_progress;
            // Go get the kmers of the correct size
            tmpfiles = graphs.write_gcsa_kmers_binary(kmer_size, path_only, forward_only);
        } else {
            tmpfiles = dbg_names;
        }
        // Make the index with the kmers
        gcsa::InputGraph input_graph(tmpfiles, true);
        gcsa::ConstructionParameters params;
        params.setSteps(doubling_steps);
        params.setLimit(size_limit);

        // build the GCSA index
        gcsa::GCSA* gcsa_index = new gcsa::GCSA(input_graph, params);

        if (verify_index) {
            //cerr << "verifying index" << endl;
            if (!gcsa_index->verifyIndex(input_graph)) {
                cerr << "[vg::main]: GCSA2 index verification failed" << endl;
            }
        }

        // build the LCP array
        string lcp_name = gcsa_name + ".lcp";
        gcsa::LCPArray* lcp_array = new gcsa::LCPArray(input_graph, params);

        // clean up input graph temp files
        if (dbg_names.empty()) {
            for (auto& tfn : tmpfiles) {
                remove(tfn.c_str());
            }
        }

        // Save the GCSA2 index
        sdsl::store_to_file(*gcsa_index, gcsa_name);
        delete gcsa_index;

        // Save the LCP array
        sdsl::store_to_file(*lcp_array, lcp_name);
        delete lcp_array;

    }

    if (!rocksdb_name.empty()) {

        Index index;
        index.use_snappy = use_snappy;

        if (compact) {
            index.open_for_write(rocksdb_name);
            index.compact();
            index.flush();
            index.close();
        }

        // todo, switch to xg for graph storage
        // index should write and load index/xg or such
        // then a handful of functions used in main.cpp and mapper.cpp need to be rewritten to use the xg index
        if (store_graph && file_names.size() > 0) {
            index.open_for_write(rocksdb_name);
            VGset graphs(file_names);
            graphs.show_progress = show_progress;
            graphs.store_in_index(index);
            //index.flush();
            //index.close();
            // reopen to index paths
            // this requires the index to be queryable
            //index.open_for_write(db_name);
            graphs.store_paths_in_index(index);
            index.compact();
            index.flush();
            index.close();
        }

        if (store_node_alignments && file_names.size() > 0) {
            index.open_for_write(rocksdb_name);
            int64_t aln_idx = 0;
            function<void(Alignment&)> lambda = [&index,&aln_idx](Alignment& aln) {
                index.cross_alignment(aln_idx++, aln);
            };
            for (auto& file_name : file_names) {
                if (file_name == "-") {
                    stream::for_each(std::cin, lambda);
                } else {
                    ifstream in;
                    in.open(file_name.c_str());
                    stream::for_each(in, lambda);
                }
            }
            index.flush();
            index.close();
        }

        if (store_alignments && file_names.size() > 0) {
            index.open_for_write(rocksdb_name);
            function<void(Alignment&)> lambda = [&index](Alignment& aln) {
                index.put_alignment(aln);
            };
            for (auto& file_name : file_names) {
                if (file_name == "-") {
                    stream::for_each(std::cin, lambda);
                } else {
                    ifstream in;
                    in.open(file_name.c_str());
                    stream::for_each(in, lambda);
                }
            }
            index.flush();
            index.close();
        }

        if (dump_alignments) {
            vector<Alignment> output_buf;
            index.open_read_only(rocksdb_name);
            auto lambda = [&output_buf](const Alignment& aln) {
                output_buf.push_back(aln);
                stream::write_buffered(cout, output_buf, 100);
            };
            index.for_each_alignment(lambda);
            stream::write_buffered(cout, output_buf, 0);
            index.close();
        }

        if (store_mappings && file_names.size() > 0) {
            index.open_for_write(rocksdb_name);
            function<void(Alignment&)> lambda = [&index](Alignment& aln) {
                const Path& path = aln.path();
                for (int i = 0; i < path.mapping_size(); ++i) {
                    index.put_mapping(path.mapping(i));
                }
            };
            for (auto& file_name : file_names) {
                if (file_name == "-") {
                    stream::for_each(std::cin, lambda);
                } else {
                    ifstream in;
                    in.open(file_name.c_str());
                    stream::for_each(in, lambda);
                }
            }
            index.flush();
            index.close();
        }

        if (kmer_size != 0 && file_names.size() > 0) {
            index.open_for_bulk_load(rocksdb_name);
            VGset graphs(file_names);
            graphs.show_progress = show_progress;
            graphs.index_kmers(index, kmer_size, path_only, edge_max, kmer_stride, allow_negs);
            index.flush();
            index.close();
            // forces compaction
            index.open_for_write(rocksdb_name);
            index.flush();
            index.compact();
            index.close();
        }

        if (prune_kb >= 0) {
            if (show_progress) {
                cerr << "pruning kmers > " << prune_kb << " on disk from " << rocksdb_name << endl;
            }
            index.open_for_write(rocksdb_name);
            index.prune_kmers(prune_kb);
            index.compact();
            index.close();
        }

        if (set_kmer_size) {
            assert(kmer_size != 0);
            index.open_for_write(rocksdb_name);
            index.remember_kmer_size(kmer_size);
            index.close();
        }

        if (dump_index) {
            index.open_read_only(rocksdb_name);
            index.dump(cout);
            index.close();
        }

        if (describe_index) {
            index.open_read_only(rocksdb_name);
            set<int> kmer_sizes = index.stored_kmer_sizes();
            cout << "kmer sizes: ";
            for (auto kmer_size : kmer_sizes) {
                cout << kmer_size << " ";
            }
            cout << endl;
            index.close();
        }

        if (path_layout) {
            index.open_read_only(rocksdb_name);
            //index.path_layout();
            map<string, int64_t> path_by_id = index.paths_by_id();
            map<string, pair<pair<int64_t, bool>, pair<int64_t, bool>>> layout;
            map<string, int64_t> length;
            index.path_layout(layout, length);
            for (auto& p : layout) {
                // Negate IDs for backward nodes
                cout << p.first << " " << p.second.first.first * (p.second.first.second ? -1 : 1) << " "
                    << p.second.second.first * (p.second.second.second ? -1 : 1) << " " << length[p.first] << endl;
            }
            index.close();
        }
    }

    return 0;

}

void help_align(char** argv) {
    cerr << "usage: " << argv[0] << " align [options] <graph.vg> >alignments.gam" << endl
         << "options:" << endl
         << "    -s, --sequence STR    align a string to the graph in graph.vg using partial order alignment" << endl
         << "    -Q, --seq-name STR    name the sequence using this value" << endl
         << "    -j, --json            output alignments in JSON format (default GAM)" << endl
         << "    -m, --match N         use this match score (default: 1)" << endl
         << "    -M, --mismatch N      use this mismatch penalty (default: 4)" << endl
         << "    -g, --gap-open N      use this gap open penalty (default: 6)" << endl
         << "    -e, --gap-extend N    use this gap extension penalty (default: 1)" << endl
         << "    -D, --debug           print out score matrices and other debugging info" << endl
         << "options:" << endl
         << "    -s, --sequence STR    align a string to the graph in graph.vg using partial order alignment" << endl
         << "    -Q, --seq-name STR    name the sequence using this value" << endl
         << "    -r, --reference STR   don't use an input graph--- run SSW alignment between -s and -r" << endl
         << "    -j, --json            output alignments in JSON format (default GAM)" << endl;
}

int main_align(int argc, char** argv) {

    string seq;
    string seq_name;

    if (argc == 2) {
        help_align(argv);
        return 1;
    }

    bool print_cigar = false;
    bool output_json = false;
    int match = 1;
    int mismatch = 4;
    int gap_open = 6;
    int gap_extend = 1;
    string ref_seq;
    bool debug = false;

    int c;
    optind = 2; // force optind past command positional argument
    while (true) {
        static struct option long_options[] =
        {
            /* These options set a flag. */
            //{"verbose", no_argument,       &verbose_flag, 1},
            {"sequence", required_argument, 0, 's'},
            {"seq-name", no_argument, 0, 'Q'},
            {"json", no_argument, 0, 'j'},
            {"match", required_argument, 0, 'm'},
            {"mismatch", required_argument, 0, 'M'},
            {"gap-open", required_argument, 0, 'g'},
            {"gap-extend", required_argument, 0, 'e'},
            {"reference", required_argument, 0, 'r'},
            {"debug", no_argument, 0, 'D'},
            {0, 0, 0, 0}
        };

        int option_index = 0;
        c = getopt_long (argc, argv, "s:jhQ:m:M:g:e:Dr:",
                long_options, &option_index);

        /* Detect the end of the options. */
        if (c == -1)
            break;

        switch (c)
        {
        case 's':
            seq = optarg;
            break;

        case 'Q':
            seq_name = optarg;
            break;

        case 'j':
            output_json = true;
            break;

        case 'm':
            match = atoi(optarg);
            break;

        case 'M':
            mismatch = atoi(optarg);
            break;

        case 'g':
            gap_open = atoi(optarg);
            break;

        case 'e':
            gap_extend = atoi(optarg);
            break;

        case 'r':
            ref_seq = optarg;
            break;

        case 'D':
            debug = true;
            break;

        case 'h':
        case '?':
            /* getopt_long already printed an error message. */
            help_align(argv);
            exit(1);
            break;

        default:
            abort ();
        }
    }

    VG* graph = nullptr;
    string file_name;
    if (optind < argc) {
        file_name = argv[optind];
    }
    if (file_name == "-") {
        graph = new VG(std::cin);
    } else if (ref_seq.empty()) {
        ifstream in;
        in.open(file_name.c_str());
        graph = new VG(in);
    }

    Alignment alignment;
    if (!ref_seq.empty()) {
        SSWAligner ssw = SSWAligner(match, mismatch, gap_open, gap_extend);
        alignment = ssw.align(seq, ref_seq);
    } else {
        Aligner aligner = Aligner(match, mismatch, gap_open, gap_extend);
        alignment = graph->align(seq, aligner, 0, debug);
    }

    if (!seq_name.empty()) {
        alignment.set_name(seq_name);
    }

    if (output_json) {
        cout << pb2json(alignment) << endl;
    } else {
        function<Alignment(uint64_t)> lambda =
            [&alignment] (uint64_t n) {
                return alignment;
            };
        stream::write(cout, 1, lambda);
    }

    if (graph != nullptr) {
        delete graph;
    }

    return 0;

}

void help_map(char** argv) {
    cerr << "usage: " << argv[0] << " map [options] <graph.vg> >alignments.vga" << endl
         << "options:" << endl
         << "    -d, --db-name DIR     use this db (defaults to <graph>.vg.index/)" << endl
         << "                          A graph is not required. But GCSA/xg take precedence if available." << endl
         << "    -x, --xg-name FILE    use this xg index (defaults to <graph>.vg.xg)" << endl
         << "    -g, --gcsa-name FILE  use this GCSA2 index (defaults to <graph>" << gcsa::GCSA::EXTENSION << ")" << endl
         << "    -V, --in-memory       build the XG and GCSA2 indexes in-memory from the provided .vg file" << endl
         << "    -O, --in-mem-path-only  when making the in-memory temporary index, only look at embedded paths" << endl
         << "input:" << endl
         << "    -s, --sequence STR    align a string to the graph in graph.vg using partial order alignment" << endl
         << "    -I, --quality STR     Phred+33 base quality of sequence (for base quality adjusted alignment)" << endl
         << "    -Q, --seq-name STR    name the sequence using this value (for graph modification with new named paths)" << endl
         << "    -r, --reads FILE      take reads (one per line) from FILE, write alignments to stdout" << endl
         << "    -b, --hts-input FILE  align reads from htslib-compatible FILE (BAM/CRAM/SAM) stdin (-), alignments to stdout" << endl
         << "    -G, --gam-input FILE  realign GAM input" << endl
         << "    -K, --keep-secondary  produce alignments for secondary input alignments in addition to primary ones" << endl
         << "    -f, --fastq FILE      input fastq (possibly compressed), two are allowed, one for each mate" << endl
         << "    -i, --interleaved     fastq is interleaved paired-ended" << endl
         << "    -N, --sample NAME     for --reads input, add this sample" << endl
         << "    -R, --read-group NAME for --reads input, add this read group" << endl
         << "output:" << endl
         << "    -J, --output-json     output JSON rather than an alignment stream (helpful for debugging)" << endl
         << "    -Z, --buffer-size N   buffer this many alignments together before outputting in GAM (default: 100)" << endl
         << "    -w, --check           if using GAM input (-G), write a comparison of before/after alignments to stdout" << endl
         << "    -D, --debug           print debugging information about alignment to stderr" << endl
         << "local alignment parameters:" << endl
         << "    -q, --match N         use this match score (default: 1)" << endl
         << "    -z, --mismatch N      use this mismatch penalty (default: 4)" << endl
         << "    -o, --gap-open N      use this gap open penalty (default: 6)" << endl
         << "    -y, --gap-extend N    use this gap extension penalty (default: 1)" << endl
         << "    -1, --qual-adjust     perform base quality adjusted alignments (requires base quality input)" << endl
         << "paired end alignment parameters:" << endl
         << "    -a, --consistent-pairs     report pairs instead of individual alignments and filter to consistent pairings" << endl
         << "    -p, --pair-window N        maximum distance between properly paired reads in node ID space" << endl
         << "    -W, --fragment-window N    use SMEM based distance estimation to allow only pairable SMEMs with this fragment length" << endl
         << "    -u, --pairing-multimaps N  examine N extra mappings looking for a consistent read pairing (default: 4)" << endl
         << "    -U, --always-rescue        rescue each imperfectly-mapped read in a pair off the other" << endl
         << "generic mapping parameters:" << endl
         << "    -B, --band-width N        for very long sequences, align in chunks then merge paths, no mapping quality (default 1000bp)" << endl
         << "    -P, --min-identity N      accept alignment only if the alignment identity to ref is >= N (default: 0)" << endl
         << "    -n, --context-depth N     follow this many edges out from each thread for alignment (default: 7)" << endl
         << "    -M, --max-multimaps N     produce up to N alignments for each read (default: 1)" << endl
         << "    -T, --softclip-trig N     trigger graph extension and realignment when either end has softclips (default: 0)" << endl
         << "    -m, --hit-max N           ignore kmers or MEMs who have >N hits in our index (default: 100)" << endl
         << "    -c, --clusters N          use at most the largest N ordered clusters of the kmer graph for alignment (default: all)" << endl
         << "    -C, --cluster-min N       require at least this many kmer hits in a cluster to attempt alignment (default: 1)" << endl
         << "    -H, --max-target-x N      skip cluster subgraphs with length > N*read_length (default: 100; unset: 0)" << endl
         << "    -e, --thread-ex N         grab this many nodes in id space around each thread for alignment (default: 10)" << endl
         << "    -t, --threads N           number of threads to use" << endl
         << "    -X, --accept-identity N   accept early alignment if the normalized alignment score is >= N and -F or -G is set" << endl
         << "    -A, --max-attempts N      try to improve sensitivity and align this many times (default: 7)" << endl
         << "    -v  --map-qual-method OPT mapping quality method: 0 - none, 1 - fast approximation, 2 - exact (default 1)" << endl
         << "maximal exact match (MEM) mapper:" << endl
         << "  This algorithm is used when --kmer-size is not specified and a GCSA index is given" << endl
         << "    -L, --min-mem-length N   ignore MEMs shorter than this length (default: 0/unset)" << endl
         << "    -Y, --max-mem-length N   ignore MEMs longer than this length by stopping backward search (default: 0/unset)" << endl
         << "kmer-based mapper:" << endl
         << "  This algorithm is used when --kmer-size is specified or a rocksdb index is given" << endl
         << "    -k, --kmer-size N     use this kmer size, it must be < kmer size in db (default: from index)" << endl
         << "    -j, --kmer-stride N   step distance between succesive kmers to use for seeding (default: kmer size)" << endl
         << "    -E, --min-kmer-entropy N  require shannon entropy of this in order to use kmer (default: no limit)" << endl
         << "    -S, --sens-step N     decrease kmer size by N bp until alignment succeeds (default: 5)" << endl
         << "    -l, --kmer-min N      give up aligning if kmer size gets below this threshold (default: 8)" << endl
         << "    -F, --prefer-forward  if the forward alignment of the read works, accept it" << endl;
}

int main_map(int argc, char** argv) {

    if (argc == 2) {
        help_map(argv);
        return 1;
    }

    string seq;
    string qual;
    string seq_name;
    string db_name;
    string xg_name;
    string gcsa_name;
    int kmer_size = 0;
    int kmer_stride = 0;
    int sens_step = 0;
    int best_clusters = 0;
    int cluster_min = 1;
    int max_attempts = 7;
    string read_file;
    string hts_file;
    bool keep_secondary = false;
    int hit_max = 100;
    int max_multimaps = 1;
    int thread_count = 1;
    int thread_ex = 10;
    int context_depth = 7;
    bool output_json = false;
    bool debug = false;
    bool prefer_forward = false;
    bool greedy_accept = false;
    float min_score = 0;
    string sample_name;
    string read_group;
    string fastq1, fastq2;
    bool interleaved_fastq = false;
    int pair_window = 64; // ~11bp/node
    int band_width = 1000; // anything > 1000bp sequences is difficult to align efficiently
    bool try_both_mates_first = false;
    bool always_rescue = false;
    float min_kmer_entropy = 0;
    float accept_identity = 0;
    size_t kmer_min = 8;
    int softclip_threshold = 0;
    bool build_in_memory = false;
    int max_mem_length = 0;
    int min_mem_length = 0;
    int max_target_factor = 100;
    bool in_mem_path_only = false;
    int buffer_size = 100;
    int match = 1;
    int mismatch = 4;
    int gap_open = 6;
    int gap_extend = 1;
    bool qual_adjust_alignments = false;
    bool report_consistent_pairs = false;
    int extra_pairing_multimaps = 4;
    int method_code = 1;
    string gam_input;
    bool compare_gam = false;
    int fragment_size = 0;

    int c;
    optind = 2; // force optind past command positional argument
    while (true) {
        static struct option long_options[] =

            {
                /* These options set a flag. */
                //{"verbose", no_argument,       &verbose_flag, 1},
                {"sequence", required_argument, 0, 's'},
                {"quality", required_argument, 0, 'I'},
                {"seq-name", required_argument, 0, 'Q'},
                {"db-name", required_argument, 0, 'd'},
                {"xg-name", required_argument, 0, 'x'},
                {"gcsa-name", required_argument, 0, 'g'},
                {"kmer-stride", required_argument, 0, 'j'},
                {"kmer-size", required_argument, 0, 'k'},
                {"min-kmer-entropy", required_argument, 0, 'E'},
                {"clusters", required_argument, 0, 'c'},
                {"cluster-min", required_argument, 0, 'C'},
                {"max-attempts", required_argument, 0, 'A'},
                {"reads", required_argument, 0, 'r'},
                {"sample", required_argument, 0, 'N'},
                {"read-group", required_argument, 0, 'R'},
                {"hit-max", required_argument, 0, 'm'},
                {"max-multimaps", required_argument, 0, 'N'},
                {"threads", required_argument, 0, 't'},
                {"prefer-forward", no_argument, 0, 'F'},
                {"gam-input", required_argument, 0, 'G'},
                {"accept-identity", required_argument, 0, 'X'},
                {"sens-step", required_argument, 0, 'S'},
                {"thread-ex", required_argument, 0, 'e'},
                {"context-depth", required_argument, 0, 'n'},
                {"output-json", no_argument, 0, 'J'},
                {"hts-input", required_argument, 0, 'b'},
                {"keep-secondary", no_argument, 0, 'K'},
                {"fastq", no_argument, 0, 'f'},
                {"interleaved", no_argument, 0, 'i'},
                {"pair-window", required_argument, 0, 'p'},
                {"band-width", required_argument, 0, 'B'},
                {"min-identity", required_argument, 0, 'P'},
                {"always-rescue", no_argument, 0, 'U'},
                {"kmer-min", required_argument, 0, 'l'},
                {"softclip-trig", required_argument, 0, 'T'},
                {"in-memory", no_argument, 0, 'V'},
                {"in-mem-path-only", no_argument, 0, 'O'},
                {"debug", no_argument, 0, 'D'},
                {"min-mem-length", required_argument, 0, 'L'},
                {"max-mem-length", required_argument, 0, 'Y'},
                {"max-target-x", required_argument, 0, 'H'},
                {"buffer-size", required_argument, 0, 'Z'},
                {"match", required_argument, 0, 'q'},
                {"mismatch", required_argument, 0, 'z'},
                {"gap-open", required_argument, 0, 'o'},
                {"gap-extend", required_argument, 0, 'y'},
                {"qual-adjust", no_argument, 0, '1'},
                {"consistent-pairs", no_argument, 0, 'a'},
                {"pairing-multimaps", required_argument, 0, 'u'},
                {"map-qual-method", required_argument, 0, 'v'},
                {"compare", required_argument, 0, 'w'},
                {"fragment-window", required_argument, 0, 'W'},
                {0, 0, 0, 0}
            };

        int option_index = 0;
        c = getopt_long (argc, argv, "s:I:j:hd:x:g:c:r:m:k:M:t:DX:FS:Jb:KR:N:if:p:B:h:G:C:A:E:Q:n:P:Ul:e:T:VL:Y:H:OZ:q:z:o:y:1au:v:w:W:",
                         long_options, &option_index);


        /* Detect the end of the options. */
        if (c == -1)
            break;

        switch (c)
        {
        case 's':
            seq = optarg;
            break;
            
        case 'I':
            qual = string_quality_char_to_short(string(optarg));
                break;

        case 'V':
            build_in_memory = true;
            break;

        case 'd':
            db_name = optarg;
            break;

        case 'x':
            xg_name = optarg;
            break;

        case 'g':
            gcsa_name = optarg;
            break;

        case 'j':
            kmer_stride = atoi(optarg);
            break;


        case 'O':
            in_mem_path_only = true;
            break;

        case 'Q':
            seq_name = optarg;
            break;

        case 'S':
            sens_step = atoi(optarg);
            break;

        case 'c':
            best_clusters = atoi(optarg);
            break;

        case 'C':
            cluster_min = atoi(optarg);
            break;

        case 'E':
            min_kmer_entropy = atof(optarg);
            break;

        case 'A':
            max_attempts = atoi(optarg);
            break;
        case 'm':
            hit_max = atoi(optarg);
            break;

        case 'M':
            max_multimaps = atoi(optarg);
            break;
        case 'k':
            kmer_size = atoi(optarg);
            break;

        case 'e':
            thread_ex = atoi(optarg);
            break;

        case 'n':
            context_depth = atoi(optarg);
            break;

        case 'T':
            softclip_threshold = atoi(optarg);
            break;

        case 'r':
            read_file = optarg;
            break;

        case 'R':
            read_group = optarg;
            break;

        case 'N':
            sample_name = optarg;
            break;

        case 'b':
            hts_file = optarg;
            break;

        case 'K':
            keep_secondary = true;
            break;

        case 'f':
            if (fastq1.empty()) fastq1 = optarg;
            else if (fastq2.empty()) fastq2 = optarg;
            else { cerr << "[vg map] error: more than two fastqs specified" << endl; exit(1); }
            break;

        case 'i':
            interleaved_fastq = true;
            break;

        case 'p':
            pair_window = atoi(optarg);
            break;

        case 't':
            omp_set_num_threads(atoi(optarg));
            break;

        case 'D':
            debug = true;
            break;

        case 'F':
            prefer_forward = true;
            break;

        case 'G':
            gam_input = optarg;
            break;

        case 'X':
            accept_identity = atof(optarg);
            greedy_accept = true;
            break;

        case 'J':
            output_json = true;
            break;

        case 'B':
            band_width = atoi(optarg);
            break;

        case 'P':
            min_score = atof(optarg);
            break;
                
        case 'U':
            always_rescue = true;
            break;

        case 'l':
            kmer_min = atoi(optarg);
            break;

        case 'L':
            min_mem_length = atoi(optarg);
            break;

        case 'Y':
            max_mem_length = atoi(optarg);
            break;

        case 'H':
            max_target_factor = atoi(optarg);
            break;

        case 'Z':
            buffer_size = atoi(optarg);
            break;

        case 'q':
            match = atoi(optarg);
            break;

        case 'z':
            mismatch = atoi(optarg);
            break;

        case 'o':
            gap_open = atoi(optarg);
            break;

        case 'y':
            gap_extend = atoi(optarg);
            break;
            
        case '1':
            qual_adjust_alignments = true;
            break;
            
        case 'a':
            report_consistent_pairs = true;
            break;
        
        case 'u':
            extra_pairing_multimaps = atoi(optarg);
                break;
                
        case 'v':
            method_code = atoi(optarg);
            break;

        case 'w':
            compare_gam = true;
            break;

        case 'W':
            fragment_size = atoi(optarg);
            break;

        case 'h':
        case '?':
            /* getopt_long already printed an error message. */
            help_map(argv);
            exit(1);
            break;


            default:
                abort ();
        }
    }

    if (seq.empty() && read_file.empty() && hts_file.empty() && fastq1.empty() && gam_input.empty()) {
        cerr << "error:[vg map] a sequence or read file is required when mapping" << endl;
        return 1;
    }

    if (!qual.empty() && (seq.length() != qual.length())) {
        cerr << "error:[vg map] sequence and base quality string must be the same length" << endl;
        return 1;
    }
    
    if (qual_adjust_alignments && ((fastq1.empty() && hts_file.empty() && qual.empty()) // must have some quality input
                                   || (!seq.empty() && qual.empty())                    // can't provide sequence without quality
                                   || !read_file.empty()))                              // can't provide sequence list without qualities
    {
        cerr << "error:[vg map] quality adjusted alignments require base quality scores for all sequences" << endl;
        return 1;
    }
    // note: still possible that hts file types don't have quality, but have to check the file to know
    
    MappingQualityMethod mapping_quality_method;
    if (method_code == 0) {
        mapping_quality_method = None;
    }
    else if (method_code == 1) {
        mapping_quality_method = Approx;
    }
    else if (method_code == 2) {
        mapping_quality_method = Exact;
    }
    else {
        cerr << "error:[vg map] unrecognized mapping quality method command line arg '" << method_code << "'" << endl;
        return 1;
    }
    

    // should probably disable this
    string file_name;
    if (optind < argc) {
        file_name = argv[optind];
    }

    if (gcsa_name.empty() && !file_name.empty()) {
        gcsa_name = file_name + gcsa::GCSA::EXTENSION;
    }

    if (xg_name.empty() && !file_name.empty()) {
        xg_name = file_name + ".xg";
    }

    if (db_name.empty() && !file_name.empty()) {
        db_name = file_name + ".index";
    }

    // Load up our indexes.
    xg::XG* xindex = nullptr;
    gcsa::GCSA* gcsa = nullptr;
    gcsa::LCPArray* lcp = nullptr;

    // for testing, we sometimes want to run the mapper on indexes we build in memory
    if (build_in_memory) {
        VG* graph;
        if (file_name == "-") {
            graph = new VG(std::cin);
        } else {
            ifstream in;
            in.open(file_name.c_str());
            graph = new VG(in);
        }
        xindex = new xg::XG(graph->graph);
        assert(kmer_size);
        int doubling_steps = 2;
        graph->build_gcsa_lcp(gcsa, lcp, kmer_size, in_mem_path_only, false, 2);
        delete graph;
    } else {
        // We try opening the file, and then see if it worked
        ifstream xg_stream(xg_name);

        if(xg_stream) {
            // We have an xg index!
            if(debug) {
                cerr << "Loading xg index " << xg_name << "..." << endl;
            }
            xindex = new xg::XG(xg_stream);
        }

        ifstream gcsa_stream(gcsa_name);
        if(gcsa_stream) {
            // We have a GCSA index too!
            if(debug) {
                cerr << "Loading GCSA2 index " << gcsa_name << "..." << endl;
            }
            gcsa = new gcsa::GCSA();
            gcsa->load(gcsa_stream);
        }

        string lcp_name = gcsa_name + ".lcp";
        ifstream lcp_stream(lcp_name);
        if (lcp_stream) {
            if(debug) {
                cerr << "Loading LCP index " << gcsa_name << "..." << endl;
            }
            lcp = new gcsa::LCPArray();
            lcp->load(lcp_stream);
        }
    }

    Index* idx = nullptr;

    if(!xindex || !gcsa) {
        // We only need a Rocksdb index if we don't have the others.
        if(debug) {
            cerr << "Loading RocksDB index " << db_name << "..." << endl;
        }
        idx = new Index();
        idx->open_read_only(db_name);
    }

    thread_count = get_thread_count();

    vector<Mapper*> mapper;
    mapper.resize(thread_count);
    vector<vector<Alignment> > output_buffer;
    output_buffer.resize(thread_count);

    // We have one function to dump alignments into
    // Make sure to flush the buffer at the end of the program!
    auto output_alignments = [&output_buffer, &output_json, &buffer_size](vector<Alignment>& alignments) {
        // for(auto& alignment : alignments){
        //     cerr << "This is in output_alignments" << alignment.DebugString() << endl;
        // }

        if (output_json) {
            // If we want to convert to JSON, convert them all to JSON and dump them to cout.
            for(auto& alignment : alignments) {
                string json = pb2json(alignment);
#pragma omp critical (cout)
                cout << json << "\n";
            }
        } else {
            // Otherwise write them through the buffer for our thread
            int tid = omp_get_thread_num();
            auto& output_buf = output_buffer[tid];

            // Copy all the alignments over to the output buffer
            copy(alignments.begin(), alignments.end(), back_inserter(output_buf));

            stream::write_buffered(cout, output_buf, buffer_size);
        }
    };
    
    for (int i = 0; i < thread_count; ++i) {
        Mapper* m;
        if(xindex && gcsa && lcp) {
            // We have the xg and GCSA indexes, so use them
            m = new Mapper(xindex, gcsa, lcp);
        } else {
            // Use the Rocksdb index and maybe the GCSA one
            m = new Mapper(idx, gcsa);
        }
        m->best_clusters = best_clusters;
        m->hit_max = hit_max;
        m->max_multimaps = max_multimaps;
        m->debug = debug;
        m->accept_identity = accept_identity;
        if (sens_step) m->kmer_sensitivity_step = sens_step;
        m->prefer_forward = prefer_forward;
        m->greedy_accept = greedy_accept;
        m->thread_extension = thread_ex;
        m->cluster_min = cluster_min;
        m->context_depth = context_depth;
        m->max_attempts = max_attempts;
        m->min_kmer_entropy = min_kmer_entropy;
        m->kmer_min = kmer_min;
        m->min_identity = min_score;
        m->softclip_threshold = softclip_threshold;
        m->min_mem_length = min_mem_length;
        m->max_mem_length = max_mem_length;
        m->max_target_factor = max_target_factor;
        m->set_alignment_scores(match, mismatch, gap_open, gap_extend);
        m->adjust_alignments_for_base_quality = qual_adjust_alignments;
        m->report_consistent_pairs = report_consistent_pairs;
        m->extra_pairing_multimaps = extra_pairing_multimaps;
        m->mapping_quality_method = mapping_quality_method;
        m->always_rescue = always_rescue;
        m->fragment_size = fragment_size;
        mapper[i] = m;
    }

    if (!seq.empty()) {
        int tid = omp_get_thread_num();

        Alignment unaligned;
        unaligned.set_sequence(seq);
        
        if (!qual.empty()) {
            unaligned.set_quality(qual);
        }
        
        vector<Alignment> alignments = mapper[tid]->align_multi(unaligned, kmer_size, kmer_stride, band_width);
        if(alignments.size() == 0) {
            // If we didn't have any alignments, report the unaligned alignment
            alignments.push_back(unaligned);
        }
        

        for(auto& alignment : alignments) {
            if (!sample_name.empty()) alignment.set_sample_name(sample_name);
            if (!read_group.empty()) alignment.set_read_group(read_group);
            if (!seq_name.empty()) alignment.set_name(seq_name);
        }
        
        // Output the alignments in JSON or protobuf as appropriate.
        output_alignments(alignments);
    }

    if (!read_file.empty()) {
        ifstream in(read_file);
        bool more_data = in.good();
#pragma omp parallel shared(in)
        {
            string line;
            int tid = omp_get_thread_num();
            while (in.good()) {
                line.clear();
#pragma omp critical (readq)
                {
                    std::getline(in,line);
                }
                if (!line.empty()) {
                    // Make an alignment
                    Alignment unaligned;
                    unaligned.set_sequence(line);

                    vector<Alignment> alignments = mapper[tid]->align_multi(unaligned, kmer_size, kmer_stride, band_width);
                    if(alignments.empty()) {
                        alignments.push_back(unaligned);
                    }

                    for(auto& alignment : alignments) {
                        // Set the alignment metadata
                        if (!sample_name.empty()) alignment.set_sample_name(sample_name);
                        if (!read_group.empty()) alignment.set_read_group(read_group);
                    }


                    // Output the alignments in JSON or protobuf as appropriate.
                    output_alignments(alignments);
                }
            }
        }
    }

    if (!hts_file.empty()) {
        function<void(Alignment&)> lambda =
            [&mapper,
            &output_alignments,
            &keep_secondary,
            &kmer_size,
            &kmer_stride,
            &band_width]
                (Alignment& alignment) {

                    if(alignment.is_secondary() && !keep_secondary) {
                        // Skip over secondary alignments in the input; we don't want several output mappings for each input *mapping*.
                        return;
                    }

                    int tid = omp_get_thread_num();
                    vector<Alignment> alignments = mapper[tid]->align_multi(alignment, kmer_size, kmer_stride, band_width);
                    if(alignments.empty()) {
                        alignments.push_back(alignment);
                    }

                    // Output the alignments in JSON or protobuf as appropriate.
                    output_alignments(alignments);
                };
        // run
        hts_for_each_parallel(hts_file, lambda);
    }

    if (!fastq1.empty()) {
        if (interleaved_fastq) {
            // paired interleaved
            function<void(Alignment&, Alignment&)> lambda =
                [&mapper,
                &output_alignments,
                &kmer_size,
                &kmer_stride,
                &band_width,
                &pair_window]
                    (Alignment& aln1, Alignment& aln2) {

                        int tid = omp_get_thread_num();
                        auto alnp = mapper[tid]->align_paired_multi(aln1, aln2, kmer_size, kmer_stride, band_width, pair_window);

                        // Make sure we have unaligned "alignments" for things that don't align.
                        if(alnp.first.empty()) {
                            alnp.first.push_back(aln1);
                        }
                        if(alnp.second.empty()) {
                            alnp.second.push_back(aln2);
                        }

                        // Output the alignments in JSON or protobuf as appropriate.
                        output_alignments(alnp.first);
                        output_alignments(alnp.second);
                    };
            fastq_paired_interleaved_for_each_parallel(fastq1, lambda);
        } else if (fastq2.empty()) {
            // single
            function<void(Alignment&)> lambda =
                [&mapper,
                &output_alignments,
                &kmer_size,
                &kmer_stride,
                &band_width]
                    (Alignment& alignment) {

                        int tid = omp_get_thread_num();
                        vector<Alignment> alignments = mapper[tid]->align_multi(alignment, kmer_size, kmer_stride, band_width);

                        if(alignments.empty()) {
                            // Make sure we have a "no alignment" alignment
                            alignments.push_back(alignment);
                        }

                        //cerr << "This is just before output_alignments" << alignment.DebugString() << endl;
                        output_alignments(alignments);
                    };
            fastq_unpaired_for_each_parallel(fastq1, lambda);
        } else {
            // paired two-file
            function<void(Alignment&, Alignment&)> lambda =
                [&mapper,
                &output_alignments,
                &kmer_size,
                &kmer_stride,
                &band_width,
                &pair_window]
                    (Alignment& aln1, Alignment& aln2) {

                        int tid = omp_get_thread_num();
                        auto alnp = mapper[tid]->align_paired_multi(aln1, aln2, kmer_size, kmer_stride, band_width, pair_window);

                        // Make sure we have unaligned "alignments" for things that don't align.
                        if(alnp.first.empty()) {
                            alnp.first.push_back(aln1);
                        }
                        if(alnp.second.empty()) {
                            alnp.second.push_back(aln2);
                        }

                        output_alignments(alnp.first);
                        output_alignments(alnp.second);
                    };
            fastq_paired_two_files_for_each_parallel(fastq1, fastq2, lambda);
        }
    }

    if (!gam_input.empty()) {
        function<void(Alignment&)> lambda =
            [&mapper,
             &output_alignments,
             &keep_secondary,
             &kmer_size,
             &kmer_stride,
             &band_width,
             &compare_gam]
                (Alignment& alignment) {
                    int tid = omp_get_thread_num();
                    vector<Alignment> alignments = mapper[tid]->align_multi(alignment, kmer_size, kmer_stride, band_width);
                    if(alignments.empty()) {
                        alignments.push_back(alignment);
                    }
                    if (compare_gam) {
#pragma omp critical (cout)
                        cout << alignment.name() << "\t" << overlap(alignment.path(), alignments.front().path()) << endl;
                    } else {
                        // Output the alignments in JSON or protobuf as appropriate.
                        output_alignments(alignments);
                    }
                };
        ifstream gam_in(gam_input);
        stream::for_each_parallel(gam_in, lambda);
        gam_in.close();
    }

    // clean up
    for (int i = 0; i < thread_count; ++i) {
        delete mapper[i];
        auto& output_buf = output_buffer[i];
        if (!output_json) {
            stream::write_buffered(cout, output_buf, 0);
        }
    }

    if(idx)  {
        delete idx;
        idx = nullptr;
    }
    if(gcsa) {
        delete gcsa;
        gcsa = nullptr;
    }
    if(xindex) {
        delete xindex;
        xindex = nullptr;
    }

    cout.flush();

    return 0;

}

void help_view(char** argv) {
    cerr << "usage: " << argv[0] << " view [options] [ <graph.vg> | <graph.json> | <aln.gam> | <read1.fq> [<read2.fq>] ]" << endl
         << "options:" << endl
         << "    -g, --gfa            output GFA format (default)" << endl
         << "    -F, --gfa-in         input GFA format" << endl

         << "    -v, --vg             output VG format" << endl
         << "    -V, --vg-in          input VG format (default)" << endl

         << "    -j, --json           output JSON format" << endl
         << "    -J, --json-in        input JSON format" << endl
         << "    -c, --json-stream    streaming conversion of a VG format graph in line delimited JSON format" << endl
         << "                         (this cannot be loaded directly via -J)" << endl

         << "    -G, --gam            output GAM format (vg alignment format: Graph " << endl
         << "                         Alignment/Map)" << endl
         << "    -Z, --translation-in input is a graph translation description" << endl

         << "    -t, --turtle         output RDF/turtle format (can not be loaded by VG)" << endl
         << "    -T, --turtle-in      input turtle format." << endl
         << "    -r, --rdf_base_uri   set base uri for the RDF output" << endl

         << "    -a, --align-in       input GAM format" << endl
         << "    -A, --aln-graph GAM  add alignments from GAM to the graph" << endl

         << "    -d, --dot            output dot format" << endl
         << "    -S, --simple-dot     simplify the dot output; remove node labels, simplify alignments" << endl
         << "    -B, --bubble-label   label nodes with emoji/colors that correspond to superbubbles" << endl
         << "    -Y, --cactus-label   same as -Y but using cactus bubbles" << endl
         << "    -C, --color          color nodes that are not in the reference path (DOT OUTPUT ONLY)" << endl
         << "    -p, --show-paths     show paths in dot output" << endl
         << "    -w, --walk-paths     add labeled edges to represent paths in dot output" << endl
         << "    -n, --annotate-paths add labels to normal edges to represent paths in dot output" << endl
         << "    -M, --show-mappings  with -p print the mappings in each path in JSON" << endl
         << "    -I, --invert-ports   invert the edge ports in dot so that ne->nw is reversed" << endl
         << "    -s, --random-seed N  use this seed when assigning path symbols in dot output" << endl

         << "    -b, --bam            input BAM or other htslib-parseable alignments" << endl

         << "    -f, --fastq          input fastq (output defaults to GAM). Takes two " << endl
         << "                         positional file arguments if paired" << endl
         << "    -i, --interleaved    fastq is interleaved paired-ended" << endl

         << "    -L, --pileup         ouput VG Pileup format" << endl
         << "    -l, --pileup-in      input VG Pileup format" << endl;
    // TODO: Can we regularize the option names for input and output types?

}

int main_view(int argc, char** argv) {

    if (argc == 2) {
        help_view(argv);
        return 1;
    }

    // Supported conversions:
    //      TO  vg  json    gfa gam bam fastq   dot
    // FROM
    // vg       Y   Y       Y   N   N   N       Y
    // json     Y   Y       Y   N   N   N       Y
    // gfa      Y   Y       Y   N   N   N       Y
    // gam      N   Y       N   N   N   N       N
    // bam      N   N       N   Y   N   N       N
    // fastq    N   N       N   Y   N   N       N
    // dot      N   N       N   N   N   N       N
    //
    // and json-gam -> gam
    //     json-pileup -> pileup

    string output_type;
    string input_type;
    string rdf_base_uri;
    bool input_json = false;
    string alignments;
    string fastq1, fastq2;
    bool interleaved_fastq = false;
    bool show_paths_in_dot = false;
    bool walk_paths_in_dot = false;
    bool annotate_paths_in_dot = false;
    bool invert_edge_ports_in_dot = false;
    bool show_mappings_in_dot = false;
    bool simple_dot = false;
    int seed_val = time(NULL);
    bool color_variants = false;
    bool superbubble_ranking = false;
    bool superbubble_labeling = false;
    bool cactusbubble_labeling = false;

    int c;
    optind = 2; // force optind past "view" argument
    while (true) {
        static struct option long_options[] =
            {
                /* These options set a flag. */
                //{"verbose", no_argument,       &verbose_flag, 1},
                {"dot", no_argument, 0, 'd'},
                {"gfa", no_argument, 0, 'g'},
                {"turtle", no_argument, 0, 't'},
                {"rdf-base-uri", no_argument, 0, 'r'},
                {"gfa-in", no_argument, 0, 'F'},
                {"json",  no_argument, 0, 'j'},
                {"json-in",  no_argument, 0, 'J'},
                {"json-stream", no_argument, 0, 'c'},
                {"vg", no_argument, 0, 'v'},
                {"vg-in", no_argument, 0, 'V'},
                {"align-in", no_argument, 0, 'a'},
                {"gam", no_argument, 0, 'G'},
                {"bam", no_argument, 0, 'b'},
                {"fastq", no_argument, 0, 'f'},
                {"interleaved", no_argument, 0, 'i'},
                {"aln-graph", required_argument, 0, 'A'},
                {"show-paths", no_argument, 0, 'p'},
                {"turtle-in", no_argument, 0, 'T'},
                {"walk-paths", no_argument, 0, 'w'},
                {"annotate-paths", no_argument, 0, 'n'},
                {"random-seed", required_argument, 0, 's'},
                {"pileup", no_argument, 0, 'L'},
                {"pileup-in", no_argument, 0, 'l'},
                {"invert-ports", no_argument, 0, 'I'},
                {"show-mappings", no_argument, 0, 'M'},
                {"simple-dot", no_argument, 0, 'S'},
                {"color", no_argument, 0, 'C'},
                {"translation-in", no_argument, 0, 'Z'},
                {"cactus-label", no_argument, 0, 'Y'},
                {"bubble-label", no_argument, 0, 'B'},
                {0, 0, 0, 0}
            };

        int option_index = 0;
        c = getopt_long (argc, argv, "dgFjJhvVpaGbifA:s:wnlLIMcTtr:SCZBY",
                         long_options, &option_index);

        /* Detect the end of the options. */
        if (c == -1)
            break;

        switch (c)
        {
        case 'C':
            color_variants = true;
            break;

        case 'd':
            output_type = "dot";
            break;

        case 'S':
            simple_dot = true;
            break;

        case 'Y':
            cactusbubble_labeling = true;
            break;

        case 'B':
            superbubble_labeling = true;
            break;

        case 'Z':
            input_type = "translation";
            output_type = "json";
            break;

        case 'p':
            show_paths_in_dot = true;
            break;

        case 'M':
            show_mappings_in_dot = true;
            break;

        case 'w':
            walk_paths_in_dot = true;
            break;


        case 'n':
            annotate_paths_in_dot = true;
            break;

        case 's':
            seed_val = atoi(optarg);
            break;

        case 'g':
            output_type = "gfa";
            break;

        case 'F':
            input_type = "gfa";
            break;

        case 'j':
            output_type = "json";
            break;

        case 'J':
            // -J can complement input GAM/Pileup, hence the extra logic here.
            if (input_type.empty()) {
                input_type = "json";
            }
            input_json = true;
            break;

        case 'c':
            input_type = "vg";
            output_type = "stream";
            break;

        case 'v':
            output_type = "vg";
            break;

        case 'V':
            input_type = "vg";
            break;

        case 'G':
            output_type = "gam";
            break;

        case 't':
            output_type = "turtle";
            break;

        case 'r':
            rdf_base_uri = optarg;
            break;
        case 'T':
            input_type= "turtle-in";
            break;
        case 'a':
            input_type = "gam";
            if(output_type.empty()) {
                // Default to GAM -> JSON
                output_type = "json";
            }
            break;

        case 'b':
            input_type = "bam";
            if(output_type.empty()) {
                // Default to BAM -> GAM, since BAM isn't convertable to our normal default.
                output_type = "gam";
            }
            break;

        case 'f':
            input_type = "fastq";
            if(output_type.empty()) {
                // Default to FASTQ -> GAM
                output_type = "gam";
            }
            break;

        case 'i':
            interleaved_fastq = true;
            break;

        case 'A':
            alignments = optarg;
            break;

        case 'I':
            invert_edge_ports_in_dot = true;
            break;

        case 'L':
            output_type = "pileup";
            break;

        case 'l':
            input_type = "pileup";
            if (output_type.empty()) {
                // Default to Pileup -> JSON
                output_type = "json";
            }
            break;

        case 'h':
        case '?':
            /* getopt_long already printed an error message. */
            help_view(argv);
            exit(1);
            break;

        default:
            abort ();
        }
    }

    // If the user specified nothing else, we default to VG in and GFA out.
    if (input_type.empty()) {
        input_type = "vg";
    }
    if (output_type.empty()) {
        output_type = "gfa";
    }
    if (rdf_base_uri.empty()) {
        rdf_base_uri = "http://example.org/vg/";
    }
    vector<Alignment> alns;
    if (!alignments.empty()) {
        function<void(Alignment&)> lambda = [&alns](Alignment& aln) { alns.push_back(aln); };
        ifstream in;
        in.open(alignments.c_str());
        stream::for_each(in, lambda);
    }

    VG* graph = nullptr;
    if (optind >= argc) {
        cerr << "[vg view] error: no filename given" << endl;
        exit(1);
    }
    string file_name = argv[optind];
    if (input_type == "vg") {
        if (output_type == "stream") {
            function<void(Graph&)> lambda = [&](Graph& g) { cout << pb2json(g) << endl; };
            if (file_name == "-") {
                stream::for_each(std::cin, lambda);
            } else {
                ifstream in;
                in.open(file_name.c_str());
                stream::for_each(in, lambda);
            }
            return 0;
        } else {
            if (file_name == "-") {
                graph = new VG(std::cin);
            } else {
                ifstream in;
                in.open(file_name.c_str());
                graph = new VG(in);
            }
        }
        // VG can convert to any of the graph formats, so keep going
    } else if (input_type == "gfa") {
        if (file_name == "-") {
            graph = new VG;
            graph->from_gfa(std::cin);
        } else {
            ifstream in;
            in.open(file_name.c_str());
            graph = new VG;
            graph->from_gfa(in);
        }
        // GFA can convert to any of the graph formats, so keep going
    } else if(input_type == "json") {
        assert(input_json == true);
        JSONStreamHelper<Graph> json_helper(file_name);
        function<bool(Graph&)> get_next_graph = json_helper.get_read_fn();
        graph = new VG(get_next_graph, false);
    } else if(input_type == "turtle-in") {
        graph = new VG;
        bool pre_compress=color_variants;
        if (file_name == "-") {
            graph->from_turtle("/dev/stdin", rdf_base_uri);
        } else {
            graph->from_turtle(file_name, rdf_base_uri);
        }
    } else if (input_type == "gam") {
        if (input_json == false) {
            if (output_type == "json") {
                // convert values to printable ones
                function<void(Alignment&)> lambda = [](Alignment& a) {
                    alignment_quality_short_to_char(a);
                    if(std::isnan(a.identity())) {
                        // Fix up NAN identities that can't be serialized in
                        // JSON. We shouldn't generate these any more, and they
                        // are out of spec, but they can be in files.
                        a.set_identity(0);
                    }
                    cout << pb2json(a) << "\n";
                };
                if (file_name == "-") {
                    stream::for_each(std::cin, lambda);
                } else {
                    ifstream in;
                    in.open(file_name.c_str());
                    stream::for_each(in, lambda);
                }
            } else {
                // todo
                cerr << "[vg view] error: (binary) GAM can only be converted to JSON" << endl;
                return 1;
            }
        } else {
            if (output_type == "json" || output_type == "gam") {
                JSONStreamHelper<Alignment> json_helper(file_name);
                json_helper.write(cout, output_type == "json");
            } else {
                cerr << "[vg view] error: JSON GAM can only be converted to GAM or JSON" << endl;
                return 1;
            }
        }
        cout.flush();
        return 0;
    } else if (input_type == "bam") {
        if (output_type == "gam") {
            //function<void(const Alignment&)>& lambda) {
            // todo write buffering procedure in alignment.cpp
            vector<Alignment> buf;
            function<void(Alignment&)> lambda = [&buf](Alignment& aln) {
                buf.push_back(aln);
                if (buf.size() > 1000) {
                    write_alignments(std::cout, buf);
                    buf.clear();
                }
            };
            hts_for_each(file_name, lambda);
            write_alignments(std::cout, buf);
            buf.clear();
            cout.flush();
            return 0;
        } else if (output_type == "json") {
            // todo
            cerr << "[vg view] error: BAM to JSON conversion not yet implemented" << endl;
            return 0;
        } else {
            cerr << "[vg view] error: BAM can only be converted to GAM" << endl;
            return 1;
        }
    } else if (input_type == "fastq") {
        fastq1 = argv[optind++];
        if (optind < argc) {
            fastq2 = argv[optind];
        }
        if (output_type == "gam") {
            vector<Alignment> buf;
            if (!interleaved_fastq && fastq2.empty()) {
                function<void(Alignment&)> lambda = [&buf](Alignment& aln) {
                    buf.push_back(aln);
                    if (buf.size() > 1000) {
                        write_alignments(std::cout, buf);
                        buf.clear();
                    }
                };
                fastq_unpaired_for_each(fastq1, lambda);
            } else if (interleaved_fastq && fastq2.empty()) {
                function<void(Alignment&, Alignment&)> lambda = [&buf](Alignment& aln1, Alignment& aln2) {
                    buf.push_back(aln1);
                    buf.push_back(aln2);
                    if (buf.size() > 1000) {
                        write_alignments(std::cout, buf);
                        buf.clear();
                    }
                };
                fastq_paired_interleaved_for_each(fastq1, lambda);
            } else if (!fastq2.empty()) {
                function<void(Alignment&, Alignment&)> lambda = [&buf](Alignment& aln1, Alignment& aln2) {
                    buf.push_back(aln1);
                    buf.push_back(aln2);
                    if (buf.size() > 1000) {
                        write_alignments(std::cout, buf);
                        buf.clear();
                    }
                };
                fastq_paired_two_files_for_each(fastq1, fastq2, lambda);
            }
            write_alignments(std::cout, buf);
            buf.clear();
        } else {
            // We can't convert fastq to the other graph formats
            cerr << "[vg view] error: FASTQ can only be converted to GAM" << endl;
            return 1;
        }
        cout.flush();
        return 0;
    } else if (input_type == "pileup") {
        if (input_json == false) {
            if (output_type == "json") {
                // convert values to printable ones
                function<void(Pileup&)> lambda = [](Pileup& p) {
                    cout << pb2json(p) << "\n";
                };
                if (file_name == "-") {
                    stream::for_each(std::cin, lambda);
                } else {
                    ifstream in;
                    in.open(file_name.c_str());
                    stream::for_each(in, lambda);
                }
            } else {
                // todo
                cerr << "[vg view] error: (binary) Pileup can only be converted to JSON" << endl;
                return 1;
            }
        } else {
            if (output_type == "json" || output_type == "pileup") {
                JSONStreamHelper<Pileup> json_helper(file_name);
                json_helper.write(cout, output_type == "json");
            } else {
                cerr << "[vg view] error: JSON Pileup can only be converted to Pileup or JSON" << endl;
                return 1;
            }
        }
        cout.flush();
        return 0;
    } else if (input_type == "translation") {
        if (output_type == "json") {
            function<void(Translation&)> lambda = [](Translation& t) {
                cout << pb2json(t) << "\n";
            };
            if (file_name == "-") {
                stream::for_each(std::cin, lambda);
            } else {
                ifstream in;
                in.open(file_name.c_str());
                stream::for_each(in, lambda);
            }
        } else {
            cerr << "[vg view] error: (binary) Translation can only be converted to JSON" << endl;
            return 1;
        }
        return 0;
    }

    if(graph == nullptr) {
        // Make sure we didn't forget to implement an input format.
        cerr << "[vg view] error: cannot load graph in " << input_type << " format" << endl;
        return 1;
    }

    if(!graph->is_valid()) {
        // If we're converting the graph, we might as well make sure it's valid.
        // This is especially useful for JSON import.
        cerr << "[vg view] warning: graph is invalid!" << endl;
    }

    // Now we know graph was filled in from the input format. Spit it out in the
    // requested output format.

    if (output_type == "dot") {
        graph->to_dot(std::cout,
                      alns,
                      show_paths_in_dot,
                      walk_paths_in_dot,
                      annotate_paths_in_dot,
                      show_mappings_in_dot,
                      simple_dot,
                      invert_edge_ports_in_dot,
                      color_variants,
                      superbubble_ranking,
                      superbubble_labeling,
                      cactusbubble_labeling,
                      seed_val);
    } else if (output_type == "json") {
        cout << pb2json(graph->graph) << endl;
    } else if (output_type == "gfa") {
        graph->to_gfa(std::cout);
    } else if (output_type == "turtle") {
        graph->to_turtle(std::cout, rdf_base_uri, color_variants);
    } else if (output_type == "vg") {
        graph->serialize_to_ostream(cout);
    } else {
        // We somehow got here with a bad output format.
        cerr << "[vg view] error: cannot save a graph in " << output_type << " format" << endl;
        return 1;
    }

    cout.flush();
    delete graph;

    return 0;
}

void help_deconstruct(char** argv){
    cerr << "usage: " << argv[0] << " deconstruct [options] <my_graph>.vg" << endl
         << "options: " << endl
         << " -s, --superbubbles  Print the superbubbles of the graph and exit." << endl
         << " -o --output <FILE>      Save output to <FILE> rather than STDOUT." << endl
         << " -u -- unroll <STEPS>    Unroll the graph <STEPS> steps before calling variation." << endl
         << " -c --compact <ROUNDS>   Perform <ROUNDS> rounds of superbubble compaction on the graph." << endl
         << " -m --mask <vcf>.vcf    Look for variants not in <vcf> in the graph" << endl
         << endl;
}

int main_deconstruct(int argc, char** argv){
    //cerr << "WARNING: EXPERIMENTAL" << endl;
    if (argc <= 2) {
        help_deconstruct(argv);
        return 1;
    }

    bool print_sbs = false;
    string outfile = "";
    bool dagify = false;
    int unroll_steps = 0;
    int compact_steps = 0;
    string mask_file = "";
    string xg_name = "";
    int c;
    optind = 2; // force optind past command positional argument
    while (true) {
        static struct option long_options[] =
            {
                {"help", no_argument, 0, 'h'},
                {"xg-name", required_argument,0, 'x'},
                {"output", required_argument, 0, 'o'},
                {"unroll", required_argument, 0, 'u'},
                {"compact", required_argument, 0, 'c'},
                {"mask", required_argument, 0, 'm'},
                {"dagify", no_argument, 0, 'd'},
                {"superbubbles", no_argument, 0, 's'},
                {0, 0, 0, 0}

            };
        int option_index = 0;
        c = getopt_long (argc, argv, "ho:u:c:m:sx:",
                         long_options, &option_index);

        // Detect the end of the options.
        if (c == -1)
            break;
        switch (c)
        {
        case 's':
            print_sbs = true;
            break;
        case 'x':
            xg_name = optarg;
            break;
        case 'o':
            outfile = optarg;
            break;
        case 'u':
            unroll_steps = atoi(optarg);
            break;
        case 'c':
            compact_steps = atoi(optarg);
            break;
        case 'm':
            mask_file = optarg;
            break;
        case 'd':
            dagify = true;
            break;
        case '?':
        case 'h':
            help_deconstruct(argv);
            return 1;
        default:
            abort();
        }
    }

    VG* graph;
    string file_name = argv[optind];
    if (file_name == "-") {
        graph = new VG(std::cin);
    } else {
        ifstream in;
        in.open(file_name.c_str());
        graph = new VG(in);
    }
        
    Deconstructor decon = Deconstructor(graph);
                
    if (unroll_steps > 0){
        cerr << "Unrolling " << unroll_steps << " steps..." << endl;
        decon.unroll_my_vg(unroll_steps);
        cerr << "Done." << endl;
    }

    if (dagify){
        int dagify_steps = 1;
        cerr << "DAGifying..." << endl;
        decon.dagify_my_vg(dagify_steps);
        cerr << "Done." << endl;
    }

    // At this point, we can detect the superbubbles

    vector<SuperBubble> sbs = decon.get_all_superbubbles();


    if (compact_steps > 0){
        cerr << "Compacting superbubbles of graph " << compact_steps << " steps..." << endl;
        decon.compact(compact_steps);
        cerr << "Done." << endl;
    }
    if (print_sbs){
        for (auto s: sbs){
            cout << s.start_node << "\t";
            //for (auto i : s.nodes){
            //    cout << i << ",";
            //}
            cout << "\t" << s.end_node << endl;
        }
    }
    else{
        decon.sb2vcf(outfile);
    }
    /* Find superbubbles */

    return 0;
}

void help_construct(char** argv) {
    cerr << "usage: " << argv[0] << " construct [options] >new.vg" << endl
         << "options:" << endl
         << "    -v, --vcf FILE        input VCF" << endl
         << "    -r, --reference FILE  input FASTA reference" << endl
         << "    -P, --ref-paths FILE  write reference paths in protobuf/gzip format to FILE" << endl
         << "    -B, --phase-blocks    save paths for phased blocks with the ref paths" << endl
         << "    -a, --alt-paths       save paths for alts of variants by variant ID" << endl
         << "    -R, --region REGION   specify a particular chromosome" << endl
         << "    -C, --region-is-chrom don't attempt to parse the region (use when the reference" << endl
         << "                          sequence name could be inadvertently parsed as a region)" << endl
         << "    -z, --region-size N   variants per region to parallelize" << endl
         << "    -m, --node-max N      limit the maximum allowable node sequence size (defaults to 1000)" << endl
         << "                          nodes greater than this threshold will be divided" << endl
         << "                          Note: nodes larger than ~1024 bp can't be GCSA2-indexed" << endl
         << "    -p, --progress        show progress" << endl
         << "    -t, --threads N       use N threads to construct graph (defaults to numCPUs)" << endl
         << "    -f, --flat-alts N     don't chop up alternate alleles from input vcf" << endl;
}

int main_construct(int argc, char** argv) {

    if (argc == 2) {
        help_construct(argv);
        return 1;
    }

    string fasta_file_name, vcf_file_name, json_filename;
    string region;
    bool region_is_chrom = false;
    string output_type = "VG";
    bool progress = false;
    int vars_per_region = 25000;
    int max_node_size = 1000;
    string ref_paths_file;
    bool flat_alts = false;
    // Should we make paths out of phasing blocks in the called samples?
    bool load_phasing_paths = false;
    // Should we make alt paths for variants?
    bool load_alt_paths = false;

    int c;
    while (true) {
        static struct option long_options[] =
            {
                /* These options set a flag. */
                //{"verbose", no_argument,       &verbose_flag, 1},
                {"vcf", required_argument, 0, 'v'},
                {"reference", required_argument, 0, 'r'},
                // TODO: change the long option here?
                {"ref-paths", required_argument, 0, 'P'},
                {"phase-blocks", no_argument, 0, 'B'},
                {"alt-paths", no_argument, 0, 'a'},
                {"progress",  no_argument, 0, 'p'},
                {"region-size", required_argument, 0, 'z'},
                {"threads", required_argument, 0, 't'},
                {"region", required_argument, 0, 'R'},
                {"region-is-chrom", no_argument, 0, 'C'},
                {"node-max", required_argument, 0, 'm'},\
                {"flat-alts", no_argument, 0, 'f'},
                {0, 0, 0, 0}
            };

        int option_index = 0;
        c = getopt_long (argc, argv, "v:r:phz:t:R:m:P:Bas:Cf",
                         long_options, &option_index);

        /* Detect the end of the options. */
        if (c == -1)
            break;

        switch (c)
        {
        case 'v':
            vcf_file_name = optarg;
            break;

        case 'r':
            fasta_file_name = optarg;
            break;

        case 'P':
            ref_paths_file = optarg;
            break;

        case 'B':
            load_phasing_paths = true;
            break;

        case 'a':
            load_alt_paths = true;
            break;

        case 'p':
            progress = true;
            break;

        case 'z':
            vars_per_region = atoi(optarg);
            break;

        case 'R':
            region = optarg;
            break;

        case 'C':
            region_is_chrom = true;
            break;

        case 't':
            omp_set_num_threads(atoi(optarg));
            break;

        case 'm':
            max_node_size = atoi(optarg);
            break;

        case 'f':
            flat_alts = true;
            break;

        case 'h':
        case '?':
            /* getopt_long already printed an error message. */
            help_construct(argv);
            exit(1);
            break;

        default:
            abort ();

        }
    }

    vcflib::VariantCallFile variant_file;
    if (!vcf_file_name.empty()) {
        // Make sure the file exists. Otherwise Tabix++ may exit with a non-
        // helpful message.
        
        // We can't invoke stat woithout a place for it to write. But all we
        // really want is its return value.
        struct stat temp;
        if(stat(vcf_file_name.c_str(), &temp)) {
            cerr << "error:[vg construct] file \"" << vcf_file_name << "\" not found" << endl;
            return 1;
        }
        variant_file.open(vcf_file_name);
        if (!variant_file.is_open()) {
            cerr << "error:[vg construct] could not open" << vcf_file_name << endl;
            return 1;
        }
    }            

    if(load_phasing_paths && ref_paths_file.empty()) {
        cerr << "error:[vg construct] cannot save phasing paths without a paths file name" << endl;
        return 1;
    }

    FastaReference reference;
    if (fasta_file_name.empty()) {
        cerr << "error:[vg construct] a reference is required for graph construction" << endl;
        return 1;
    }
    reference.open(fasta_file_name);

    // store our reference sequence paths
    // TODO: use this. Maybe dump paths here instead of in the graph?
    Paths ref_paths;

    VG graph(variant_file, reference, region, region_is_chrom, vars_per_region,
             max_node_size, flat_alts, load_phasing_paths, load_alt_paths, progress);

    if (!ref_paths_file.empty()) {
        ofstream paths_out(ref_paths_file);
        graph.paths.write(paths_out);
        if(load_phasing_paths) {
            // Keep only the non-phasing paths in the graph. If you keep too
            // many paths in a graph, you'll make chunks that are too large.
            // TODO: dynamically deliniate the chunks in the serializer so you
            // won't write vg files you can't read.

            set<string> non_phase_paths;
            string phase_prefix = "_phase";
            graph.paths.for_each_name([&](string path_name) {
                    if(!equal(phase_prefix.begin(), phase_prefix.end(), path_name.begin())) {
                        // Path is not a phase path
                        non_phase_paths.insert(path_name);
                    }
                });

            // Keep only the non-phase paths
            graph.paths.keep_paths(non_phase_paths);
        }
    }

    graph.serialize_to_ostream(std::cout);

    // NB: If you worry about "still reachable but possibly lost" warnings in valgrind,
    // this would free all the memory used by protobuf:
    //ShutdownProtobufLibrary();

    return 0;
}

void help_version(char** argv){
    cerr << "usage: " << argv[0] << " version" << endl
         << "options: " << endl
         << endl;
}

int main_version(int argc, char** argv){

    if (argc != 2) {
        help_version(argv);
        return 1;
    }

    cout << VG_GIT_VERSION << endl;
    return 0;
}

void vg_help(char** argv) {
    cerr << "vg: variation graph tool, version " << VG_GIT_VERSION << endl
         << endl
         << "usage: " << argv[0] << " <command> [options]" << endl
         << endl
         << "commands:" << endl
         << "  -- construct     graph construction" << endl
         << "  -- deconstruct   convert a graph into VCF relative to a reference." << endl
         << "  -- view          format conversions for graphs and alignments" << endl
         << "  -- vectorize     transform alignments to simple ML-compatible vectors" << endl
         << "  -- index         index features of the graph in a disk-backed key/value store" << endl
         << "  -- find          use an index to find nodes, edges, kmers, or positions" << endl
         << "  -- paths         traverse paths in the graph" << endl
         << "  -- align         local alignment" << endl
         << "  -- map           global alignment" << endl
         << "  -- stats         metrics describing graph properties" << endl
         << "  -- join          combine graphs via a new head" << endl
         << "  -- ids           manipulate node ids" << endl
         << "  -- concat        concatenate graphs tail-to-head" << endl
         << "  -- kmers         enumerate kmers of the graph" << endl
         << "  -- sim           simulate reads from the graph" << endl
         << "  -- mod           filter, transform, and edit the graph" << endl
         << "  -- surject       map alignments onto specific paths" << endl
         << "  -- msga          multiple sequence graph alignment" << endl
         << "  -- pileup        build a pileup from a set of alignments" << endl
         << "  -- call          prune the graph by genotyping a pileup" << endl
         << "  -- genotype      compute genotypes from aligned reads" << endl
         << "  -- compare       compare the kmer space of two graphs" << endl
         << "  -- scrub         remove poor-quality / low-depth edits from a set of alignments" << endl
         << "  -- circularize   circularize a path within a graph." << endl
         << "  -- translate     project alignments and paths through a graph translation" << endl
         << "  -- validate      validate the semantics of a graph" << endl
         << "  -- version       version information" << endl;
}

int main(int argc, char *argv[])
{

    if (argc == 1) {
        vg_help(argv);
        return 1;
    }

    //omp_set_dynamic(1); // use dynamic scheduling

    string command = argv[1];
    if (command == "construct") {
        return main_construct(argc, argv);
    } else if (command == "deconstruct"){
        return main_deconstruct(argc, argv);
    } else if (command == "view") {
        return main_view(argc, argv);
    } else if (command == "align") {
        return main_align(argc, argv);
    } else if (command == "map") {
        return main_map(argc, argv);
    } else if (command == "index") {
        return main_index(argc, argv);
    } else if (command == "find") {
        return main_find(argc, argv);
    } else if (command == "paths") {
        return main_paths(argc, argv);
    } else if (command == "stats") {
        return main_stats(argc, argv);
    } else if (command == "join") {
        return main_join(argc, argv);
    } else if (command == "ids") {
        return main_ids(argc, argv);
    } else if (command == "concat") {
        return main_concat(argc, argv);
    } else if (command == "kmers") {
        return main_kmers(argc, argv);
    } else if (command == "sim") {
        return main_sim(argc, argv);
    } else if (command == "mod") {
        return main_mod(argc, argv);
    } else if (command == "surject") {
        return main_surject(argc, argv);
    } else if (command == "msga") {
        return main_msga(argc, argv);
    } else if (command == "pileup") {
        return main_pileup(argc, argv);
    } else if (command == "call") {
        return main_call(argc, argv);
    } else if (command == "genotype") {
        return main_genotype(argc, argv);
    } else if (command == "compare") {
        return main_compare(argc, argv);
    } else if (command == "validate") {
        return main_validate(argc, argv);
    } else if (command == "filter") {
        return main_filter(argc, argv);
    } else if (command == "vectorize") {
        return main_vectorize(argc, argv);
    } else if (command == "scrub"){
        return main_scrub(argc, argv);
    } else if (command == "circularize"){
        return main_circularize(argc, argv);
    }  else if (command == "translate") {
        return main_translate(argc, argv);
    }  else if (command == "version") {
        return main_version(argc, argv);
    }else {
        cerr << "error:[vg] command " << command << " not found" << endl;
        vg_help(argv);
        return 1;
    }

    return 0;

}<|MERGE_RESOLUTION|>--- conflicted
+++ resolved
@@ -1841,12 +1841,8 @@
     // Note that in os_x, iostream ends up pulling in headers that define a ::id_t type.
     
     // Unfold/unroll, find the superbubbles, and translate back.
-<<<<<<< HEAD
-    vector<Genotyper::Site> sites = use_cactus ? genotyper.find_sites_with_cactus(augmented_graph)
+    vector<Genotyper::Site> sites = use_cactus ? genotyper.find_sites_with_cactus(augmented_graph, ref_path_name)
         : genotyper.find_sites_with_supbub(augmented_graph);
-=======
-    vector<Genotyper::Site> sites = use_cactus ? genotyper.find_sites_with_cactus(augmented_graph, ref_path_name) : genotyper.find_sites(augmented_graph);
->>>>>>> a88c5568
     
     if(show_progress) {
         cerr << "Found " << sites.size() << " superbubbles" << endl;

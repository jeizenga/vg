#include "xg.hpp"
#include "stream.hpp"
#include "alignment.hpp"

#include <bitset>
#include <arpa/inet.h>

//#define VERBOSE_DEBUG
//#define debug_algorithms
//#define debug_component_index

namespace xg {

id_t side_id(const side_t& side) {
    return abs(side);
}

bool side_is_end(const side_t& side) {
    return side < 0;
}

side_t make_side(id_t id, bool is_end) {
    return !is_end ? id : -1 * id;
}

id_t trav_id(const trav_t& trav) {
    return abs(trav.first);
}

bool trav_is_rev(const trav_t& trav) {
    return trav.first < 0;
}

int32_t trav_rank(const trav_t& trav) {
    return trav.second;
}

trav_t make_trav(id_t id, bool is_rev, int32_t rank) {
    return make_pair(!is_rev ? id : -1 * id, rank);
}

int dna3bit(char c) {
    switch (c) {
    case 'A':
        return 0;
    case 'T':
        return 1;
    case 'C':
        return 2;
    case 'G':
        return 3;
    default:
        return 4;
    }
}

char revdna3bit(int i) {
    switch (i) {
    case 0:
        return 'A';
    case 1:
        return 'T';
    case 2:
        return 'C';
    case 3:
        return 'G';
    default:
        return 'N';
    }
}

const XG::destination_t XG::BS_SEPARATOR = 1;
const XG::destination_t XG::BS_NULL = 0;

XG::XG(istream& in) {
    load(in);
}

XG::XG(Graph& graph) {
    from_graph(graph);
}

XG::XG(function<void(function<void(Graph&)>)> get_chunks) {
    from_callback(get_chunks);
}

XG::~XG(void) {
    // Clean up any created XGPaths
    while (!paths.empty()) {
        delete paths.back();
        paths.pop_back();
    }
}

void XG::load(istream& in) {

    if (!in.good()) {
        throw XGFormatError("Index file does not exist or index stream cannot be read");
    }

    // Version 0 is the last XG format without an explicit version specifier.
    // If we find a version specifier we will up this.
    uint32_t file_version = 0;

    // We need to look for the magic value
    char buffer;
    in.get(buffer);
    if (buffer == 'X') {
        in.get(buffer);
        if (buffer == 'G') {
            // We found the magic value!
            
            // Don't put it back, but the next 4 bytes are a version number.
            in.read((char*) &file_version, sizeof(file_version));
            // Make sure to convert from network to host byte order
            file_version = ntohl(file_version);
            
        } else {
            // Put back both characters
            in.unget();
            in.unget();
        }        
    } else {
        // Put back the one character
        in.unget();
    }
    
    if (file_version > MAX_INPUT_VERSION) {
        // This XG file is from the distant future.
        throw XGFormatError("XG index file version " + to_string(file_version) +
            " is too new to interpret (max version = " + to_string(MAX_INPUT_VERSION) + ")");
    }
    
    try {
        
        ////////////////////////////////////////////////////////////////////////
        // DO NOT CHANGE THIS CODE without creating a new XG version:
        // 1. Increment OUTPUT_VERSION to a new integer.
        // 2. Change the serialization code.
        // 3. Add a new case here (or enhance an existing case) with new deserialization code.
        // 4. Up MAX_INPUT_VERSION to allow your new version to be read.
        ////////////////////////////////////////////////////////////////////////
        switch (file_version) {
        
        case 5: // Fall through
        case 6:
        case 7:
        case 8:
        case 9:
            cerr << "warning:[XG] Loading an out-of-date XG format. In-memory conversion between versions can be time-consuming. "
                 << "For better performance over repeated loads, consider recreating this XG with 'vg index' "
                 << "or upgrading it with 'vg xg'." << endl;
            // Fall through
        case 10:
            {
                sdsl::read_member(seq_length, in);
                sdsl::read_member(node_count, in);
                sdsl::read_member(edge_count, in);
                sdsl::read_member(path_count, in);
                size_t entity_count = node_count + edge_count;
                //cerr << sequence_length << ", " << node_count << ", " << edge_count << endl;
                sdsl::read_member(min_id, in);
                sdsl::read_member(max_id, in);
                
                if (file_version <= 8) {
                    // Load the old id int vector to skip
                    int_vector<> i_iv;
                    i_iv.load(in);
                }
                r_iv.load(in);
                
                g_iv.load(in);
                g_bv.load(in);
                g_bv_rank.load(in, &g_bv);
                g_bv_select.load(in, &g_bv);

                s_iv.load(in);
                s_bv.load(in);
                s_bv_rank.load(in, &s_bv);
                s_bv_select.load(in, &s_bv);

                // Load thread names
                tn_csa.load(in);
                tn_cbv.load(in);
                tn_cbv_rank.load(in, &tn_cbv);
                tn_cbv_select.load(in, &tn_cbv);
                
                if (file_version >= 7) {
                    // There is a single haplotype count here for all components
                    sdsl::read_member(haplotype_count, in);
                }
                // Otherwise we will calculate it at the end
                
                // Load thread positions in gPBWT
                tin_civ.load(in);
                tio_civ.load(in);
                side_thread_wt.load(in);
                
                pn_iv.load(in);
                pn_csa.load(in);
                pn_bv.load(in);
                pn_bv_rank.load(in, &pn_bv);
                pn_bv_select.load(in, &pn_bv);
                pi_iv.load(in);
                sdsl::read_member(path_count, in);
                for (size_t i = 0; i < path_count; ++i) {
                    auto path = new XGPath;
                    // Load the path, giving it the file version and a
                    // rank-to-ID comversion function for format upgrade
                    // purposes.
                    path->load(in, file_version, [&](size_t rank) {
                        return rank_to_id(rank);
                    });
                    paths.push_back(path);
                }
                np_iv.load(in);
                np_bv.load(in);
                np_bv_rank.load(in, &np_bv);
                np_bv_select.load(in, &np_bv);
                
                if (file_version >= 6) {
                    // load and unpack the succinct representation of the component path set indexes
                    int_vector<> path_ranks_iv;
                    bit_vector path_ranks_bv;
                    path_ranks_iv.load(in);
                    path_ranks_bv.load(in);
                    unpack_succinct_component_path_sets(path_ranks_iv, path_ranks_bv);
                } else {
                    // build the component path set indexes that were added in version 6
                    index_component_path_sets();
                }
                
                h_civ.load(in);
                ts_civ.load(in);

                // Load all the B_s arrays for sides.
                // Baking required before serialization.
                deserialize(bs_single_array, in);
                
                if (file_version < 7) {
                    // No haplotype count; one needs to be genenrated by hackily parsing the thread names.
                    count_haplotypes();
                }
            }
            break;
        default:
            throw XGFormatError("Unimplemented XG format version: " + to_string(file_version));
        }
    } catch (const XGFormatError& e) {
        // Pass XGFormatErrors through
        throw e;
    } catch (const bad_alloc& e) {
        // We get std::bad_alloc generally if we try to read arbitrary data as an xg index.
        throw XGFormatError("XG input data not in XG version " + to_string(file_version) + " format (" + e.what() + ")");
    } catch (const exception& e) {
        // Other things will get re-thrown with a hint.
        cerr << "error [xg]: Unexpected error parsing XG data. Is it in version " << file_version << " XG format?" << endl;
        throw e;
    }

}

void XGPath::load(istream& in, uint32_t file_version, const function<int64_t(size_t)>& rank_to_id) {
    if (file_version >= 8) {
        // Min node ID readily available
        sdsl::read_member(min_node_id, in);
        
        // IDs are in local space
        ids.load(in);
    } else {
        // We used to store a bunch of members we don't use now
        rrr_vector<> nodes;
        rrr_vector<>::rank_1_type nodes_rank;
        rrr_vector<>::select_1_type nodes_select;
    
        // Load up the old members, even though we discard them.
        nodes.load(in);
        nodes_rank.load(in);
        nodes_select.load(in);
        
        // IDs are in global space; need converting to local.
        wt_gmr<> old_ids;
        old_ids.load(in);
        
        // Find the min node ID, which replaces nodes, nodes_rank, and nodes_select.
        min_node_id = numeric_limits<int64_t>::max();
        for (size_t i = 0; i < old_ids.size(); i++) {
            min_node_id = min(min_node_id, (int64_t) old_ids[i]);
        }
        
        // Now min_node_id is set so local_id() can work.
        
        // Make a new vector for the local-space IDs
        int_vector<> new_ids;
        util::assign(new_ids, int_vector<>(old_ids.size()));
        
        for (size_t i = 0; i < old_ids.size(); i++) {
            // Convert each global ID to a local ID
            auto new_id = local_id(old_ids[i]);
            assert(new_id != 0);
            new_ids[i] = new_id;
        }
        
        // Compress the converted vector
        util::bit_compress(new_ids);
        // Create the real ids vector 
        construct_im(ids, new_ids);
    }
    
    directions.load(in);
    ranks.load(in);
    positions.load(in);
    offsets.load(in);
    offsets_rank.load(in, &offsets);
    offsets_select.load(in, &offsets);
    
    if (file_version >= 10) {
        // As of v10 we support the is_circular flag
        sdsl::read_member(is_circular, in);
    } else {
        // Previous versions are interpreted as not circular
        is_circular = false;
    }
}

size_t XGPath::serialize(std::ostream& out,
                         sdsl::structure_tree_node* v,
                         std::string name) const {
    sdsl::structure_tree_node* child = sdsl::structure_tree::add_child(v, name, sdsl::util::class_name(*this));
    size_t written = 0;
    written += sdsl::write_member(min_node_id, out, child, "min_node_id" + name);
    written += ids.serialize(out, child, "path_node_ids_" + name);
    written += directions.serialize(out, child, "path_node_directions_" + name);
    written += ranks.serialize(out, child, "path_mapping_ranks_" + name);
    written += positions.serialize(out, child, "path_node_offsets_" + name);
    written += offsets.serialize(out, child, "path_node_starts_" + name);
    written += offsets_rank.serialize(out, child, "path_node_starts_rank_" + name);
    written += offsets_select.serialize(out, child, "path_node_starts_select_" + name);
    written += sdsl::write_member(is_circular, out, child, "is_circular_" + name);
    
    sdsl::structure_tree::add_size(child, written);
    
    return written;
}

XGPath::XGPath(const string& path_name,
               const vector<trav_t>& path,
               bool is_circular,
               size_t node_count,
               XG& graph,
               size_t* unique_member_count_out) {

    // The circularity flag is just a normal bool
    this->is_circular = is_circular;

    // node ids, the literal path
    int_vector<> ids_iv;
    util::assign(ids_iv, int_vector<>(path.size()));
    // directions of traversal (typically forward, but we allow backwards
    bit_vector directions_bv;
    util::assign(directions_bv, bit_vector(path.size()));
    // node positions in path
    util::assign(positions, int_vector<>(path.size()));
    // mapping ranks in path
    util::assign(ranks, int_vector<>(path.size()));

    size_t path_off = 0;
    size_t members_off = 0;
    size_t positions_off = 0;
    size_t path_length = 0;
    min_node_id = numeric_limits<int64_t>::max();

    // determine min node id
    for (size_t i = 0; i < path.size(); ++i) {
        auto node_id = trav_id(path[i]);
        min_node_id = min(min_node_id, node_id);
    }
    // determine total length and record node ids
    for (size_t i = 0; i < path.size(); ++i) {
        auto node_id = trav_id(path[i]);
        path_length += graph.node_length(node_id);
        ids_iv[i] = local_id(node_id);
        // we will explode if the node isn't in the graph
    }

    // make the bitvector for path offsets
    util::assign(offsets, bit_vector(path_length));
    set<int64_t> uniq_nodes;
    //cerr << "path " << path_name << " has " << path.size() << endl;
    for (size_t i = 0; i < path.size(); ++i) {
        //cerr << i << endl;
        auto& trav = path[i];
        auto node_id = trav_id(trav);
        bool is_reverse = trav_is_rev(trav);
        // record direction of passage through node
        directions_bv[i] = is_reverse;
        // and the external rank of the mapping
        ranks[i] = trav_rank(trav);
        // we've seen another entity
        uniq_nodes.insert(node_id);
        // and record node offset in path
        positions[positions_off++] = path_off;
        // record position of node
        offsets[path_off] = 1;
        // and update the offset counter
        path_off += graph.node_length(node_id);
    }
    //cerr << uniq_nodes.size() << " vs " << path.size() << endl;
    if(unique_member_count_out) {
        // set member count as the unique entities that are in the path
        // We don't need it but our caller might
        *unique_member_count_out = uniq_nodes.size();
    }
    // and traversal information
    util::assign(directions, sd_vector<>(directions_bv));
    // handle entity lookup structure (wavelet tree)
    util::bit_compress(ids_iv);
    construct_im(ids, ids_iv);
    // bit compress the positional offset info
    util::bit_compress(positions);
    // bit compress mapping ranks
    util::bit_compress(ranks);

    // and set up rank/select dictionary on them
    util::assign(offsets_rank, rank_support_v<1>(&offsets));
    util::assign(offsets_select, bit_vector::select_1_type(&offsets));
}

Mapping XGPath::mapping(size_t offset, const function<int64_t(id_t)>& node_length) const {
    // TODO actually store the "real" mapping
    Mapping m;
    // store the starting position and series of edits
    m.mutable_position()->set_node_id(node(offset));
    m.mutable_position()->set_is_reverse(directions[offset]);
    m.set_rank(ranks[offset]);
    int64_t l = node_length(m.position().node_id());
    Edit* e = m.add_edit();
    e->set_from_length(l);
    e->set_to_length(l);
    return m;
}

id_t XGPath::node(size_t offset) const {
    return external_id(ids[offset]);
}
    
id_t XGPath::node_at_position(size_t pos) const {
    return node(offset_at_position(pos));
}

size_t XGPath::offset_at_position(size_t pos) const {
    return offsets_rank(pos+1)-1;
}

bool XGPath::is_reverse(size_t offset) const {
    return directions[offset];
}

id_t XGPath::local_id(id_t id) const {
    if (id < min_node_id) {
        return numeric_limits<int64_t>::max();
    } else {
        return id-min_node_id+1;
    }
}

id_t XGPath::external_id(id_t id) const {
    return id+min_node_id-1;
}

size_t XG::serialize(ostream& out, sdsl::structure_tree_node* s, std::string name) {

    sdsl::structure_tree_node* child = sdsl::structure_tree::add_child(s, name, sdsl::util::class_name(*this));
    size_t written = 0;
    
    // Do the magic number
    out << "XG";
    written += 2;
    
    // And the version number
    int32_t version_buffer = htonl(OUTPUT_VERSION);
    out.write((char*) &version_buffer, sizeof(version_buffer));
    written += sizeof(version_buffer) / sizeof(char);
    
    ////////////////////////////////////////////////////////////////////////
    // DO NOT CHANGE THIS CODE without creating a new XG version:
    // 1. Increment OUTPUT_VERSION to a new integer.
    // 2. Add your new serialization code.
    // 3. Add a new case for your new version to XG::load()
    // 4. Up MAX_INPUT_VERSION to allow your new version to be read.
    ////////////////////////////////////////////////////////////////////////

    written += sdsl::write_member(s_iv.size(), out, child, "sequence_length");
    written += sdsl::write_member(node_count, out, child, "node_count");
    written += sdsl::write_member(edge_count, out, child, "edge_count");
    written += sdsl::write_member(path_count, out, child, "path_count");
    written += sdsl::write_member(min_id, out, child, "min_id");
    written += sdsl::write_member(max_id, out, child, "max_id");

    written += r_iv.serialize(out, child, "rank_id_vector");

    written += g_iv.serialize(out, child, "graph_vector");
    written += g_bv.serialize(out, child, "graph_bit_vector");
    written += g_bv_rank.serialize(out, child, "graph_bit_vector_rank");
    written += g_bv_select.serialize(out, child, "graph_bit_vector_select");
    
    written += s_iv.serialize(out, child, "seq_vector");
    written += s_bv.serialize(out, child, "seq_node_starts");
    written += s_bv_rank.serialize(out, child, "seq_node_starts_rank");
    written += s_bv_select.serialize(out, child, "seq_node_starts_select");

    // save the thread name index and haplotype database
    written += tn_csa.serialize(out, child, "thread_name_csa");
    written += tn_cbv.serialize(out, child, "thread_name_cbv");
    written += tn_cbv_rank.serialize(out, child, "thread_name_cbv_rank");
    written += tn_cbv_select.serialize(out, child, "thread_name_cbv_select");
    written += sdsl::write_member(haplotype_count, out, child, "haplotype_count");
    
    // and the thread to GBWT mapping (which may not be in use)
    written += tin_civ.serialize(out, child, "thread_start_node_civ");
    written += tio_civ.serialize(out, child, "thread_start_offset_civ");
    written += side_thread_wt.serialize(out, child, "side_thread_wt");

    // Treat the paths as their own node
    size_t paths_written = 0;
    auto paths_child = sdsl::structure_tree::add_child(child, "paths", sdsl::util::class_name(*this));

    paths_written += pn_iv.serialize(out, paths_child, "path_names");
    paths_written += pn_csa.serialize(out, paths_child, "path_names_csa");
    paths_written += pn_bv.serialize(out, paths_child, "path_names_starts");
    paths_written += pn_bv_rank.serialize(out, paths_child, "path_names_starts_rank");
    paths_written += pn_bv_select.serialize(out, paths_child, "path_names_starts_select");
    paths_written += pi_iv.serialize(out, paths_child, "path_ids");
    // TODO: Path count is written twice (once from paths.size() and once earlier from path_count)
    // We should remove one and cut a new xg version
    paths_written += sdsl::write_member(paths.size(), out, paths_child, "path_count");    
    for (size_t i = 0; i < paths.size(); i++) {
        XGPath* path = paths[i];
        paths_written += path->serialize(out, paths_child, "path:" + path_name(i + 1));
    }
    
    paths_written += np_iv.serialize(out, paths_child, "node_path_mapping");
    paths_written += np_bv.serialize(out, paths_child, "node_path_mapping_starts");
    paths_written += np_bv_rank.serialize(out, paths_child, "node_path_mapping_starts_rank");
    paths_written += np_bv_select.serialize(out, paths_child, "node_path_mapping_starts_select");
    
    // create a succint representation of the component path set indexes for us to serialize
    int_vector<> path_ranks_iv;
    bit_vector path_ranks_bv;
    create_succinct_component_path_sets(path_ranks_iv, path_ranks_bv);
    paths_written += path_ranks_iv.serialize(out, paths_child, "component_path_set_path_ranks");
    paths_written += path_ranks_bv.serialize(out, paths_child, "component_path_set_bit_vector");
    
    sdsl::structure_tree::add_size(paths_child, paths_written);
    written += paths_written;

    // Treat the threads as their own node.
    // This will mess up any sort of average size stats, but it will also be useful.
    auto threads_child = sdsl::structure_tree::add_child(child, "threads", sdsl::util::class_name(*this));
    
    size_t threads_written = 0;
    threads_written += h_civ.serialize(out, threads_child, "thread_usage_count");
    threads_written += ts_civ.serialize(out, threads_child, "thread_start_count");
    // Stick all the B_s arrays in together. Must be baked.
    threads_written += xg::serialize(bs_single_array, out, threads_child, "bs_single_array");
    
    sdsl::structure_tree::add_size(threads_child, threads_written);
    written += threads_written;

    sdsl::structure_tree::add_size(child, written);
    return written;
    
}

void XG::from_stream(istream& in, bool validate_graph, bool print_graph,
    bool store_threads, bool is_sorted_dag) {

    from_callback([&](function<void(Graph&)> handle_chunk) {
        // TODO: should I be bandying about function references instead of
        // function objects here?
        stream::for_each(in, handle_chunk);
    }, validate_graph, print_graph, store_threads, is_sorted_dag);
}

void XG::from_graph(Graph& graph, bool validate_graph, bool print_graph,
    bool store_threads, bool is_sorted_dag) {

    from_callback([&](function<void(Graph&)> handle_chunk) {
        // There's only one chunk in this case.
        handle_chunk(graph);
    }, validate_graph, print_graph, store_threads, is_sorted_dag);

}

void XG::from_callback(function<void(function<void(Graph&)>)> get_chunks, 
    bool validate_graph, bool print_graph, bool store_threads, bool is_sorted_dag) {

    // temporaries for construction
    vector<pair<id_t, string> > node_label;
    // need to store node sides
    unordered_map<side_t, vector<side_t> > from_to;
    unordered_map<side_t, vector<side_t> > to_from;
    // And the nodes on each path
    map<string, vector<trav_t> > path_nodes;
    // And which paths are circular
    unordered_set<string> circular_paths;

    // This takes in graph chunks and adds them into our temporary storage.
    function<void(Graph&)> lambda = [this,
                                     &node_label,
                                     &from_to,
                                     &to_from,
                                     &path_nodes,
                                     &circular_paths](Graph& graph) {

        for (int64_t i = 0; i < graph.node_size(); ++i) {
            const Node& n = graph.node(i);
            node_label.push_back(make_pair(n.id(), n.sequence()));
        }
        for (int64_t i = 0; i < graph.edge_size(); ++i) {
            // Canonicalize every edge, so only canonical edges are in the index.
            Edge e = canonicalize(graph.edge(i));
            bool new_from = from_to.find(make_side(e.from(), e.from_start())) == from_to.end();
            bool new_edge = true;
            if (!new_from) {
                side_t to_add = make_side(e.to(), e.to_end());
                for (auto& side : from_to[make_side(e.from(), e.from_start())]) {
                    if (side == to_add) { new_edge = false; break; }
                }
            }
            if (new_edge) {
                ++edge_count;
                from_to[make_side(e.from(), e.from_start())].push_back(make_side(e.to(), e.to_end()));
                to_from[make_side(e.to(), e.to_end())].push_back(make_side(e.from(), e.from_start()));
            }
        }

        for (int64_t i = 0; i < graph.path_size(); ++i) {
            const Path& p = graph.path(i);
            const string& name = p.name();
#ifdef VERBOSE_DEBUG
            // Print out all the paths in the graph we are loading
            cerr << "Path " << name << ": ";
#endif
            
            if (p.is_circular()) {
                // Remember the circular paths
                circular_paths.insert(name);
            }

            vector<trav_t>& path = path_nodes[name];
            for (int64_t j = 0; j < p.mapping_size(); ++j) {
                const Mapping& m = p.mapping(j);
                path.push_back(make_trav(m.position().node_id(), m.position().is_reverse(), m.rank()));
#ifdef VERBOSE_DEBUG
                cerr << m.position().node_id() * 2 + m.position().is_reverse() << "; ";
#endif
            }
#ifdef VERBOSE_DEBUG
            cerr << endl;
#endif

        }
    };

    // Get all the chunks via the callback, and have them called back to us.
    // The other end handles figuring out how much to loop.
    get_chunks(lambda);

    // sort the node labels and remove any duplicates
    std::sort(node_label.begin(), node_label.end());
    node_label.erase(std::unique(node_label.begin(), node_label.end()), node_label.end());
    for (auto& p : node_label) {
        ++node_count;
        seq_length += p.second.size();
    }
    
    if (node_count == 0) {
        // Catch the empty graph with a sensible message instead of an assert fail
        cerr << "[xg] error: cannot build an xg index from an empty graph" << endl;
        exit(1);
    }

    path_count = path_nodes.size();
    
    // sort the paths using mapping rank
    // and remove duplicates
    for (auto& p : path_nodes) {
        vector<trav_t>& path = path_nodes[p.first];
        if (!std::is_sorted(path.begin(), path.end(),
                            [](const trav_t& m1, const trav_t& m2) { return trav_rank(m1) < trav_rank(m2); })) {
            std::sort(path.begin(), path.end(),
                      [](const trav_t& m1, const trav_t& m2) { return trav_rank(m1) < trav_rank(m2); });
        }
        auto last_unique = std::unique(path.begin(), path.end(),
                                       [](const trav_t& m1, const trav_t& m2) {
                                           return trav_rank(m1) == trav_rank(m2);
                                       });
        
        if (last_unique != path.end()) {
            cerr << "[xg] error: path " << p.first << " contains duplicate node ranks" << endl;
            exit(1);
        }
    }

    build(node_label, from_to, to_from, path_nodes, circular_paths, validate_graph,
        print_graph, store_threads, is_sorted_dag);
    
}

void XG::build(vector<pair<id_t, string> >& node_label,
               unordered_map<side_t, vector<side_t> >& from_to,
               unordered_map<side_t, vector<side_t> >& to_from,
               map<string, vector<trav_t> >& path_nodes,
               unordered_set<string>& circular_paths,
               bool validate_graph,
               bool print_graph,
               bool store_threads,
               bool is_sorted_dag) {

    size_t entity_count = node_count + edge_count;

#ifdef VERBOSE_DEBUG
    cerr << "graph has " << seq_length << "bp in sequence, "
         << node_count << " nodes, "
         << edge_count << " edges, and "
         << path_count << " paths "
         << "for a total of " << entity_count << " entities" << endl;
#endif

    // for mapping of ids to ranks using a vector rather than wavelet tree
    assert(!node_label.empty());
    min_id = node_label.begin()->first;
    max_id = node_label.rbegin()->first;
    
    // set up our compressed representation
    int_vector<> i_iv;
    util::assign(s_iv, int_vector<>(seq_length, 0, 3));
    util::assign(s_bv, bit_vector(seq_length));
    util::assign(i_iv, int_vector<>(node_count));
    util::assign(r_iv, int_vector<>(max_id-min_id+1)); // note possibly discontiguous
    
    // for each node in the sequence
    // concatenate the labels into the s_iv
#ifdef VERBOSE_DEBUG
    cerr << "storing node labels" << endl;
#endif
    size_t i = 0; // insertion point
    size_t r = 1;
    
    // first make i_iv and r_iv
    for (auto& p : node_label) {
        int64_t id = p.first;
        i_iv[r-1] = id;
        // store ids to rank mapping
        r_iv[id-min_id] = r;
        ++r;
    }
    util::bit_compress(i_iv);
    util::bit_compress(r_iv);
    
    // then make s_bv and s_iv
    for (auto& p : node_label) {
        const string& l = p.second;
        s_bv[i] = 1; // record node start
        for (auto c : l) {
            s_iv[i++] = dna3bit(c); // store sequence
        }
    }
    // keep only if we need to validate the graph
    if (!validate_graph) node_label.clear();

    // to label the paths we'll need to compress and index our vectors
    util::bit_compress(s_iv);
    util::assign(s_bv_rank, rank_support_v<1>(&s_bv));
    util::assign(s_bv_select, bit_vector::select_1_type(&s_bv));
    
    // now that we've set up our sequence indexes, we can build the locally traversable graph storage
    // calculate g_iv size
    size_t g_iv_size =
        node_count * G_NODE_HEADER_LENGTH // record headers
        + edge_count * 2 * G_EDGE_LENGTH; // edges (stored twice)
    util::assign(g_iv, int_vector<>(g_iv_size));
    util::assign(g_bv, bit_vector(g_iv_size));
    int64_t g = 0; // pointer into g_iv and g_bv
    for (int64_t i = 0; i < node_count; ++i) {
        Node n = node(i_iv[i]);
        
        // now build up the record
        g_bv[g] = 1; // mark record start for later query
        g_iv[g++] = n.id(); // save id
        g_iv[g++] = node_start(n.id());
        g_iv[g++] = n.sequence().size(); // sequence length
        size_t to_edge_count = 0;
        size_t from_edge_count = 0;
        size_t to_edge_count_idx = g++;
        size_t from_edge_count_idx = g++;
        // write the edges in id-based format
        // we will next convert these into relative format
        for (auto end : { false, true }) {
            auto& to_sides = to_from[make_side(n.id(), end)];
            for (auto& e : to_sides) {
                g_iv[g++] = side_id(e);
                g_iv[g++] = edge_type(side_is_end(e), end);
                ++to_edge_count;
            }
        }
        g_iv[to_edge_count_idx] = to_edge_count;
        for (auto end : { false, true }) {
            auto& from_sides = from_to[make_side(n.id(), end)];
            for (auto& e : from_sides) {
                g_iv[g++] = side_id(e);
                g_iv[g++] = edge_type(end, side_is_end(e));
                ++from_edge_count;
            }
        }
        g_iv[from_edge_count_idx] = from_edge_count;
    }
    
    // set up rank and select supports on g_bv so we can locate nodes in g_iv
    util::assign(g_bv_rank, rank_support_v<1>(&g_bv));
    util::assign(g_bv_select, bit_vector::select_1_type(&g_bv));
    
    // convert the edges in g_iv to relativistic form
    for (int64_t i = 0; i < node_count; ++i) {
        int64_t id = i_iv[i];
        // find the start of the node's record in g_iv
        int64_t g = g_bv_select(id_to_rank(id));
        // get to the edges to
        int edges_to_count = g_iv[g+G_NODE_TO_COUNT_OFFSET];
        int edges_from_count = g_iv[g+G_NODE_FROM_COUNT_OFFSET];
        int64_t t = g + G_NODE_HEADER_LENGTH;
        int64_t f = g + G_NODE_HEADER_LENGTH + G_EDGE_LENGTH * edges_to_count;
        for (int64_t j = t; j < f; ) {
            g_iv[j] = g_bv_select(id_to_rank(g_iv[j])) - g;
            j += 2;
        }
        for (int64_t j = f; j < f + G_EDGE_LENGTH * edges_from_count; ) {
            g_iv[j] = g_bv_select(id_to_rank(g_iv[j])) - g;
            j += 2;
        }
    }
    sdsl::util::clear(i_iv);
    util::bit_compress(g_iv);

#if GPBWT_MODE == MODE_SDSL
    // We have one B_s array for every side, but the first 2 numbers for sides
    // are unused. But max node rank is inclusive, so it evens out...
    bs_arrays.resize(max_node_rank() * 2);
#endif

#ifdef VERBOSE_DEBUG
    cerr << "storing paths" << endl;
#endif
    // paths
    string path_names;
    size_t path_node_count = 0; // count of node path memberships
    for (auto& pathpair : path_nodes) {
        // add path name
        const string& path_name = pathpair.first;
        //cerr << path_name << endl;
        path_names += start_marker + path_name + end_marker;
        // The path constructor helpfully counts unique path members for us
        size_t unique_member_count;
        XGPath* path = new XGPath(path_name, pathpair.second, circular_paths.count(path_name),
            node_count, *this, &unique_member_count);
        paths.push_back(path);
        path_node_count += unique_member_count;
    }

    // handle path names
    util::assign(pn_iv, int_vector<>(path_names.size()));
    util::assign(pn_bv, bit_vector(path_names.size()));
    // now record path name starts
    for (size_t i = 0; i < path_names.size(); ++i) {
        pn_iv[i] = path_names[i];
        if (path_names[i] == start_marker) {
            pn_bv[i] = 1; // register name start
        }
    }
    util::assign(pn_bv_rank, rank_support_v<1>(&pn_bv));
    util::assign(pn_bv_select, bit_vector::select_1_type(&pn_bv));
    
    //util::bit_compress(pn_iv);
    string path_name_file = "@pathnames.iv";
    store_to_file((const char*)path_names.c_str(), path_name_file);
    construct(pn_csa, path_name_file, 1);

    // node -> paths
    util::assign(np_iv, int_vector<>(path_node_count+node_count));
    util::assign(np_bv, bit_vector(path_node_count+node_count));
    size_t np_off = 0;
    for (size_t i = 0; i < node_count; ++i) {
        np_bv[np_off] = 1;
        np_iv[np_off] = 0; // null so we can detect entities with no path membership
        ++np_off;
        id_t id = rank_to_id(i+1);
        for (size_t j = 1; j <= paths.size(); ++j) {
            if (node_occs_in_path(id, j) > 0) {
                np_iv[np_off++] = j;
            }
        }
    }

    util::bit_compress(np_iv);
    //cerr << ep_off << " " << path_entities << " " << entity_count << endl;
    assert(np_off <= path_node_count+node_count);
    util::assign(np_bv_rank, rank_support_v<1>(&np_bv));
    util::assign(np_bv_select, bit_vector::select_1_type(&np_bv));

#ifdef VERBOSE_DEBUG
    cerr << "indexing component path sets" << endl;
#endif
    
    // memoize which paths co-occur on connected components
    index_component_path_sets();
    
    if(store_threads) {

// Prepare empty vectors for path indexing
#ifdef VERBOSE_DEBUG
        cerr << "creating empty succinct thread store" << endl;
#endif

        util::assign(h_iv, int_vector<>(g_iv.size() * 2, 0));
        util::assign(ts_iv, int_vector<>((node_count + 1) * 2, 0));
        
#ifdef VERBOSE_DEBUG
        cerr << "storing threads" << endl;
#endif
    
        // If we're a sorted DAG we'll batch up the paths and use a batch
        // insert.
        vector<thread_t> batch;
        vector<string> batch_names;
    
        // Just store all the paths that are all perfect mappings as threads.
        // We end up converting *back* into thread_t objects.
        for (auto& pathpair : path_nodes) {
            thread_t reconstructed;
            
            // Grab the trav_ts, which are now sorted by rank
            for (auto& m : pathpair.second) {
                // Convert the mapping to a ThreadMapping
                // trav_ts are already rank sorted and deduplicated.
                ThreadMapping mapping = {trav_id(m), trav_is_rev(m)};
                reconstructed.push_back(mapping);
            }
            
#if GPBWT_MODE == MODE_SDSL
            if(is_sorted_dag) {
                // Save for a batch insert
                batch.push_back(reconstructed);
                batch_names.push_back(pathpair.first);
            }
            // TODO: else case!
#elif GPBWT_MODE == MODE_DYNAMIC
            // Insert the thread right now
            insert_thread(reconstructed, pathpair.first);
#endif
            
        }
        
#if GPBWT_MODE == MODE_SDSL
        if(is_sorted_dag) {
            // Do the batch insert
            insert_threads_into_dag(batch, batch_names);
        }
        // TODO: else case!
#endif
        util::assign(h_civ, h_iv);
        util::assign(ts_civ, ts_iv);
    }
    
#ifdef DEBUG_CONSTRUCTION
    cerr << "|g_iv| = " << size_in_mega_bytes(g_iv) << endl;
    cerr << "|g_bv| = " << size_in_mega_bytes(g_bv) << endl;
    cerr << "|s_iv| = " << size_in_mega_bytes(s_iv) << endl;

    //cerr << "|i_wt| = " << size_in_mega_bytes(i_wt) << endl;

    cerr << "|s_bv| = " << size_in_mega_bytes(s_bv) << endl;
    
    cerr << "|h_civ| = " << size_in_mega_bytes(h_civ) << endl;
    cerr << "|ts_civ| = " << size_in_mega_bytes(ts_civ) << endl;

    long double paths_mb_size = 0;
    cerr << "|pn_iv| = " << size_in_mega_bytes(pn_iv) << endl;
    paths_mb_size += size_in_mega_bytes(pn_iv);
    cerr << "|pn_csa| = " << size_in_mega_bytes(pn_csa) << endl;
    paths_mb_size += size_in_mega_bytes(pn_csa);
    cerr << "|pn_bv| = " << size_in_mega_bytes(pn_bv) << endl;
    paths_mb_size += size_in_mega_bytes(pn_bv);
    paths_mb_size += size_in_mega_bytes(pn_bv_rank);
    paths_mb_size += size_in_mega_bytes(pn_bv_select);
    paths_mb_size += size_in_mega_bytes(pi_iv);
    cerr << "|np_iv| = " << size_in_mega_bytes(np_iv) << endl;
    paths_mb_size += size_in_mega_bytes(np_iv);
    cerr << "|np_bv| = " << size_in_mega_bytes(np_bv) << endl;
    paths_mb_size += size_in_mega_bytes(np_bv);
    paths_mb_size += size_in_mega_bytes(np_bv_rank);
    paths_mb_size += size_in_mega_bytes(np_bv_select);
    cerr << "total paths size " << paths_mb_size << endl;
    // TODO you are missing the rest of the paths size in xg::paths
    // but this fragment should be factored into a function anyway
    
    cerr << "total size [MB] = " << (
        size_in_mega_bytes(s_iv)
        + size_in_mega_bytes(s_bv)
        + size_in_mega_bytes(g_iv)

        //+ size_in_mega_bytes(i_wt)
        + size_in_mega_bytes(s_bv)
        + size_in_mega_bytes(h_civ)
        + size_in_mega_bytes(ts_civ)
        // TODO: add in size of the bs_arrays in a loop
        + paths_mb_size
        ) << endl;

#endif
    if (print_graph) {
        cerr << "printing graph" << endl;
        // we have to print the relativistic graph manually because the default sdsl printer assumes unsigned integers are stored in it
        for (size_t i = 0; i < g_iv.size(); ++i) {
            cerr << (int64_t)g_iv[i] << " ";
        } cerr << endl;
        for (int64_t i = 0; i < node_count; ++i) {
            int64_t id = rank_to_id(i+1);
            // find the start of the node's record in g_iv
            int64_t g = g_bv_select(id_to_rank(id));
            // get to the edges to
            int edges_to_count = g_iv[g+G_NODE_TO_COUNT_OFFSET];
            int edges_from_count = g_iv[g+G_NODE_FROM_COUNT_OFFSET];
            int sequence_size = g_iv[g+G_NODE_LENGTH_OFFSET];
            size_t seq_start = g_iv[g+G_NODE_SEQ_START_OFFSET];
            cerr << id << " ";
            for (int64_t j = seq_start; j < seq_start+sequence_size; ++j) {
                cerr << revdna3bit(s_iv[j]);
            } cerr << " : ";
            int64_t t = g + G_NODE_HEADER_LENGTH;
            int64_t f = g + G_NODE_HEADER_LENGTH + G_EDGE_LENGTH * edges_to_count;
            cerr << " from ";
            for (int64_t j = t; j < f; ) {
                cerr << rank_to_id(g_bv_rank(g+g_iv[j])+1) << " ";
                j += 2;
            }
            for (int64_t j = f; j < f + G_EDGE_LENGTH * edges_from_count; ) {
                cerr << rank_to_id(g_bv_rank(g+g_iv[j])+1) << " ";
                j += 2;
            }
            cerr << endl;
        }
        cerr << s_iv << endl;
        for (size_t i = 0; i < s_iv.size(); ++i) {
            cerr << revdna3bit(s_iv[i]);
        } cerr << endl;
        cerr << s_bv << endl;
        cerr << "paths (" << paths.size() << ")" << endl;
        for (size_t i = 0; i < paths.size(); i++) {
            // Go through paths by number, so we can determine rank
            XGPath* path = paths[i];
            
            cerr << path_name(i + 1) << endl;
            // manually print IDs because simplified wavelet tree doesn't support ostream for some reason
            for (size_t j = 0; j + 1 < path->ids.size(); j++) {
                cerr << path->node(j) << " ";
            }
            if (path->ids.size() > 0) {
                cerr << path->node(path->ids.size() - 1);
            }
            cerr << endl;
            cerr << path->ranks << endl;
            cerr << path->directions << endl;
            cerr << path->positions << endl;
            cerr << path->offsets << endl;
        }
        cerr << np_bv << endl;
        cerr << np_iv << endl;
        
        // output the succinct representations of the component path set indexes
        int_vector<> path_ranks_iv;
        bit_vector path_ranks_bv;
        create_succinct_component_path_sets(path_ranks_iv, path_ranks_bv);
        cerr << path_ranks_iv << endl;
        cerr << path_ranks_bv << endl;
    }

    if (validate_graph) {
        cerr << "validating graph sequence" << endl;
        int max_id = s_bv_rank(s_bv.size());
        for (auto& p : node_label) {
            int64_t id = p.first;
            const string& l = p.second;
            //size_t rank = node_rank[id];
            size_t rank = id_to_rank(id);
            //cerr << rank << endl;
            // find the node in the array
            //cerr << "id = " << id << " rank = " << s_bv_select(rank) << endl;
            // this should be true given how we constructed things
            if (rank != s_bv_rank(s_bv_select(rank)+1)) {
                cerr << rank << " != " << s_bv_rank(s_bv_select(rank)+1) << " for node " << id << endl;
                assert(false);
            }
            // get the sequence from the s_iv
            string s = node_sequence(id);

            string ltmp, stmp;
            if (l.size() != s.size()) {
                cerr << l << " != " << endl << s << endl << " for node " << id << endl;
                assert(false);
            } else {
                int j = 0;
                for (auto c : l) {
                    if (dna3bit(c) != dna3bit(s[j++])) {
                        cerr << l << " != " << endl << s << endl << " for node " << id << endl;
                        assert(false);
                    }
                }
            }
        }
        node_label.clear();
        
#if GPBWT_MODE == MODE_SDSL
        if(store_threads && is_sorted_dag) {
#elif GPBWT_MODE == MODE_DYNAMIC
        if(store_threads) {
#endif
        
            cerr << "validating threads" << endl;
            
            // How many thread orientations are in the index?
            size_t threads_found = 0;
            // And how many shoukd we have inserted?
            size_t threads_expected = 0;
            list<thread_t> threads;
            for (auto& t : extract_threads(false)) {
                for (auto& k : t.second) threads.push_back(k);
            }
            for (auto& t : extract_threads(true)) {
                for (auto& k : t.second) threads.push_back(k);
            }
            for(auto thread : threads) {
#ifdef VERBOSE_DEBUG
                cerr << "Thread: ";
                for(size_t i = 0; i < thread.size(); i++) {
                    ThreadMapping mapping = thread[i];
                    cerr << mapping.node_id * 2 + mapping.is_reverse << "; ";
                }
                cerr << endl;
#endif
                // Make sure we can search all the threads we find present in the index
                assert(count_matches(thread) > 0);
                
                // Flip the thread around
                reverse(thread.begin(), thread.end());
                for(auto& mapping : thread) {
                    mapping.is_reverse = !mapping.is_reverse;
                }
                
                // We need to be able to find it backwards as well
                assert(count_matches(thread) > 0);
                
                threads_found++;
            }
            
            for (auto& pathpair : path_nodes) {
                Path reconstructed;
                
                // Grab the name
                reconstructed.set_name(pathpair.first);
                
                // This path should have been inserted. Look for it.
                assert(count_matches(reconstructed) > 0);
                
                threads_expected += 2;
                
            }
            
            // Make sure we have the right number of threads.
            assert(threads_found == threads_expected);
        }

        cerr << "graph ok" << endl;
    }
    
}
    
void XG::index_component_path_sets() {
    
    // for safety, empty the indexes
    component_path_set_of_path.clear();
    component_path_sets.clear();
    
    // to record which node ranks have been added to queue
    sdsl::bit_vector enqueued(node_count, 0);
    
    for (size_t i = 0; i < node_count; i++) {
#ifdef debug_component_index
        cerr << "i = " << i << endl;
#endif
        if (enqueued[i]) {
            continue;
        }
#ifdef debug_component_index
        cerr << "not yet enqueued, beginning traversal" << endl;
#endif
        // a node that hasn't been traversed means a new component
        component_path_sets.emplace_back();
        unordered_set<size_t>& component_path_set = component_path_sets.back();
        
        // init a BFS queue
        std::queue<handle_t> queue;
        
        // to call on each subsequent handle we navigate to
        function<bool(const handle_t&)> record_paths_and_enqueue = [&](const handle_t& handle) {
            size_t node_rank = id_to_rank(get_id(handle));
#ifdef debug_component_index
            cerr << "traverse to handle on node " << get_id(handle) << " at rank " << node_rank << endl;
#endif

            // don't queue up the same node twice
            if (!enqueued[node_rank - 1]) {
                // add the paths of the new node
                for (size_t path_rank : paths_of_node(get_id(handle))) {
#ifdef debug_component_index
                    cerr << "node is on path " << path_rank << endl;
#endif
                    component_path_set.insert(path_rank);
                }
                // and add it to the queue
                queue.push(handle);
                enqueued[node_rank - 1] = 1;
            }
#ifdef debug_component_index
            else {
                cerr << "already enqueued" << endl;
            }
#endif
            return true;
        };
        
        // queue up the first node
        // TODO: somewhat wasteful use of get_handle, but this only gets called once per component
        record_paths_and_enqueue(get_handle(rank_to_id(i + 1), false));
        
        // do the BFS traversal
        while (!queue.empty()) {
            handle_t handle = queue.front();
            queue.pop();
            
            // traverse in both directions
            follow_edges(handle, false, record_paths_and_enqueue);
            follow_edges(handle, true, record_paths_and_enqueue);
        }
    }
    
    // make it so we can index into this with the path rank directly
    component_path_set_of_path.resize(max_path_rank() + 1, numeric_limits<size_t>::max());
    
    // index from the paths to their component set
    for (size_t i = 0; i < component_path_sets.size(); i++) {
        for (size_t path_rank : component_path_sets[i]) {
            if (component_path_set_of_path[path_rank] != numeric_limits<size_t>::max()) {
                cerr << "warning:[XG] Graph contains path " << path_name(path_rank) << " that spans multiple connected components. This path must follow edges that are not included in the graph. XG's component path set indexes may not be semantically meaningful for this graph." << endl;
                continue;
            }
            component_path_set_of_path[path_rank] = i;
        }
    }
}
    
void XG::create_succinct_component_path_sets(int_vector<>& path_ranks_iv_out, bit_vector& path_ranks_bv_out) const {
    
    size_t num_path_records = 0;
    for (const auto& component_path_set : component_path_sets) {
        num_path_records += component_path_set.size();
    }
    
#ifdef debug_component_index
    cerr << "creating serializable component path sets for " << paths.size() << " paths and " << component_path_sets.size() << " components" << endl;
#endif
    
    path_ranks_iv_out = int_vector<>(num_path_records);
    path_ranks_bv_out = bit_vector(num_path_records);
    
    size_t i = 0;
    for (const unordered_set<size_t>& component_path_set : component_path_sets) {
#ifdef debug_component_index
        cerr << "handling component containing paths:" << endl;
        for (size_t path : component_path_set) {
            cerr << "\t" << path << endl;
        }
        cerr << "first corresponding index in succinct vector is " << i << endl;
#endif
        if (component_path_set.empty()) {
            continue;
        }
        
        // generate a deterministic ordering (probably not strictly necessary, but for good measure)
        vector<size_t> component_paths(component_path_set.begin(), component_path_set.end());
        sort(component_paths.begin(), component_paths.end());
        
        // mark the beginning of this path set
        path_ranks_bv_out[i] = 1;
        
        // record the path ranks in this set
        for (size_t j = 0; j < component_paths.size(); j++, i++) {
            path_ranks_iv_out[i] = component_paths[j];
        }
    }
}

void XG::unpack_succinct_component_path_sets(const int_vector<>& path_ranks_iv, const bit_vector& path_ranks_bv) {
    // validity check
    assert(path_ranks_iv.size() == path_ranks_bv.size());
    
    // clear in memory indexes for safety
    component_path_sets.clear();
    component_path_set_of_path.clear();
    
    // compute the size of the in-memory indexes we'll need
    size_t max_rank = 0;
    size_t num_components = 0;
    for (size_t i = 0; i < path_ranks_iv.size(); i++) {
        max_rank = max<size_t>(path_ranks_iv[i], max_rank);
        num_components += path_ranks_bv[i];
    }
    // adjust the size accordingly
    component_path_sets.resize(num_components);
    component_path_set_of_path.resize(max_rank + 1);
    
    // create the in-memory indexes
    size_t path_set_idx = 0;
    for (size_t i = 0; i < path_ranks_iv.size(); i++) {
        // 1 indicates the start of a component path set
        if (path_ranks_bv[i] && i != 0) {
            path_set_idx++;
        }
        component_path_sets[path_set_idx].insert(path_ranks_iv[i]);
        component_path_set_of_path[path_ranks_iv[i]] = path_set_idx;
    }
}
    
bool XG::paths_on_same_component(size_t path_rank_1, size_t path_rank_2) const {
    return component_path_sets[component_path_set_of_path[path_rank_1]].count(path_rank_2);
}
    
const uint64_t* XG::sequence_data(void) const {
    return s_iv.data();
}

const size_t XG::sequence_bit_size(void) const {
    return s_iv.bit_size();
}

bool XG::has_node(int64_t id) const {
    return id_to_rank(id) != 0;
}

Node XG::node(int64_t id) const {
    Node n;
    n.set_id(id);
    //cerr << omp_get_thread_num() << " looks for " << id << endl;
    n.set_sequence(node_sequence(id));
    return n;
}

string XG::node_sequence(int64_t id) const {
    size_t rank = id_to_rank(id);
    if (rank == 0) {
        // Node isn't there
        throw runtime_error("xg cannot get sequence for nonexistent node " + to_string(id));
    }
    size_t start = s_bv_select(rank);
    size_t end = rank == node_count ? s_bv.size() : s_bv_select(rank+1);
    string s; s.resize(end-start);
    for (size_t i = start; i < s_bv.size() && i < end; ++i) {
        s[i-start] = revdna3bit(s_iv[i]);
    }
    return s;
}

size_t XG::node_length(int64_t id) const {
    size_t rank = id_to_rank(id);
    size_t start = s_bv_select(rank);
    size_t end = rank == node_count ? s_bv.size() : s_bv_select(rank+1);
    return end-start;
}

char XG::pos_char(int64_t id, bool is_rev, size_t off) const {
    assert(off < node_length(id));
    if (!is_rev) {
        size_t rank = id_to_rank(id);
        size_t pos = s_bv_select(rank) + off;
        assert(pos < s_iv.size());
        char c = revdna3bit(s_iv[pos]);
        return c;
    } else {
        size_t rank = id_to_rank(id);
        size_t pos = s_bv_select(rank+1) - (off+1);
        assert(pos < s_iv.size());
        char c = revdna3bit(s_iv[pos]);
        return reverse_complement(c);
    }
}

string XG::pos_substr(int64_t id, bool is_rev, size_t off, size_t len) const {
    if (!is_rev) {
        size_t rank = id_to_rank(id);
        size_t start = s_bv_select(rank) + off;
        assert(start < s_iv.size());
        // get until the end position, or the end of the node, which ever is first
        size_t end;
        if (!len) {
            end = s_bv_select(rank+1);
        } else {
            end = min(start + len, (size_t)s_bv_select(rank+1));
        }
        assert(end < s_iv.size());
        string s; s.resize(end-start);
        for (size_t i = start; i < s_bv.size() && i < end; ++i) {
            s[i-start] = revdna3bit(s_iv[i]);
        }
        return s;
    } else {
        size_t rank = id_to_rank(id);
        size_t end = s_bv_select(rank+1) - off;
        assert(end < s_iv.size());
        // get until the end position, or the end of the node, which ever is first
        size_t start;
        if (len > end || !len) {
            start = s_bv_select(rank);
        } else {
            start = max(end - len, (size_t)s_bv_select(rank));
        }
        assert(end < s_iv.size());
        string s; s.resize(end-start);
        for (size_t i = start; i < s_bv.size() && i < end; ++i) {
            s[i-start] = revdna3bit(s_iv[i]);
        }
        return reverse_complement(s);
    }
}

size_t XG::id_to_rank(int64_t id) const {
    size_t x = id-min_id;
    if (x < 0 || x >= r_iv.size()) return 0;
    return r_iv[id-min_id];
}

int64_t XG::rank_to_id(size_t rank) const {
    if(rank == 0) {
        cerr << "[xg] error: Request for id of rank 0" << endl;
        assert(false);
    }
    if(rank > node_count) {
        cerr << "[xg] error: Request for id of rank " << rank << "/" << node_count << endl;
        assert(false);
    }
    return g_iv[g_bv_select(rank)];
}

int XG::edge_type(bool from_start, bool to_end) const {
    if (from_start && to_end) {
        return 4;
    } else if (from_start) {
        return 3;
    } else if (to_end) {
        return 2;
    } else {
        return 1;
    }
}

int XG::edge_type(const Edge& edge) const {
    if (edge.from_start() && edge.to_end()) {
        return 4;
    } else if (edge.from_start()) {
        return 3;
    } else if (edge.to_end()) {
        return 2;
    } else {
        return 1;
    }
}

Edge XG::edge_from_encoding(int64_t from, int64_t to, int type) const {
    Edge edge;
    edge.set_from(from);
    edge.set_to(to);
    switch (type) {
    case 1:
        break;
    case 2:
        edge.set_to_end(true);
        break;
    case 3:
        edge.set_from_start(true);
        break;
    case 4:
        edge.set_from_start(true);
        edge.set_to_end(true);
        break;
    default:
        assert(false);
        break;
    }
    return edge;
}

void XG::idify_graph(Graph& graph) const {
    // map into the id space; offsets in gciv contain the actual ids
    for (auto& node : *graph.mutable_node()) {
        node.set_id(g_iv[node.id()+G_NODE_ID_OFFSET]);
    }
    for (auto& edge : *graph.mutable_edge()) {
        edge.set_from(g_iv[edge.from()+G_NODE_ID_OFFSET]);
        edge.set_to(g_iv[edge.to()+G_NODE_ID_OFFSET]);
    }
}

Graph XG::node_subgraph_id(int64_t id) const {
    Graph graph = node_subgraph_g(g_bv_select(id_to_rank(id)));
    idify_graph(graph);
    return graph;
}

/// returns the graph with graph offsets rather than ids on edges and nodes
Graph XG::node_subgraph_g(int64_t g) const {
    Graph graph;
    int edges_to_count = g_iv[g+G_NODE_TO_COUNT_OFFSET];
    int edges_from_count = g_iv[g+G_NODE_FROM_COUNT_OFFSET];
    int sequence_size = g_iv[g+G_NODE_LENGTH_OFFSET];
    size_t seq_start = g_iv[g+G_NODE_SEQ_START_OFFSET];
    string sequence; sequence.resize(sequence_size);
    int i = 0;
    for (int64_t j = seq_start; j < seq_start+sequence_size; ++j, ++i) {
        sequence[i] = revdna3bit(s_iv[j]);
    }
    Node* node = graph.add_node();
    node->set_sequence(sequence);
    node->set_id(g);
    int64_t t = g + G_NODE_HEADER_LENGTH;
    int64_t f = g + G_NODE_HEADER_LENGTH + G_EDGE_LENGTH * edges_to_count;
    for (int64_t j = t; j < f; ) {
        int64_t from = g+g_iv[j++];
        int type = g_iv[j++];
        *graph.add_edge() = edge_from_encoding(from, g, type);
    }
    for (int64_t j = f; j < f + G_EDGE_LENGTH * edges_from_count; ) {
        int64_t to = g+g_iv[j++];
        int type = g_iv[j++];
        *graph.add_edge() = edge_from_encoding(g, to, type);
    }
    return graph;
}

Graph XG::graph_context_id(const pos_t& pos, int64_t length) const {
    pos_t g = pos;
    vg::get_id(g) = g_bv_select(id_to_rank(id(pos)));
    Graph graph = graph_context_g(g, length);
    idify_graph(graph);
    return graph;
}

Graph XG::graph_context_g(const pos_t& g_pos, int64_t length) const {
    // helper
    auto is_inverting = [](const Edge& e) {
            return !(e.from_start() == e.to_end())
            && (e.from_start() || e.to_end());
    };
    // walk the graph from this position forward
    // adding the nodes we run into to the graph
    Graph graph;
    set<pos_t> seen;
    set<pos_t> nexts;
    nexts.insert(g_pos);
    int64_t distance = -offset(g_pos); // don't count what we won't traverse
    while (!nexts.empty()) {
        set<pos_t> todo;
        int nextd = 0;
        for (auto& next : nexts) {
            if (!seen.count(next)) {
                seen.insert(next);
                // add the node and its edges to the graph
                Graph node_graph = node_subgraph_g(id(next));
                graph.MergeFrom(node_graph);
                const Node& node = node_graph.node(0);
                nextd = nextd == 0 ? node.sequence().size() : min(nextd, (int)node.sequence().size());
                // where to next
                // look at the next positions we could reach
                pos_t pos = next;
                if (!is_rev(pos)) {
                    // we are on the forward strand, the next things from this node come off the end
                    for (auto& edge : node_graph.edge()) {
                        if((edge.to() == id(pos) && edge.to_end()) || (edge.from() == id(pos) && !edge.from_start())) {
                            id_t nid = (edge.from() == id(pos) ?
                                        edge.to()
                                        : edge.from());
                            todo.insert(make_pos_t(nid, is_inverting(edge), 0));
                        }
                    }
                } else {
                    // we are on the reverse strand, the next things from this node come off the start
                    for (auto& edge : node_graph.edge()) {
                        if((edge.to() == id(pos) && !edge.to_end()) || (edge.from() == id(pos) && edge.from_start())) {
                            id_t nid = (edge.to() == id(pos) ?
                                        edge.from()
                                        : edge.to());
                            todo.insert(make_pos_t(nid, !is_inverting(edge), 0));
                        }
                    }
                }
            }
        }
        distance += nextd;
        if (distance > length) {
            break;
        }
        nexts = todo;
    }
    return graph;
}

handle_t XG::get_handle(const id_t& node_id, bool is_reverse) const {
    // Handles will be g vector index with is_reverse in the low bit
    
    // Where in the g vector do we need to be
<<<<<<< HEAD
    size_t handle = g_bv_select(id_to_rank(node_id));
    // Make room for the orientation
    handle = handle << 1;
    // And set the low bit if it's reverse
    if (is_reverse) handle |= 1;
    return as_handle(handle);
=======
    uint64_t g = g_bv_select(id_to_rank(node_id));
    // And set the high bit if it's reverse
    return EasyHandlePacking::pack(g, is_reverse);
>>>>>>> 5bdf10ed
}

id_t XG::get_id(const handle_t& handle) const {
    // Go get the g offset and then look up the noder ID
<<<<<<< HEAD
    return g_iv[(((size_t) as_integer(handle)) >> 1) + G_NODE_ID_OFFSET];
}

bool XG::get_is_reverse(const handle_t& handle) const {
    return as_integer(handle) & 1;
}

handle_t XG::flip(const handle_t& handle) const {
    return as_handle(as_integer(handle) ^ 1);
}

size_t XG::get_length(const handle_t& handle) const {
    return g_iv[(((size_t) as_integer(handle)) >> 1) + G_NODE_LENGTH_OFFSET];
=======
    return g_iv[EasyHandlePacking::unpack_number(handle) + G_NODE_ID_OFFSET];
}

bool XG::get_is_reverse(const handle_t& handle) const {
    return EasyHandlePacking::unpack_bit(handle);
}

handle_t XG::flip(const handle_t& handle) const {
    return EasyHandlePacking::toggle_bit(handle);
}

size_t XG::get_length(const handle_t& handle) const {
    return g_iv[EasyHandlePacking::unpack_number(handle) + G_NODE_LENGTH_OFFSET];
>>>>>>> 5bdf10ed
}

string XG::get_sequence(const handle_t& handle) const {
    
    // Figure out how big it should be
    size_t sequence_size = get_length(handle);
    // Allocate the sequence string
    string sequence(sequence_size, '\0');
    // Extract the node record start
<<<<<<< HEAD
    size_t g = ((size_t) as_integer(handle)) >> 1;
=======
    size_t g = EasyHandlePacking::unpack_number(handle);
>>>>>>> 5bdf10ed
    // Figure out where the sequence starts
    size_t sequence_start = g_iv[g + G_NODE_SEQ_START_OFFSET];
    for (int64_t i = 0; i < sequence_size; i++) {
        // Blit the sequence out
        sequence[i] = revdna3bit(s_iv[sequence_start + i]);
    }
    
<<<<<<< HEAD
    if (as_integer(handle) & 1) {
=======
    if (EasyHandlePacking::unpack_bit(handle)) {
>>>>>>> 5bdf10ed
        return reverse_complement(sequence);
    } else {
        return sequence;
    }
}

bool XG::edge_filter(int type, bool is_to, bool want_left, bool is_reverse) const {
    // Return true if we want an edge of the given type, where we are the from
    // or to node (according to is_to), when we are looking off the right or
    // left side of the node (according to want_left), and when the node is
    // forward or reverse (accoridng to is_reverse).
    
    // Edge type encoding:
    // 1: end to start
    // 2: end to end
    // 3: start to start
    // 4: start to end
    
    // First compute what we want looking off the right of a node in the forward direction.
    bool wanted = !is_to && (type == 1 || type == 2) || is_to && (type == 2 || type == 4);
    
    // We computed whether we wanted it assuming we were looking off the right. The complement is what we want looking off the left.
    wanted = wanted != want_left;
    
    // We computed whether we wanted ot assuming we were in the forward orientation. The complement is what we want in the reverse orientation.
    wanted = wanted != is_reverse;
    
    return wanted;
}

bool XG::do_edges(const size_t& g, const size_t& start, const size_t& count, bool is_to,
    bool want_left, bool is_reverse, const function<bool(const handle_t&)>& iteratee) const {
    
    // OK go over all those edges
    for (size_t i = 0; i < count; i++) {
        // What edge type is the edge?
        int type = g_iv[start + i * G_EDGE_LENGTH + G_EDGE_TYPE_OFFSET];
        
        // Make sure we got a valid edge type and we haven't wandered off into non-edge data.
        assert(type >= 0);
        assert(type <= 3);
        
        if (edge_filter(type, is_to, want_left, is_reverse)) {
            
            // What's the offset to the other node?
            int64_t offset = g_iv[start + i * G_EDGE_LENGTH + G_EDGE_OFFSET_OFFSET];
            
            // Make sure we haven't gone off the rails into non-edge data.
            assert((int64_t) g + offset >= 0);
            assert(g + offset < g_iv.size());
            
            // Should we invert?
            // We only invert if we cross an end to end edge. Or a start to start edge
            bool new_reverse = is_reverse != (type == 2 || type == 3);
            
            // Compose the handle for where we are going
<<<<<<< HEAD
            handle_t next_handle = as_handle(((g + offset) << 1) | (new_reverse ? 1 : 0));
=======
            handle_t next_handle = EasyHandlePacking::pack(g + offset, new_reverse);
>>>>>>> 5bdf10ed
            
            // We want this edge
            
            if (!iteratee(next_handle)) {
                // Stop iterating
                return false;
            }
        }
        else {
            // TODO: delete this after using it to debug
            int64_t offset = g_iv[start + i * G_EDGE_LENGTH + G_EDGE_OFFSET_OFFSET];
            bool new_reverse = is_reverse != (type == 2 || type == 3);
<<<<<<< HEAD
            handle_t next_handle = as_handle(((g + offset) << 1) | (new_reverse ? 1 : 0));
=======
            handle_t next_handle = EasyHandlePacking::pack(g + offset, new_reverse);
>>>>>>> 5bdf10ed
        }
    }
    // Iteratee didn't stop us.
    return true;
}

bool XG::follow_edges(const handle_t& handle, bool go_left, const function<bool(const handle_t&)>& iteratee) const {

    // Unpack the handle
<<<<<<< HEAD
    size_t g = ((size_t) as_integer(handle)) >> 1;
    bool is_reverse = get_is_reverse(handle);
=======
    size_t g = EasyHandlePacking::unpack_number(handle);
    bool is_reverse = EasyHandlePacking::unpack_bit(handle);
>>>>>>> 5bdf10ed

    // How many edges are there of each type?
    size_t edges_to_count = g_iv[g + G_NODE_TO_COUNT_OFFSET];
    size_t edges_from_count = g_iv[g + G_NODE_FROM_COUNT_OFFSET];
    
    // Where does each edge run start?
    size_t to_start = g + G_NODE_HEADER_LENGTH;
    size_t from_start = g + G_NODE_HEADER_LENGTH + G_EDGE_LENGTH * edges_to_count;
    
    // We will look for all the edges on the appropriate side, which means we have to check the from and to edges
    if (do_edges(g, to_start, edges_to_count, true, go_left, is_reverse, iteratee)) {
        // All the edges where we're to were accepted, so do the edges where we're from
        return do_edges(g, from_start, edges_from_count, false, go_left, is_reverse, iteratee);
    } else {
        return false;
    }
}

void XG::for_each_handle(const function<bool(const handle_t&)>& iteratee, bool parallel) const {
    // This shared flag lets us bail early even when running in parallel
    bool stop_early = false;
<<<<<<< HEAD
    
=======
    auto lambda = [&](size_t g) {
        // Just make it into a handle; we're always forward.
        handle_t handle = EasyHandlePacking::pack(g, false);
        
        // Run the iteratee
        if (!iteratee(handle)) {
            // The iteratee is bored and wants to stop.
#pragma omp atomic write
            stop_early = true;
            return;
        }
        
        // How many edges are there of each type on this record?
        size_t edges_to_count = g_iv[g + G_NODE_TO_COUNT_OFFSET];
        size_t edges_from_count = g_iv[g + G_NODE_FROM_COUNT_OFFSET];
        
        // This record is the header plus all the edge records it contains
        entry_size = G_NODE_HEADER_LENGTH + G_EDGE_LENGTH * (edges_to_count + edges_from_count);
        
    };
>>>>>>> 5bdf10ed
    if (parallel) {
        #pragma omp parallel
        {
            #pragma omp single 
            {
                // We need to do a serial scan of the g vector because each entry is variable size.
                for (size_t g = 0; g < g_iv.size() && !stop_early;) {
                    assert((g & ((size_t)1 << 63)) == 0);
        
                    // Make it into a handle, packing it as the node ID and using 0 for orientation
                    handle_t handle = as_handle(g << 1);
                
                    #pragma omp task firstprivate(handle)
                    {
                        // Run the iteratee
                        if (!iteratee(handle)) {
                            // The iteratee is bored and wants to stop.
                            #pragma omp atomic write
                            stop_early = true;
                        }
                    }
                    
                    // How many edges are there of each type on this record?
                    size_t edges_to_count = g_iv[g + G_NODE_TO_COUNT_OFFSET];
                    size_t edges_from_count = g_iv[g + G_NODE_FROM_COUNT_OFFSET];
                    
                    // This record is the header plus all the edge records it contains.
                    // Decode the entry size in the same thread doing the iteration.
                    g += G_NODE_HEADER_LENGTH + G_EDGE_LENGTH * (edges_to_count + edges_from_count);
                }
            }
            
            // The end of the single block waits for all the tasks 
        }
    } else {
        for (size_t g = 0; g < g_iv.size() && !stop_early;) {
            // Make the handle
            // We need to make sure our index isn't trying to use the high bit we shift off
            assert((g & ((size_t)1 << 63)) == 0);
            
            // Make it into a handle, packing it as the node ID and using 0 for orientation
            handle_t handle = as_handle(g << 1);
            
            // Run the iteratee in-line
            if (!iteratee(handle)) {
                // The iteratee is bored and wants to stop.
                stop_early = true;
            }
            
            // How many edges are there of each type on this record?
            size_t edges_to_count = g_iv[g + G_NODE_TO_COUNT_OFFSET];
            size_t edges_from_count = g_iv[g + G_NODE_FROM_COUNT_OFFSET];
            
            // This record is the header plus all the edge records it contains.
            // Decode the entry size in the same thread doing the iteration.
            g += G_NODE_HEADER_LENGTH + G_EDGE_LENGTH * (edges_to_count + edges_from_count);
        }
    }
}

path_handle_t XG::get_path_handle(const string& path_name) const {
    return as_path_handle(path_rank(path_name));
}
    
string XG::get_path_name(const path_handle_t& path_handle) const {
    return path_name(as_integer(path_handle));
}
    
size_t XG::get_occurrence_count(const path_handle_t& path_handle) const {
    return paths[as_integer(path_handle) - 1]->ids.size();
}
    
size_t XG::get_path_length(const path_handle_t& path_handle) const {
    return paths[as_integer(path_handle) - 1]->offsets.size();
}
    
size_t XG::get_path_count() const {
    return paths.size();
}
    
void XG::for_each_path_handle(const function<void(const path_handle_t&)>& iteratee) const {
    for (size_t i = 0; i < paths.size(); i++) {
        // convert to 1-based rank
        path_handle_t path_handle = as_path_handle(i + 1);
        // execute function
        iteratee(path_handle);
    }
}

handle_t XG::get_occurrence(const occurrence_handle_t& occurrence_handle) const {
    const auto& xgpath = *paths[as_integer(get_path_handle_of_occurrence(occurrence_handle)) - 1];
    size_t idx = get_ordinal_rank_of_occurrence(occurrence_handle);
    return get_handle(xgpath.node(idx), xgpath.is_reverse(idx));
}

occurrence_handle_t XG::get_first_occurrence(const path_handle_t& path_handle) const {
    occurrence_handle_t occurrence_handle;
    as_integers(occurrence_handle)[0] = as_integer(path_handle);
    as_integers(occurrence_handle)[1] = 0;
    return occurrence_handle;
}

occurrence_handle_t XG::get_last_occurrence(const path_handle_t& path_handle) const {
    occurrence_handle_t occurrence_handle;
    as_integers(occurrence_handle)[0] = as_integer(path_handle);
    as_integers(occurrence_handle)[1] = paths[as_integer(path_handle) - 1]->ids.size() - 1;
    return occurrence_handle;
}

bool XG::has_next_occurrence(const occurrence_handle_t& occurrence_handle) const {
    return as_integers(occurrence_handle)[1] + 1 < paths[as_integers(occurrence_handle)[0] - 1]->ids.size();
}

bool XG::has_previous_occurrence(const occurrence_handle_t& occurrence_handle) const {
    return as_integers(occurrence_handle)[1] > 0;
}

occurrence_handle_t XG::get_next_occurrence(const occurrence_handle_t& occurrence_handle) const {
    occurrence_handle_t next_occurrence_handle;
    as_integers(next_occurrence_handle)[0] = as_integers(occurrence_handle)[0];
    as_integers(next_occurrence_handle)[1] = as_integers(occurrence_handle)[1] + 1;
    return next_occurrence_handle;
}

occurrence_handle_t XG::get_previous_occurrence(const occurrence_handle_t& occurrence_handle) const {
    occurrence_handle_t prev_occurrence_handle;
    as_integers(prev_occurrence_handle)[0] = as_integers(occurrence_handle)[0];
    as_integers(prev_occurrence_handle)[1] = as_integers(occurrence_handle)[1] - 1;
    return prev_occurrence_handle;

}

path_handle_t XG::get_path_handle_of_occurrence(const occurrence_handle_t& occurrence_handle) const {
    return as_path_handle(as_integers(occurrence_handle)[0]);
}
    
size_t XG::get_ordinal_rank_of_occurrence(const occurrence_handle_t& occurrence_handle) const {
    return as_integers(occurrence_handle)[1];
}

size_t XG::node_size() const {
    return this->node_count;
}

id_t XG::min_node_id() const {
    return min_id;
}
    
id_t XG::max_node_id() const {
    return max_id;
}

vector<Edge> XG::edges_of(int64_t id) const {
    size_t g = g_bv_select(id_to_rank(id));
    int edges_to_count = g_iv[g+G_NODE_TO_COUNT_OFFSET];
    int edges_from_count = g_iv[g+G_NODE_FROM_COUNT_OFFSET];
    int64_t t = g + G_NODE_HEADER_LENGTH;
    int64_t f = g + G_NODE_HEADER_LENGTH + G_EDGE_LENGTH * edges_to_count;
    vector<Edge> edges;
    for (int64_t j = t; j < f; ) {
        int64_t from = g+g_iv[j++];
        int type = g_iv[j++];
        edges.push_back(edge_from_encoding(from, g, type));
    }
    for (int64_t j = f; j < f + G_EDGE_LENGTH * edges_from_count; ) {
        int64_t to = g+g_iv[j++];
        int type = g_iv[j++];
        edges.push_back(edge_from_encoding(g, to, type));
    }
    for (auto& edge : edges) { 
        edge.set_from(g_iv[edge.from()+G_NODE_ID_OFFSET]);
        edge.set_to(g_iv[edge.to()+G_NODE_ID_OFFSET]);
    }
    return edges;
}

vector<Edge> XG::edges_to(int64_t id) const {
    size_t g = g_bv_select(id_to_rank(id));
    int edges_to_count = g_iv[g+G_NODE_TO_COUNT_OFFSET];
    int edges_from_count = g_iv[g+G_NODE_FROM_COUNT_OFFSET];
    int64_t t = g + G_NODE_HEADER_LENGTH;
    int64_t f = g + G_NODE_HEADER_LENGTH + G_EDGE_LENGTH * edges_to_count;
    vector<Edge> edges;
    for (int64_t j = t; j < f; ) {
        int64_t from = g+g_iv[j++];
        int type = g_iv[j++];
        edges.push_back(edge_from_encoding(from, g, type));
    }
    for (auto& edge : edges) { 
        edge.set_from(g_iv[edge.from()+G_NODE_ID_OFFSET]);
        edge.set_to(g_iv[edge.to()+G_NODE_ID_OFFSET]);
    }
    return edges;
}

vector<Edge> XG::edges_from(int64_t id) const {
    size_t g = g_bv_select(id_to_rank(id));
    int edges_to_count = g_iv[g+G_NODE_TO_COUNT_OFFSET];
    int edges_from_count = g_iv[g+G_NODE_FROM_COUNT_OFFSET];
    //int64_t t = g + G_NODE_HEADER_LENGTH;
    int64_t f = g + G_NODE_HEADER_LENGTH + G_EDGE_LENGTH * edges_to_count;
    int64_t e = f + G_EDGE_LENGTH * edges_from_count;
    vector<Edge> edges;
    for (int64_t j = f; j < e; ) {
        int64_t to = g+g_iv[j++];
        int type = g_iv[j++];
        edges.push_back(edge_from_encoding(g, to, type));
    }
    for (auto& edge : edges) { 
        edge.set_from(g_iv[edge.from()+G_NODE_ID_OFFSET]);
        edge.set_to(g_iv[edge.to()+G_NODE_ID_OFFSET]);
    }
    return edges;
}

vector<Edge> XG::edges_on_start(int64_t id) const {
    vector<Edge> edges;
    for (auto& edge : edges_of(id)) {
        if((edge.to() == id && !edge.to_end()) || (edge.from() == id && edge.from_start())) {
            edges.push_back(edge);
        }
    }
    return edges;
}

vector<Edge> XG::edges_on_end(int64_t id) const {
    vector<Edge> edges;
    for (auto& edge : edges_of(id)) {
        if((edge.to() == id && edge.to_end()) || (edge.from() == id && !edge.from_start())) {
            edges.push_back(edge);
        }
    }
    return edges;
}

int XG::indegree(int64_t id) const {
  return g_iv[g_bv_select(id_to_rank(id)) + G_NODE_TO_COUNT_OFFSET];
}

int XG::outdegree(int64_t id) const {
  return g_iv[g_bv_select(id_to_rank(id)) + G_NODE_FROM_COUNT_OFFSET];
}

size_t XG::max_node_rank(void) const {
    return s_bv_rank(s_bv.size());
}

int64_t XG::node_at_seq_pos(size_t pos) const {
    return rank_to_id(s_bv_rank(pos));
}

size_t XG::node_start(int64_t id) const {
    return s_bv_select(id_to_rank(id));
}

size_t XG::max_path_rank(void) const {
    return pn_bv.size() ? pn_bv_rank(pn_bv.size()) : 0;
}

// snoop through the forward table to check if the edge exists
bool XG::has_edge(int64_t id1, bool from_start, int64_t id2, bool to_end) const {
    Edge query;
    query.set_from(id1);
    query.set_from_start(from_start);
    query.set_to(id2);
    query.set_to_end(to_end);
    query = canonicalize(query);
    Graph node_graph = node_subgraph_id(id1);
    for (auto& edge : node_graph.edge()) {
        if (edge.from() == query.from()
            && edge.from_start() == query.from_start()
            && edge.to() == query.to()
            && edge.to_end() == query.to_end()) {
            return true;
        }
    }
    return false;
}

bool XG::has_edge(const Edge& edge) const {
    auto fixed = canonicalize(edge);
    return has_edge(fixed.from(), fixed.from_start(), fixed.to(), fixed.to_end());
}

size_t XG::node_graph_idx(int64_t id) const {
    return g_bv_select(id_to_rank(id));
}

size_t XG::edge_graph_idx(const Edge& edge_in) const {
    auto edge = canonicalize(edge_in);
    int64_t id = edge.from();
    size_t g = g_bv_select(id_to_rank(id));
    int edges_to_count = g_iv[g+G_NODE_TO_COUNT_OFFSET];
    int edges_from_count = g_iv[g+G_NODE_FROM_COUNT_OFFSET];
    int64_t f = g + G_NODE_HEADER_LENGTH + G_EDGE_LENGTH * edges_to_count;
    int64_t e = f + G_EDGE_LENGTH * edges_from_count;
    vector<Edge> edges;
    int i = 1;
    for (int64_t j = f; j < e; ++i) {
        int64_t to = g+g_iv[j++];
        int type = g_iv[j++];
        Edge curr = edge_from_encoding(g, to, type);
        curr.set_from(g_iv[curr.from()+G_NODE_ID_OFFSET]);
        curr.set_to(g_iv[curr.to()+G_NODE_ID_OFFSET]);
        if (curr.to() == edge.to()
            && curr.from_start() == edge.from_start()
            && curr.to_end() == edge.to_end()) {
            return g + i;
        }
    }
    assert(false);
    return 0;
}

Edge XG::canonicalize(const Edge& edge) const {
    // An edge is canonical if it is not doubly reversing and, if it is singly
    // reversing, the lower side comes first.
    // XG can't actually handle doubly reversing edges, I think.

    if ((edge.from_start() && edge.to_end()) || ((edge.from_start() || edge.to_end()) && edge.from() > edge.to())) {
        // Doubly reversing or (singly reversing and in the wrong direction)
        return make_edge(edge.to(), !edge.to_end(), edge.from(), !edge.from_start());
    } else {
        return edge;
    }
}

Path XG::path(const string& name) const {
    // Extract a whole path by name
    
    // First find the XGPath we're using to store it.
    const XGPath& xgpath = *(paths[path_rank(name)-1]);
    
    // Make a new path to fill in
    Path to_return;
    // Fill in the name
    to_return.set_name(name);
    // And the circularity flag
    to_return.set_is_circular(xgpath.is_circular);
    
    // There's one ID entry per node visit    
    size_t total_nodes = xgpath.ids.size();
    auto get_node_length = [&](id_t id){ return get_length(get_handle(id, false)); };
    for(size_t i = 0; i < total_nodes; i++) {
        // For everything on the XGPath, put a Mapping on the real path.
        Mapping* m = to_return.add_mapping();
        *m = xgpath.mapping(i, get_node_length);
    }
    
    return to_return;
    
}

string XG::path_string(const Path& path) {
    string seq;
    for (int i = 0; i < path.mapping_size(); ++i) {
        auto& m = path.mapping(i);
        Node n = node(m.position().node_id());
        seq.append(mapping_sequence(m, n));
    }
    return seq;
}

Alignment XG::path_as_alignment(const string& name) {
    return path_as_alignment(path(name));
}

Alignment XG::path_as_alignment(const Path& path) {
    Alignment aln;
    *aln.mutable_path() = path;
    aln.set_name(aln.path().name());
    aln.set_sequence(path_string(aln.path()));
    return aln;
}

vector<Alignment> XG::paths_as_alignments(void) {
    vector<Alignment> alns;
    for (size_t i = 0; i < paths.size(); ++i) {
        alns.emplace_back(path_as_alignment(path_name(i+1)));
    }
    return alns;
}

const XGPath& XG::get_path(const string& name) const {
    return *paths[path_rank(name)-1];
}

size_t XG::path_rank(const string& name) const {
    // find the name in the csa
    string query = start_marker + name + end_marker;
    auto occs = locate(pn_csa, query);
    if (occs.size() > 1) {
        cerr << "multiple hits for " << query << endl;
        assert(false);
    }
    if(occs.size() == 0) {
        // This path does not exist. Give back 0, which can never be a real path
        // rank.
        return 0;
    }
    //cerr << "path named " << name << " is at " << occs[0] << endl;
    return pn_bv_rank(occs[0])+1; // step past '#'
}

vector<size_t> XG::path_ranks_by_prefix(const string& prefix) const {
    // find the name in the csa
    string query = start_marker + prefix;
    auto occs = locate(pn_csa, query);
    vector<size_t> ranks;
    for (size_t i = 0; i < occs.size(); ++i) {
        ranks.push_back(pn_bv_rank(occs[i])+1); // step past '#'
    }
    return ranks;
}

vector<string> XG::path_names_by_prefix(const string& prefix) const {
    vector<string> names;
    for (auto& rank : path_ranks_by_prefix(prefix)) {
        names.push_back(path_name(rank));
    }
    return names;
}

vector<Path> XG::paths_by_prefix(const string& prefix) const {
    vector<Path> paths;
    for (auto& name : path_names_by_prefix(prefix)) {
        paths.emplace_back(path(name));
    }
    return paths;
}

string XG::path_name(size_t rank) const {
    size_t start = pn_bv_select(rank)+1; // step past '#'
    size_t end = rank == path_count ? pn_iv.size() : pn_bv_select(rank+1);
    end -= 1;  // step before '$'
    string name; name.resize(end-start);
    for (size_t i = start; i < end; ++i) {
        name[i-start] = pn_iv[i];
    }
    return name;
}

bool XG::path_contains_node(const string& name, int64_t id) const {
    return node_occs_in_path(id, name) > 0;
}

vector<size_t> XG::paths_of_node(int64_t id) const {
    auto rank = id_to_rank(id);
    if (rank == 0) {
        throw runtime_error("Tried to get paths of nonexistent node " + to_string(id));
    }
    size_t off = np_bv_select(rank);
    assert(np_bv[off++]);
    vector<size_t> path_ranks;
    while (off < np_bv.size() ? np_bv[off] == 0 : false) {
        path_ranks.push_back(np_iv[off++]);
    }
    return path_ranks;
}

vector<pair<size_t, vector<pair<size_t, bool>>>> XG::oriented_paths_of_node(int64_t id) const {
    vector<size_t> node_paths = paths_of_node(id);
    return oriented_occurrences_on_paths(id, node_paths);
}
    
vector<pair<size_t, bool>> XG::oriented_occurrences_on_path(int64_t id, size_t path) const {
    vector<pair<size_t, bool>> occurrences;
    for (size_t i : node_ranks_in_path(id, path)) {
        occurrences.emplace_back(i, paths[path-1]->directions[i]);
    }
    return occurrences;
}
    
vector<pair<size_t, vector<pair<size_t, bool>>>> XG::oriented_occurrences_on_paths(int64_t id, vector<size_t>& paths) const {
    vector<pair<size_t, vector<pair<size_t, bool>>>> path_occurrences;
    for (size_t path_rank : paths) {
        path_occurrences.emplace_back(path_rank, oriented_occurrences_on_path(id, path_rank));
    }
    return path_occurrences;
}
    
map<string, vector<Mapping>> XG::node_mappings(int64_t id) const {
    map<string, vector<Mapping>> mappings;
    auto get_node_length = [&](id_t id){ return get_length(get_handle(id, false)); };
    // for each time the node crosses the path
    for (auto i : paths_of_node(id)) {
        // get the path name
        string name = path_name(i);
        // get reference to the offset of the mapping in the path
        // to get the direction and (stored) rank
        for (auto j : node_ranks_in_path(id, name)) {
            // nb: path rank is 1-based, path index is 0-based
            mappings[name].push_back(paths[i-1]->mapping(j, get_node_length));
        }
    }
    return mappings;
}

void XG::neighborhood(int64_t id, size_t dist, Graph& g, bool use_steps) const {
    *g.add_node() = node(id);
    expand_context(g, dist, true, use_steps);
}

void XG::expand_context(Graph& g, size_t dist, bool add_paths, bool use_steps,
                        bool expand_forward, bool expand_backward,
                        int64_t until_node) const {
    if (use_steps) {
        expand_context_by_steps(g, dist, add_paths, expand_forward, expand_backward, until_node);
    } else {
        expand_context_by_length(g, dist, add_paths, expand_forward, expand_backward, until_node);
    }
}

void XG::expand_context_by_steps(Graph& g, size_t steps, bool add_paths,
                                 bool expand_forward, bool expand_backward,
                                 int64_t until_node) const {
    map<int64_t, Node*> nodes;
    map<pair<side_t, side_t>, Edge*> edges;
    set<int64_t> to_visit;
    // start with the nodes in the graph
    for (size_t i = 0; i < g.node_size(); ++i) {
        to_visit.insert(g.node(i).id());
        // handles the single-node case: we should still get the paths
        Node* np = g.mutable_node(i);
        nodes[np->id()] = np;
    }
    for (size_t i = 0; i < g.edge_size(); ++i) {
        auto& edge = g.edge(i);
        to_visit.insert(edge.from());
        to_visit.insert(edge.to());
        edges[make_pair(make_side(edge.from(), edge.from_start()),
                        make_side(edge.to(), edge.to_end()))] = g.mutable_edge(i);
    }
    // and expand
    for (size_t i = 0; i < steps; ++i) {
        set<int64_t> to_visit_next;
        for (auto id : to_visit) {
            // build out the graph
            // if we have nodes we haven't seeen
            if (nodes.find(id) == nodes.end()) {
                Node* np = g.add_node();
                nodes[id] = np;
                *np = node(id);
            }
            vector<Edge> edges_todo;
            if (expand_forward && expand_backward) {
                edges_todo = edges_of(id);
            } else if (expand_forward) {
                edges_todo = edges_from(id);
            } else if (expand_backward) {
                edges_todo = edges_to(id);
            } else {
                cerr << "[xg] error: Requested neither forward no backward context expansion" << endl;
                exit(1);
            }
            for (auto& edge : edges_todo) {
                auto sides = make_pair(make_side(edge.from(), edge.from_start()),
                                       make_side(edge.to(), edge.to_end()));
                if (edges.find(sides) == edges.end()) {
                    Edge* ep = g.add_edge(); *ep = edge;
                    edges[sides] = ep;
                }
                if (edge.from() == id) {
                    to_visit_next.insert(edge.to());
                } else {
                    to_visit_next.insert(edge.from());
                }
            }
            if (until_node != 0 && nodes.find(until_node) != nodes.end()) {
                break;
            }
        }
        to_visit = to_visit_next;
    }
    // then add connected nodes that we have edges to but didn't pull in yet.
    // These are the nodes reached on the last step; we won't follow their edges
    // to new noded.
    set<int64_t> last_step_nodes;
    for (auto& e : edges) {
        auto& edge = e.second;
        // get missing nodes
        int64_t f = edge->from();
        if (nodes.find(f) == nodes.end()) {
            Node* np = g.add_node();
            nodes[f] = np;
            *np = node(f);
            last_step_nodes.insert(f);
        }
        int64_t t = edge->to();
        if (nodes.find(t) == nodes.end()) {
            Node* np = g.add_node();
            nodes[t] = np;
            *np = node(t);
            last_step_nodes.insert(t);
        }
    }
    // We do need to find edges that connect the nodes we just grabbed on the
    // last step. Otherwise we'll produce something that isn't really a useful
    // subgraph, because there might be edges connecting the nodes you have that
    // you don't see.
    for(auto& n : last_step_nodes) {
        for (auto& edge : edges_from(n)) {
            if(last_step_nodes.count(edge.to())) {
                // This edge connects two nodes that were added on the last
                // step, and so wouldn't have been found by the main loop.
                
                // Determine if it's been seen already (somehow).
                // TODO: it probably shouldn't have been, unless it's a self loop or something.
                auto sides = make_pair(make_side(edge.from(), edge.from_start()),
                                       make_side(edge.to(), edge.to_end()));
                if (edges.find(sides) == edges.end()) {
                    // If it isn't there already, add it to the graph
                    Edge* ep = g.add_edge(); *ep = edge;
                    edges[sides] = ep;
                }
            }
        }       
    }
    // Edges between the last step nodes and other nodes will have already been
    // pulled in, on the step when those other nodes were processed by the main
    // loop.
    if (add_paths) {
        add_paths_to_graph(nodes, g);
    }
}

void XG::expand_context_by_length(Graph& g, size_t length, bool add_paths,
                                  bool expand_forward, bool expand_backward,
                                  int64_t until_node) const {

    // map node_id --> min-distance-to-left-side, min-distance-to-right-side
    // these distances include the length of the node in the table. 
    map<int64_t, pair<int64_t, int64_t> > node_table;
    // nodes and edges in graph, so we don't duplicate when we add to protobuf
    map<int64_t, Node*> nodes;
    map<pair<side_t, side_t>, Edge*> edges;
    // bfs queue (id, enter-on-left-size)
    queue<int64_t> to_visit;

    // add starting graph with distance 0
    for (size_t i = 0; i < g.node_size(); ++i) {
        Node* np = g.mutable_node(i);
        node_table[np->id()] = pair<int64_t, int64_t>(0, 0);
        nodes[np->id()] = np;
        to_visit.push(np->id());
    }

    // add starting edges
    for (size_t i = 0; i < g.edge_size(); ++i) {
        auto& edge = g.edge(i);
        edges[make_pair(make_side(edge.from(), edge.from_start()),
                        make_side(edge.to(), edge.to_end()))] = g.mutable_edge(i);
    }

    // expand outward breadth-first
    while (!to_visit.empty() && (until_node == 0 || nodes.find(until_node) == nodes.end())) {
        int64_t id = to_visit.front();
        to_visit.pop();
        pair<int64_t, int64_t> dists = node_table[id];
        if (dists.first < length || dists.second < length) {
            vector<Edge> edges_todo;
            if (expand_forward && expand_backward) {
                edges_todo = edges_of(id);
            } else if (expand_forward) {
                edges_todo = edges_from(id);
            } else if (expand_backward) {
                edges_todo = edges_to(id);
            } else {
                cerr << "[xg] error: Requested neither forward no backward context expansion" << endl;
                exit(1);
            }
            for (auto& edge : edges_todo) {
                // update distance table with other end of edge
                function<void(int64_t, bool, bool)> lambda = [&](
                    int64_t other, bool from_start, bool to_end) {

                    int64_t dist = !from_start ? dists.first : dists.second;
                    Node other_node = node(other);
                    int64_t other_dist = dist + other_node.sequence().size();
                    if (dist < length) {
                        auto it = node_table.find(other);
                        bool updated = false;
                        if (it == node_table.end()) {
                            auto entry = make_pair(numeric_limits<int64_t>::max(),
                                                   numeric_limits<int64_t>::max());
                            it = node_table.insert(make_pair(other, entry)).first;
                            updated = true;
                        }
                        if (!to_end && other_dist < it->second.first) {
                            updated = true;
                            node_table[other].first = other_dist;
                        } else if (to_end && other_dist < it->second.second) {
                            updated = true;
                            node_table[other].second = other_dist;
                        }
                        // create the other node
                        if (nodes.find(other) == nodes.end()) {
                            Node* np = g.add_node();
                            nodes[other] = np;
                            *np = other_node;
                        }
                        // create all links back to graph, so as not to break paths
                        for (auto& other_edge : edges_of(other)) {
                            auto sides = make_pair(make_side(other_edge.from(),
                                                             other_edge.from_start()),
                                                   make_side(other_edge.to(),
                                                             other_edge.to_end()));
                            int64_t other_from = other_edge.from() == other ? other_edge.to() :
                                other_edge.from();
                            if (nodes.find(other_from) != nodes.end() &&
                                edges.find(sides) == edges.end()) {
                                Edge* ep = g.add_edge(); *ep = other_edge;
                                edges[sides] = ep;
                            }
                        }
                        // revisit the other node
                        if (updated) {
                            // this may be overly conservative (bumping any updated node)
                            to_visit.push(other);
                        }
                    }
                };
                // we can actually do two updates if we have a self loop, hence no else below
                if (edge.from() == id) {
                    lambda(edge.to(), edge.from_start(), edge.to_end());
                }
                if (edge.to() == id) {
                    lambda(edge.from(), !edge.to_end(), !edge.from_start());
                }
            }
        }
    }

    if (add_paths) {
        add_paths_to_graph(nodes, g);
    }
}
    
// if the graph ids partially ordered, this works no prob
// otherwise... owch
// the paths become disordered due to traversal of the node ids in order
void XG::add_paths_to_graph(map<int64_t, Node*>& nodes, Graph& g) const {
    // map from path name to (map from mapping rank to mapping)
    map<string, map<size_t, Mapping>> paths;
    // mappings without 
    map<string, vector<Mapping>> unplaced;
    // use:
    //size_t node_position_in_path(int64_t id, const string& name) const;

    // pick up current paths in the graph
    for (size_t i = 0; i < g.path_size(); ++i) {
        auto& path = g.path(i);
        for (size_t j = 0; j < path.mapping_size(); ++j) {
            auto& m = path.mapping(j);
            if (m.rank()) {
                paths[path.name()][m.rank()] = m;
            } else {
                unplaced[path.name()].push_back(m);
            }                
        }
    }
    // do the same for the mappings in the list of nodes
    for (auto& n : nodes) {
        auto& id = n.first;
        auto& node = n.second;
        for (auto& n : node_mappings(id)) {
            auto& name = n.first;
            for (auto& m : n.second) {
                if (m.rank()) {
                    paths[name][m.rank()] = m;
                } else {
                    unplaced[name].push_back(m);
                }
            }
        }
    }
    // rebuild graph's paths
    // NB: mapping ranks allow us to remove this bit
    // only adding what we haven't seen before
    g.clear_path();
    for (auto& p : paths) {
        auto& name = p.first;
        auto& mappings = p.second;
        Path* path = g.add_path();
        path->set_name(name);
        for (auto& n : mappings) {
            *path->add_mapping() = n.second;
        }
        if (unplaced.find(name) != unplaced.end()) {
            auto& unp = unplaced[name];
            for (auto& m : unp) {
                *path->add_mapping() = m;
            }
        }
    }
}

void XG::get_id_range(int64_t id1, int64_t id2, Graph& g) const {
    id1 = max(min_id, id1);
    id2 = min(max_id, id2);
    for (auto i = id1; i <= id2; ++i) {
        if(id_to_rank(i) != 0) { 
            // We actually have a node with that ID.
            *g.add_node() = node(i);
        }
    }
}

// walk forward in id space, collecting nodes, until at least length bases covered
// (or end of graph reached).  if forward is false, do go backward
void XG::get_id_range_by_length(int64_t id, int64_t length, Graph& g, bool forward) const {
    // find out first base of node's position in the sequence vector
    size_t rank = id_to_rank(id);
    size_t start = s_bv_select(rank);
    size_t end;
    // jump by length, checking to make sure we stay in bounds
    if (forward) {
        end = s_bv_rank(min(s_bv.size() - 1, start + node_length(id) + length));
    } else {
        end = s_bv_rank(1 + max((int64_t)0, (int64_t)(start  - length)));
    }
    // convert back to id
    int64_t id2 = rank_to_id(end);

    // get the id range
    if (!forward) {
        swap(id, id2);
    }
    get_id_range(id, id2, g);
}

size_t XG::path_length(const string& name) const {
    auto rank = path_rank(name);
    if (rank == 0) {
        // Existence checking might be slightly slower but it will be worth it in saved head scratching
        throw runtime_error("Path \"" + name + "\" not found in xg index");
    }
    return paths[rank-1]->offsets.size();
}

size_t XG::path_length(size_t rank) const {
    return paths[rank-1]->offsets.size();
}

bool XG::path_is_circular(const string& name) const {
    auto rank = path_rank(name);
    if (rank == 0) {
        // Existence checking might be slightly slower but it will be worth it in saved head scratching
        throw runtime_error("Path \"" + name + "\" not found in xg index");
    }
    return paths[rank-1]->is_circular;
}

bool XG::path_is_circular(size_t rank) const {
    return paths[rank-1]->is_circular;
}

pair<pos_t, int64_t> XG::next_path_position(pos_t pos, int64_t max_search) const {
    handle_t h_fwd = get_handle(id(pos), is_rev(pos));
    handle_t h_rev = get_handle(id(pos), !is_rev(pos));
    int64_t fwd_seen = offset(pos);
    int64_t rev_seen = node_length(id(pos)) - offset(pos);
    pair<pos_t, int64_t> fwd_next = make_pair(make_pos_t(0,false,0), numeric_limits<int64_t>::max());
    pair<pos_t, int64_t> rev_next = make_pair(make_pos_t(0,false,0), numeric_limits<int64_t>::max());
    follow_edges(h_fwd, false, [&](const handle_t& n) {
            id_t id = get_id(n);
            if (!paths_of_node(id).empty()) {
                fwd_next = make_pair(make_pos_t(id, get_is_reverse(n), 0), fwd_seen);
                return false;
            } else {
                fwd_seen += node_length(id);
                return fwd_seen < max_search;
            }
        });
    follow_edges(h_rev, false, [&](const handle_t& n) {
            id_t id = get_id(n);
            if (!paths_of_node(id).empty()) {
                rev_next = make_pair(make_pos_t(id, !get_is_reverse(n), 0), rev_seen);
                return false;
            } else {
                rev_seen += node_length(id);
                return rev_seen < max_search;
            }
        });
    if (fwd_next.second <= rev_next.second) {
        return fwd_next;
    } else {
        rev_next.second = -rev_next.second;
        return rev_next;
    }
}

pair<int64_t, vector<size_t> > XG::nearest_path_node(int64_t id, int max_steps) const {
    set<int64_t> todo;
    set<int64_t> seen;
    todo.insert(id);
    int i = 0;
    while (!todo.empty() && i++ < max_steps) {
        set<int64_t> next;
        for (auto& id : todo) {
            if (seen.count(id)) continue;
            seen.insert(id);
            vector<size_t> path_ids = paths_of_node(id);
            if (!path_ids.empty()) {
                // if we found a node on a path, return
                return make_pair(id, path_ids);
            } else {
                for (auto& edge : edges_of(id)) {
                    next.insert(edge.from());
                    next.insert(edge.to());
                }
            }
        }
        todo = next;
    }
    return make_pair(id, vector<size_t>());
}

// like above, but find minumum over list of paths.  if names is empty, do all paths
// don't actually take strict minumum over all paths.  rather, prefer paths that
// contain the nodes when possible. 
int64_t XG::min_approx_path_distance(int64_t id1, int64_t id2) const {

    int64_t min_distance = numeric_limits<int64_t>::max();
    pair<int64_t, vector<size_t> > near1 = nearest_path_node(id1);
    pair<int64_t, vector<size_t> > near2 = nearest_path_node(id2);
    if (near1.second.size() || near2.second.size()) {
        map<int, size_t> paths;
        for (auto& i : near1.second) paths[i]++;
        for (auto& i : near2.second) paths[i]++;
        for (auto& i : paths) {
            if (i.second < 2) continue;
            auto name = path_name(i.first);
            for (auto& p1 : position_in_path(near1.first, name)) {
                for (auto& p2 : position_in_path(near2.first, name)) {
                    int64_t distance = abs((int64_t)p1 - (int64_t)p2);
                    min_distance = min(distance, min_distance);
                }
            }
        }
    }
    return min_distance;
}
    
vector<size_t> XG::memoized_paths_of_node(int64_t id, unordered_map<int64_t, vector<size_t>>* paths_of_node_memo) const {
    if (paths_of_node_memo) {
        auto iter = paths_of_node_memo->find(id);
        if (iter != paths_of_node_memo->end()) {
            return iter->second;
        }
        else {
            (*paths_of_node_memo)[id] = paths_of_node(id);
            return paths_of_node_memo->at(id);
        }
    }
    else {
        return paths_of_node(id);
    }
}

vector<pair<size_t, bool>> XG::memoized_oriented_occurrences_on_path(int64_t id, size_t path,
                                                                     unordered_map<pair<int64_t, size_t>, vector<pair<size_t, bool>>>* oriented_occurrences_memo) const {
    if (oriented_occurrences_memo) {
        auto iter = oriented_occurrences_memo->find(make_pair(id, path));
        if (iter != oriented_occurrences_memo->end()) {
            return iter->second;
        }
        else {
            (*oriented_occurrences_memo)[make_pair(id, path)] = oriented_occurrences_on_path(id, path);
            return oriented_occurrences_memo->at(make_pair(id, path));
        }
    }
    else {
        return oriented_occurrences_on_path(id, path);
    }
}
    
    
vector<pair<size_t, vector<pair<size_t, bool>>>> XG::memoized_oriented_paths_of_node(int64_t id,
                                                                                     unordered_map<int64_t, vector<size_t>>* paths_of_node_memo,
                                                                                     unordered_map<pair<int64_t, size_t>, vector<pair<size_t, bool>>>* oriented_occurrences_memo) const {
    vector<pair<size_t, vector<pair<size_t, bool>>>> oriented_path_occurrences;
    for (size_t path : memoized_paths_of_node(id, paths_of_node_memo)) {
        oriented_path_occurrences.emplace_back(path, memoized_oriented_occurrences_on_path(id, path));
    }
    return oriented_path_occurrences;
}
    
handle_t XG::memoized_get_handle(int64_t id, bool rev, unordered_map<pair<int64_t, bool>, handle_t>* handle_memo) const {
    if (handle_memo) {
        auto iter = handle_memo->find(make_pair(id, rev));
        if (iter != handle_memo->end()) {
            return iter->second;
        }
        else {
            handle_t handle = get_handle(id, rev);
            (*handle_memo)[make_pair(id, rev)] = handle;
            return handle;
        }
    }
    else {
        return get_handle(id, rev);
    }
}
    
int64_t XG::closest_shared_path_unstranded_distance(int64_t id1, size_t offset1, bool rev1,
                                                    int64_t id2, size_t offset2, bool rev2,
                                                    size_t max_search_dist,
                                                    unordered_map<int64_t, vector<size_t>>* paths_of_node_memo,
                                                    unordered_map<pair<int64_t, size_t>, vector<pair<size_t, bool>>>* oriented_occurrences_memo,
                                                    unordered_map<pair<int64_t, bool>, handle_t>* handle_memo) const {
    
    unordered_map<size_t, tuple<int64_t, bool, int64_t>> path_dists_1, path_dists_2;
    unordered_set<size_t> shared_paths;
    
    // have we verified that the two positions are on the same component using the path set component index?
    bool verified_same_component = false;
    
    // ensure that the paths of the start nodes are added, even if their ends are too far away
    // from the positions for the search to explore
    // TODO: this leaves the ambiguity that a node might occur multiple times on the same path, in which case
    // the tie for closest traversal to the path is broken arbitrarily
    for (size_t path_rank : memoized_paths_of_node(id1, paths_of_node_memo)) {
        path_dists_1[path_rank] = make_tuple(id1, rev1, (int64_t) offset1);
    }
    for (size_t path_rank : memoized_paths_of_node(id2, paths_of_node_memo)) {
        path_dists_2[path_rank] = make_tuple(id2, rev2, (int64_t) offset2);
        if (path_dists_1.count(path_rank)) {
            shared_paths.insert(path_rank);
            verified_same_component = true;
        }
        
        // check if we can rule out a finite distance because these positions are on separate components
        if (!verified_same_component && !path_dists_1.empty()) {
            if (paths_on_same_component(path_rank, path_dists_1.begin()->first)) {
                verified_same_component = true;
            }
            else {
                return numeric_limits<int64_t>::max();
            }
        }
    }
    
    // a local struct for traversals that are ordered by search distance and keep
    // track of whether we're searching to the left or right
    struct Traversal {
        Traversal() {}
        Traversal(int64_t dist, handle_t handle, bool search_left) :
        dist(dist), handle(handle), search_left(search_left) {}
        handle_t handle;
        int64_t dist;
        bool search_left;
        inline bool operator<(const Traversal& other) const {
            return dist > other.dist; // opposite order so priority queue selects minimum
        }
    };
    
    
    // if we already found shared paths on the start nodes, don't search anymore
    if (shared_paths.empty() && max_search_dist > 0) {
        // priority queues over traversals
        // distance is measure at the end of the node, so it's actually the distance
        // to the next nodes we will traverse to
        // there is a separate queue for each of the positions
        // TODO: This is *NOT* a Dijkstra traversal! We should maybe use a UpdateablePriorityQueue.
        priority_queue<Traversal> queue_1, queue_2;
        unordered_set<handle_t> queued_1, queued_2;
        
#ifdef debug_algorithms
        cerr << "[XG] getting handles for search starts" << endl;
#endif
        // get handles to the starting positions
        handle_t handle1 = memoized_get_handle(id1, rev1, handle_memo);
        handle_t handle2 = memoized_get_handle(id2, rev2, handle_memo);
        
#ifdef debug_algorithms
        cerr << "[XG] initializing queues" << endl;
#endif
        
        // add in the initial traversals in both directions from both start nodes
        queue_1.emplace((int64_t) offset1 - (int64_t) get_length(handle1), handle1, true);
        queue_1.emplace(-((int64_t) offset1), handle1, false);
        queue_2.emplace((int64_t) offset2 - (int64_t) get_length(handle2), handle2, true);
        queue_2.emplace(-((int64_t) offset2), handle2, false);
        
        // mark the initial traversals as queued
        queued_1.insert(handle1);
        queued_2.insert(handle2);
        
        while (!(queue_1.empty() && queue_2.empty()) && shared_paths.empty()) {
#ifdef debug_algorithms
            cerr << "[XG] choosing queue for next traversal" << endl;
#endif
            auto curr_queue = &queue_1;
            auto curr_queued = &queued_1;
            auto curr_path_dists = &path_dists_1;
            auto other_path_dists = &path_dists_2;
            if (queue_1.empty() ? true : (queue_2.empty() ? false : queue_1.top().dist > queue_2.top().dist)) {
                curr_queue = &queue_2;
                curr_queued = &queued_2;
                std::swap(curr_path_dists, other_path_dists);
            }
            
            Traversal trav = curr_queue->top();
            curr_queue->pop();
            
#ifdef debug_algorithms
            cerr << "[XG] traversing " << get_id(trav.handle) << (get_is_reverse(trav.handle) ? "-" : "+") << " in " << (trav.search_left ? "leftward" : "rightward") << " direction at distance " << trav.dist << endl;
#endif
            
            // don't look any further if the next closest traversal is beyond the maximum distance
            if ( trav.dist > (int64_t) max_search_dist) {
                break;
            }
            
            int64_t dist = trav.dist + get_length(trav.handle);
            
            int64_t trav_id = get_id(trav.handle);
            bool trav_is_rev = get_is_reverse(trav.handle);
            
            if ((trav_id != id1 || trav_is_rev != rev1) && (trav_id != id2 || trav_is_rev != rev2)) {
                // this is not one of the start positions, so it might have new paths on it
                for (size_t path : memoized_paths_of_node(trav_id, paths_of_node_memo)) {
#ifdef debug_algorithms
                    cerr << "\tnode is on path " << path << endl;
#endif
                    (*curr_path_dists)[path] = make_tuple(trav_id, trav_is_rev, (int64_t) 0);
                    // have we found nodes that share a path yet?
                    if (other_path_dists->count(path)) {
                        shared_paths.insert(path);
                        verified_same_component = true;
                    }
                    
                    // check if we can rule out a finite distance because these positions are on separate components
                    if (!verified_same_component && !other_path_dists->empty()) {
                        if (paths_on_same_component(path, other_path_dists->begin()->first)) {
                            verified_same_component = true;
                        }
                        else {
                            return numeric_limits<int64_t>::max();
                        }
                    }
                }
            }
            
            function<bool(const handle_t& next)> enqueue_next = [&](const handle_t& next) {
                if (!curr_queued->count(next)) {
#ifdef debug_algorithms
                    cerr << "\tfollowing edge to " << get_id(next) << (get_is_reverse(trav.handle) ? "-" : "+") << " at dist " << dist << endl;
#endif
                    curr_queued->emplace(next);
                    curr_queue->emplace(dist, next, trav.search_left);
                }
                return true;
            };
            
            follow_edges(trav.handle, trav.search_left, enqueue_next);
        }
    }
    
    if (shared_paths.empty()) {
        return numeric_limits<int64_t>::max();
    }
    
    int64_t min_dist = numeric_limits<int64_t>::max();
    
    for (size_t path_rank : shared_paths) {
        tuple<int64_t, bool, int64_t>& path_trav_1 = path_dists_1[path_rank];
        tuple<int64_t, bool, int64_t>& path_trav_2 = path_dists_2[path_rank];
        
        vector<pair<size_t, bool>> occurrences_1 = memoized_oriented_occurrences_on_path(get<0>(path_trav_1), path_rank,
                                                                                         oriented_occurrences_memo);
        vector<pair<size_t, bool>> occurrences_2 = memoized_oriented_occurrences_on_path(get<0>(path_trav_2), path_rank,
                                                                                         oriented_occurrences_memo);
        
        vector<int64_t> path_positions_1(occurrences_1.size());
        vector<int64_t> path_positions_2(occurrences_2.size());
        
        XGPath* path = paths[path_rank - 1];
        
        for (size_t i = 0; i < occurrences_1.size(); i++) {
            if (occurrences_1[i].second != get<1>(path_trav_1)) {
                size_t node_start = occurrences_1[i].first + 1 < path->positions.size() ? path->positions[occurrences_1[i].first + 1] : path->offsets.size();
                path_positions_1[i] = node_start - get<2>(path_trav_1);
            }
            else {
                path_positions_1[i] = path->positions[occurrences_1[i].first] + get<2>(path_trav_1);
            }
        }
        
        for (size_t i = 0; i < occurrences_2.size(); i++) {
            if (occurrences_2[i].second != get<1>(path_trav_2)) {
                size_t node_start = occurrences_2[i].first + 1 < path->positions.size() ? path->positions[occurrences_2[i].first + 1] : path->offsets.size();
                path_positions_2[i] = node_start - get<2>(path_trav_2);
            }
            else {
                path_positions_2[i] = path->positions[occurrences_2[i].first] + get<2>(path_trav_2);
            }
        }
        
        for (size_t i = 0; i < path_positions_1.size(); i++) {
            for (size_t j = 0; j < path_positions_2.size(); j++) {
                int64_t dist = path_positions_2[j] - path_positions_1[i];
                if (abs(dist) < abs(min_dist)) {
                    min_dist = dist;
                }
            }
        }
    }
    
    return min_dist;
}
    
int64_t XG::closest_shared_path_oriented_distance(int64_t id1, size_t offset1, bool rev1,
                                                  int64_t id2, size_t offset2, bool rev2,
                                                  bool forward_strand,
                                                  size_t max_search_dist,
                                                  unordered_map<int64_t, vector<size_t>>* paths_of_node_memo,
                                                  unordered_map<pair<int64_t, size_t>, vector<pair<size_t, bool>>>* oriented_occurrences_memo,
                                                  unordered_map<pair<int64_t, bool>, handle_t>* handle_memo) const {
    
#ifdef debug_algorithms
    cerr << "[XG] estimating oriented distance between " << id1 << "[" << offset1 << "]" << (rev1 ? "-" : "+") << " and " << id2 << "[" << offset2 << "]" << (rev2 ? "-" : "+") << " with max search distance of " << max_search_dist << endl;
#endif
    // maps of oriented paths to (node id, strand, oriented distance) tuples
    unordered_map<pair<size_t, bool>, tuple<int64_t, bool, int64_t>> path_strand_dists_1;
    unordered_map<pair<size_t, bool>, tuple<int64_t, bool, int64_t>> path_strand_dists_2;
    
    unordered_set<pair<size_t, bool>> shared_path_strands;
    
    // have we verified that the two positions are on the same component using the path set component index?
    bool verified_same_component = false;
    
    // ensure that the paths of the start nodes are added, even if their ends are too far away
    // from the positions for the search to explore
    // TODO: this leaves the ambiguity that a node might occur multiple times on the same path, in which case
    // the tie for closest traversal to the path is broken arbitrarily
    for (pair<size_t, vector<pair<size_t, bool>>>& oriented_occurrences : memoized_oriented_paths_of_node(id1, paths_of_node_memo, oriented_occurrences_memo)) {
        for (const pair<size_t, bool>& occurrence : oriented_occurrences.second) {
            pair<size_t, bool> path_occurrence(oriented_occurrences.first, occurrence.second != rev1);
            path_strand_dists_1[path_occurrence] = make_tuple(id1, rev1, -((int64_t) offset1));
            
#ifdef debug_algorithms
            cerr << "[XG] first position " << id1 << "[" << offset1 << "]" << (rev1 ? "-" : "+") << " has an initial path occurrence on " << path_occurrence.first << (path_occurrence.second ? "-" : "+") << endl;
#endif
        }
    }
    for (pair<size_t, vector<pair<size_t, bool>>>& oriented_occurrences : memoized_oriented_paths_of_node(id2, paths_of_node_memo, oriented_occurrences_memo)) {
        for (const pair<size_t, bool>& occurrence : oriented_occurrences.second) {
            pair<size_t, bool> path_occurrence(oriented_occurrences.first, occurrence.second != rev2);
            path_strand_dists_2[path_occurrence] = make_tuple(id2, rev2, -((int64_t) offset2));
            
#ifdef debug_algorithms
            cerr << "[XG] second position " << id2 << "[" << offset2 << "]" << (rev2 ? "-" : "+") << " has an initial path occurrence on " << path_occurrence.first << (path_occurrence.second ? "-" : "+") << endl;
#endif
            
            if (path_strand_dists_1.count(path_occurrence)) {
#ifdef debug_algorithms
                cerr << "[XG] this occurrence is on a shared path" << endl;
#endif
                shared_path_strands.insert(path_occurrence);
                verified_same_component = true;
            }
            
            // check if we can rule out a finite distance because these positions are on separate components
            if (!verified_same_component && !path_strand_dists_1.empty()) {
                if (paths_on_same_component(path_occurrence.first, path_strand_dists_1.begin()->first.first)) {
                    verified_same_component = true;
                }
                else {
                    return numeric_limits<int64_t>::max();
                }
            }
        }
    }
    
    // a local struct for traversals that are ordered by search distance and keep
    // track of whether we're searching to the left or right
    struct Traversal {
        Traversal() {}
        Traversal(int64_t dist, handle_t handle, bool search_left) :
                 dist(dist), handle(handle), search_left(search_left) {}
        handle_t handle;
        int64_t dist;
        bool search_left;
        inline bool operator<(const Traversal& other) const {
            return dist > other.dist; // opposite order so priority queue selects minimum
        }
    };
    
    // if we already found shared paths on the start nodes, don't search anymore
    if (shared_path_strands.empty() && max_search_dist > 0) {
#ifdef debug_algorithms
        cerr << "[XG] no shared paths detected, beginning traversals" << endl;
#endif
        // priority queues over traversals
        // distance is measure at the end of the node, so it's actually the distance
        // to the next nodes we will traverse to
        // there is a separate queue for each of the positions
        // TODO: This is *NOT* a Dijkstra traversal! We should maybe use a UpdateablePriorityQueue.
        priority_queue<Traversal> queue_1, queue_2;
        unordered_set<handle_t> queued_1, queued_2;
        
#ifdef debug_algorithms
        cerr << "[XG] getting handles for search starts" << endl;
#endif
        // get handles to the starting positions
        handle_t handle1 = memoized_get_handle(id1, rev1, handle_memo);
        handle_t handle2 = memoized_get_handle(id2, rev2, handle_memo);
        
#ifdef debug_algorithms
        cerr << "[XG] initializing queues" << endl;
#endif

        // add in the initial traversals in both directions from both start nodes
        queue_1.emplace((int64_t) offset1 - (int64_t) get_length(handle1), handle1, true);
        queue_1.emplace(-((int64_t) offset1), handle1, false);
        queue_2.emplace((int64_t) offset2 - (int64_t) get_length(handle2), handle2, true);
        queue_2.emplace(-((int64_t) offset2), handle2, false);
        
        // mark the initial traversals as queued
        queued_1.insert(handle1);
        queued_2.insert(handle2);
        
        while (!(queue_1.empty() && queue_2.empty()) && shared_path_strands.empty()) {
            // get the queue that has the next shortest path
#ifdef debug_algorithms
            cerr << "[XG] choosing queue for next traversal" << endl;
#endif
            auto curr_queue = &queue_1;
            auto curr_queued = &queued_1;
            auto curr_path_strand_dists = &path_strand_dists_1;
            auto other_path_strand_dists = &path_strand_dists_2;
            if (queue_1.empty() ? true : (queue_2.empty() ? false : queue_1.top().dist > queue_2.top().dist)) {
                curr_queue = &queue_2;
                curr_queued = &queued_2;
                std::swap(curr_path_strand_dists, other_path_strand_dists);
            }
            
            Traversal trav = curr_queue->top();
            curr_queue->pop();
            
#ifdef debug_algorithms
            cerr << "[XG] traversing " << get_id(trav.handle) << (get_is_reverse(trav.handle) ? "-" : "+") << " in " << (trav.search_left ? "leftward" : "rightward") << " direction at distance " << trav.dist << endl;
#endif
            
            // don't look any further if the next closest traversal is beyond the maximum distance
            if ( trav.dist > (int64_t) max_search_dist) {
                break;
            }
            
            int64_t dist = trav.dist + get_length(trav.handle);
            
            int64_t trav_id = get_id(trav.handle);
            bool trav_is_rev = get_is_reverse(trav.handle);
            
            if ((trav_id != id1 || trav_is_rev != rev1) && (trav_id != id2 || trav_is_rev != rev2)) {
                // this is not one of the start positions, so it might have new paths on it
                for (pair<size_t, vector<pair<size_t, bool>>>& oriented_occurrences : memoized_oriented_paths_of_node(trav_id, paths_of_node_memo, oriented_occurrences_memo)) {
                    for (const pair<size_t, bool>& occurrence : oriented_occurrences.second) {
#ifdef debug_algorithms
                        cerr << "\tnode is on path " << oriented_occurrences.first << " in " << (occurrence.second ? "reverse" : "forward") << " orientation" << endl;
#endif
                        pair<size_t, bool> path_orientation(oriented_occurrences.first, occurrence.second != trav_is_rev);
                        if (!curr_path_strand_dists->count(path_orientation)) {
                            // record the oriented distance to the forward beginning of the node, relative to the start traversal
                            (*curr_path_strand_dists)[path_orientation] = make_tuple(trav_id, trav_is_rev,
                                                                              trav.search_left ? -dist : trav.dist);
                            // have we found nodes that share a path yet?
                            if (other_path_strand_dists->count(path_orientation)) {
                                shared_path_strands.insert(path_orientation);
                                verified_same_component = true;
                            }
                            
                            // check if we can rule out a finite distance because these positions are on separate components
                            if (!verified_same_component && !other_path_strand_dists->empty()) {
                                if (paths_on_same_component(path_orientation.first, other_path_strand_dists->begin()->first.first)) {
                                    verified_same_component = true;
                                }
                                else {
                                    return numeric_limits<int64_t>::max();
                                }
                            }
                        }
                    }
                }
            }
            
            function<bool(const handle_t& next)> enqueue_next = [&](const handle_t& next) {
                if (!curr_queued->count(next)) {
#ifdef debug_algorithms
                    cerr << "\tfollowing edge to " << get_id(next) << (get_is_reverse(trav.handle) ? "-" : "+") << " at dist " << dist << endl;
#endif
                    curr_queued->emplace(next);
                    curr_queue->emplace(dist, next, trav.search_left);
                }
                return true;
            };
            
            follow_edges(trav.handle, trav.search_left, enqueue_next);
        }
    }
    
#ifdef debug_algorithms
    cerr << "[XG] found a shared path or exhausted search distance" << endl;
#endif
    
    // we will look for minimum absolute distance, so set it to the max to begin
    int64_t approx_dist = std::numeric_limits<int64_t>::max();
    bool on_reverse_strand = false;
    for (const pair<size_t, bool>& oriented_path : shared_path_strands) {
#ifdef debug_algorithms
        cerr << "[XG] estimating distance with shared path " << oriented_path.first << (oriented_path.second ? "-" : "+") << endl;
#endif
        XGPath& path = *paths[oriented_path.first - 1];
        auto& node_trav_1 = path_strand_dists_1[oriented_path];
        auto& node_trav_2 = path_strand_dists_2[oriented_path];
        
        // the net distance searched between the two points to get to nodes on the path
        int64_t relative_offset = get<2>(node_trav_1) - get<2>(node_trav_2);
        
#ifdef debug_algorithms
        cerr << "[XG] search offset adds up to " << relative_offset << endl;
#endif
        
        auto path_occurrences_1 = memoized_oriented_paths_of_node(get<0>(node_trav_1), paths_of_node_memo, oriented_occurrences_memo);
        auto path_occurrences_2 = memoized_oriented_paths_of_node(get<0>(node_trav_2), paths_of_node_memo, oriented_occurrences_memo);
        
        // get the records corresponding to this shared path
        size_t k = 0;
        while (path_occurrences_1[k].first != oriented_path.first) {
            k++;
        }
        auto& oriented_occurrences_1 = path_occurrences_1[k].second;
        k = 0;
        while (path_occurrences_2[k].first != oriented_path.first) {
            k++;
        }
        auto& oriented_occurrences_2 = path_occurrences_2[k].second;

        // check each pair of node traversals for orientation consistency
        for (size_t i = 0; i < oriented_occurrences_1.size(); i++) {
            // is the first traversal oriented correctly on the path?
            if ((get<1>(node_trav_1) != oriented_occurrences_1[i].second) != oriented_path.second) {
                continue;
            }
            for (size_t j = 0; j < oriented_occurrences_2.size(); j++) {
                // is the second traversal oriented correctly on the path?
                if ((get<1>(node_trav_2) != oriented_occurrences_2[j].second) != oriented_path.second) {
                    continue;
                }
                
                // add up the distance between these nodes in the path plus the distance traversed to them
                // n.b. if the node traversals occur on the reverse strand of the path, the traversal
                // distances represent searches to the opposite sides of the node, so the interval
                // is offset by one node
#ifdef debug_algorithms
                cerr << "[XG] found consistently ordered traversals at ranks " << oriented_occurrences_1[i].first << " and " << oriented_occurrences_2[j].first << endl;
#endif
                int64_t interval_dist = relative_offset;
                if (oriented_path.second) {
                    size_t node_start_1 = oriented_occurrences_1[i].first + 1 < path.positions.size() ? path.positions[oriented_occurrences_1[i].first + 1] : path.offsets.size();
                    size_t node_start_2 = oriented_occurrences_2[j].first + 1 < path.positions.size() ? path.positions[oriented_occurrences_2[j].first + 1] : path.offsets.size();
                    interval_dist += node_start_1 - node_start_2;
                }
                else {
                    interval_dist += path.positions[oriented_occurrences_2[j].first] - path.positions[oriented_occurrences_1[i].first];
                }
                
#ifdef debug_algorithms
                cerr << "[XG] estimating distance on path " << oriented_path.first << (oriented_path.second ? "-" : "+") << " at " << interval_dist << endl;
#endif
                // find the minimum absolute distance, but retain signing
                if (abs(interval_dist) < abs(approx_dist)) {
                    approx_dist = interval_dist;
                    on_reverse_strand = oriented_path.second;
                }
            }
        }
    }
    
#ifdef debug_algorithms
    cerr << "[XG] minimum distance is " << (on_reverse_strand ? "" : "not ") << "on the reverse strand, and we are " << (forward_strand ? "" : "not ") << "measuring forward strand distance, so reported distance is " << ((on_reverse_strand && forward_strand) ? -approx_dist : approx_dist) << endl;
#endif
    
    return (on_reverse_strand && forward_strand) ? -approx_dist : approx_dist;
}
    
vector<tuple<int64_t, bool, size_t>> XG::jump_along_closest_path(int64_t id, bool is_rev, size_t offset, int64_t jump_dist, size_t max_search_dist,
                                                                 unordered_map<int64_t, vector<size_t>>* paths_of_node_memo,
                                                                 unordered_map<pair<int64_t, size_t>, vector<pair<size_t, bool>>>* oriented_occurrences_memo,
                                                                 unordered_map<pair<int64_t, bool>, handle_t>* handle_memo) const {
    
#ifdef debug_algorithms
    cerr << "[XG] jumping " << jump_dist << " from position " << id << (is_rev ? " rev:" : " fwd:") << offset << " with a max search dist of " << max_search_dist << endl;
#endif
    
    vector<tuple<int64_t, bool, size_t>> to_return;
    
    
    // a local struct for traversals that are ordered by search distance and keep
    // track of whether we're searching to the left or right
    struct Traversal {
        Traversal() {}
        Traversal(int64_t dist, handle_t handle, bool search_left) :
        dist(dist), handle(handle), search_left(search_left) {}
        handle_t handle;
        int64_t dist;
        bool search_left;
        inline bool operator<(const Traversal& other) const {
            return dist > other.dist; // opposite order so priority queue selects minimum
        }
    };
    
    function<bool(handle_t,int64_t,bool)> look_for_jumpable_paths = [&](handle_t handle, int64_t search_dist, bool search_left) {
        
        bool found_jumpable_path = false;
        
        int64_t trav_id = get_id(handle);
        bool trav_is_rev = get_is_reverse(handle);
        
#ifdef debug_algorithms
        cerr << "[XG] checking for jumpable paths for " << trav_id << (trav_is_rev ? "-" : "+") << " at search dist " << search_dist << " from searching " << (search_left ? "leftwards" : "rightwards") << endl;
#endif
        
        for (pair<size_t, vector<pair<size_t, bool>>>& oriented_occurrences : memoized_oriented_paths_of_node(trav_id, paths_of_node_memo, oriented_occurrences_memo)) {
            
            const XGPath& path = *paths[oriented_occurrences.first - 1];
            
            for (const pair<size_t, bool>& occurrence : oriented_occurrences.second) {
#ifdef debug_algorithms
                cerr << "\tnode is on path " << oriented_occurrences.first << " in " << (occurrence.second ? "reverse" : "forward") << " orientation at rank " << occurrence.first << " in path of size " << path.positions.size() << endl;
#endif
                bool path_rev_strand = occurrence.second != trav_is_rev;
                int64_t dist_to_jump;
                if (path_rev_strand && search_left) {
                    dist_to_jump = -jump_dist - search_dist;
                }
                else if (path_rev_strand) {
                    dist_to_jump = -jump_dist + search_dist + get_length(handle);
                }
                else if (search_left) {
                    dist_to_jump = jump_dist + search_dist + get_length(handle);
                }
                else {
                    dist_to_jump = jump_dist - search_dist;
                }
                
                int64_t target_path_pos = path.positions[occurrence.first] + dist_to_jump;
                
#ifdef debug_algorithms
                cerr << "\tjump position should be at offset " << target_path_pos << endl;
#endif
                
                if (target_path_pos >= 0 && target_path_pos < path.offsets.size()) {
                    size_t jump_rank = path.offsets_rank(target_path_pos + 1) - 1;
#ifdef debug_algorithms
                    cerr << "\tthis position is found at path index " << jump_rank << endl;
#endif
                    
                    size_t node_offset = path.positions[jump_rank];
                    int64_t node_id = path.node(jump_rank);
                    bool node_is_rev = path.directions[jump_rank];
                    
                    size_t offset = path_rev_strand ? node_offset + node_length(node_id) - target_path_pos : target_path_pos - node_offset;
#ifdef debug_algorithms
                    cerr << "\tthe node at this index is " << node_id << (node_is_rev ? "-" : "+") << " at path position " << node_offset << " with additional offset " << offset << endl;
#endif
                    to_return.emplace_back(node_id, node_is_rev != path_rev_strand, offset);
                    
                    found_jumpable_path = true;
                }
            }
        }
        
        return found_jumpable_path;
    };
    
    // TODO: This is *NOT* a Dijkstra traversal! We should maybe use a UpdateablePriorityQueue.
    priority_queue<Traversal> queue;
    unordered_set<handle_t> traversed;
    
    handle_t handle = memoized_get_handle(id, is_rev, handle_memo);
    
    // add in the initial traversals in both directions from the start position
    queue.emplace(offset, handle, true);
    queue.emplace(get_length(handle) - offset, handle, false);
    
    // mark the initial node as traversed
    traversed.insert(handle);
    
    bool found_jumpable_path = look_for_jumpable_paths(handle, -offset, false);
    while (!queue.empty() && !found_jumpable_path) {
        // get the queue that has the next shortest path
        
        Traversal trav = queue.top();
        queue.pop();
        
#ifdef debug_algorithms
        cerr << "[XG] traversing " << get_id(trav.handle) << (get_is_reverse(trav.handle) ? "-" : "+") << " in " << (trav.search_left ? "leftward" : "rightward") << " direction at distance " << trav.dist << endl;
#endif
        
        function<bool(const handle_t& next)> check_next = [&](const handle_t& next) {
#ifdef debug_algorithms
            cerr << "\tfollowing edge to " << get_id(next) << (get_is_reverse(next) ? "-" : "+") << " at dist " << trav.dist << endl;
#endif
            
            if (!traversed.count(next)) {
                found_jumpable_path = look_for_jumpable_paths(next, trav.dist, trav.search_left);
                
                int64_t dist_thru = trav.dist + get_length(next);
                
                if (dist_thru <= (int64_t) max_search_dist) {
                    queue.emplace(dist_thru, next, trav.search_left);
                }
                traversed.emplace(next);
            }
            return !found_jumpable_path;
        };
        
        follow_edges(trav.handle, trav.search_left, check_next);
    }
    
    return std::move(to_return);
}
    
pair<bool, bool> XG::validate_strand_consistency(int64_t id1, size_t offset1, bool rev1,
                                                 int64_t id2, size_t offset2, bool rev2,
                                                 size_t max_search_dist,
                                                 unordered_map<int64_t, vector<size_t>>* paths_of_node_memo,
                                                 unordered_map<pair<int64_t, size_t>, vector<pair<size_t, bool>>>* oriented_occurrences_memo,
                                                 unordered_map<pair<int64_t, bool>, handle_t>* handle_memo) const{
    
    unordered_set<pair<size_t, bool>> path_strands_1;
    unordered_set<pair<size_t, bool>> path_strands_2;
    
    // ensure that the paths of the start nodes are added, even if their ends are too far away
    // from the positions for the search to explore
    bool set_original_orientation = false;
    bool original_orientation = false;
    for (pair<size_t, vector<pair<size_t, bool>>>& oriented_occurrences : memoized_oriented_paths_of_node(id1, paths_of_node_memo, oriented_occurrences_memo)) {
        for (const pair<size_t, bool>& occurrence : oriented_occurrences.second) {
            pair<size_t, bool> path_occurrence(oriented_occurrences.first, occurrence.second != rev1);
            
            if (!set_original_orientation) {
                set_original_orientation = true;
                original_orientation = path_occurrence.second;
            }
            
            path_strands_1.insert(path_occurrence);
        }
    }
    for (pair<size_t, vector<pair<size_t, bool>>>& oriented_occurrences : memoized_oriented_paths_of_node(id2, paths_of_node_memo, oriented_occurrences_memo)) {
        for (const pair<size_t, bool>& occurrence : oriented_occurrences.second) {
            pair<size_t, bool> path_occurrence(oriented_occurrences.first, occurrence.second != rev2);
            pair<size_t, bool> opposite_path_occurrence(path_occurrence.first, !path_occurrence.second);

            if (!set_original_orientation) {
                set_original_orientation = true;
                original_orientation = path_occurrence.second;
            }
            
            if (path_strands_1.count(path_occurrence)) {
                return make_pair(path_occurrence.second, path_occurrence.second);
            }
            
            path_strands_2.insert(path_occurrence);
        }
    }
    
    // a local struct for traversals that are ordered by search distance and keep
    // track of whether we're searching to the left or right
    struct Traversal {
        Traversal() {}
        Traversal(int64_t dist, handle_t handle, bool search_left) :
        dist(dist), handle(handle), search_left(search_left) {}
        handle_t handle;
        int64_t dist;
        bool search_left;
        inline bool operator<(const Traversal& other) const {
            return dist > other.dist; // opposite order so priority queue selects minimum
        }
    };
    
    // if we already found shared paths on the start nodes, don't search anymore
    if (max_search_dist > 0) {
#ifdef debug_algorithms
        cerr << "[XG] no shared paths detected, beginning traversals" << endl;
#endif
        // priority queues over traversals
        // distance is measure at the end of the node, so it's actually the distance
        // to the next nodes we will traverse to
        // there is a separate queue for each of the positions
        // TODO: This is *NOT* a Dijkstra traversal! We should maybe use a UpdateablePriorityQueue.
        priority_queue<Traversal> queue_1, queue_2;
        unordered_set<handle_t> queued_1, queued_2;
        
#ifdef debug_algorithms
        cerr << "[XG] getting handles for search starts" << endl;
#endif
        // get handles to the starting positions
        handle_t handle1 = memoized_get_handle(id1, rev1, handle_memo);
        handle_t handle2 = memoized_get_handle(id2, rev2, handle_memo);
        
#ifdef debug_algorithms
        cerr << "[XG] initializing queues" << endl;
#endif
        
        // add in the initial traversals toward each other
        queue_1.emplace(-((int64_t) offset1), handle1, false);
        queue_2.emplace((int64_t) offset2 - (int64_t) get_length(handle2), handle2, true);
        
        // mark the initial traversals as queued
        queued_1.insert(handle1);
        queued_2.insert(handle2);
        
        while (!(queue_1.empty() && queue_2.empty())) {
            // get the queue that has the next shortest path
#ifdef debug_algorithms
            cerr << "[XG] choosing queue for next traversal" << endl;
#endif
            auto curr_queue = &queue_1;
            auto curr_queued = &queued_1;
            auto other_queued = &queued_2;
            auto curr_path_strands = &path_strands_1;
            auto other_path_strands = &path_strands_2;
            if (queue_1.empty() ? true : (queue_2.empty() ? false : queue_1.top().dist > queue_2.top().dist)) {
                curr_queue = &queue_2;
                std::swap(curr_queued, other_queued);
                std::swap(curr_path_strands, other_path_strands);
            }
            
            Traversal trav = curr_queue->top();
            curr_queue->pop();
            
#ifdef debug_algorithms
            cerr << "[XG] traversing " << get_id(trav.handle) << (get_is_reverse(trav.handle) ? "-" : "+") << " in " << (trav.search_left ? "leftward" : "rightward") << " direction at distance " << trav.dist << endl;
#endif
            
            // don't look any further if the next closest traversal is beyond the maximum distance
            if ( trav.dist > (int64_t) max_search_dist) {
                break;
            }
            
            int64_t dist = trav.dist + get_length(trav.handle);
            
            int64_t trav_id = get_id(trav.handle);
            bool trav_is_rev = get_is_reverse(trav.handle);
            
            if ((trav_id != id1 || trav_is_rev != rev1) && (trav_id != id2 || trav_is_rev != rev2)) {
                // this is not one of the start positions, so it might have new paths on it
                for (pair<size_t, vector<pair<size_t, bool>>>& oriented_occurrences : memoized_oriented_paths_of_node(trav_id, paths_of_node_memo, oriented_occurrences_memo)) {
                    vector<pair<size_t, bool>> path_orientations;
                    for (const pair<size_t, bool>& occurrence : oriented_occurrences.second) {
#ifdef debug_algorithms
                        cerr << "\tnode is on path " << oriented_occurrences.first << " in " << (occurrence.second ? "reverse" : "forward") << " orientation" << endl;
#endif
                        pair<size_t, bool> path_orientation(oriented_occurrences.first, occurrence.second != trav_is_rev);
                        pair<size_t, bool> opposite_orientation(path_orientation.first, !path_orientation.second);
                        
                        if (!set_original_orientation) {
                            set_original_orientation = true;
                            original_orientation = path_orientation.second;
                        }
                        
                        // can the two positions navigate to each other directly
                        if (other_queued->count(trav.handle)) {
                            return make_pair(original_orientation, original_orientation);
                        }
                        
                        // have we already assigned this node to the opposite orientation of the path?
                        if (curr_path_strands->count(opposite_orientation)) {
                            continue;
                        }
                        
                        // have we seen this orientation of the path on te other position?
                        if (other_path_strands->count(path_orientation)) {
                            return make_pair(path_orientation.second, path_orientation.second);
                        }
                        
                        // mark this path orientation as one to assign the position to
                        path_orientations.push_back(path_orientation);
                    }
                    
                    // assign the position to all marked path orientations
                    for (const pair<size_t, bool>& path_orientation : path_orientations) {
                        curr_path_strands->insert(path_orientation);
                    }
                }
            }
            
            function<bool(const handle_t& next)> enqueue_next = [&](const handle_t& next) {
                if (!curr_queued->count(next)) {
#ifdef debug_algorithms
                    cerr << "\tfollowing edge to " << get_id(next) << (get_is_reverse(trav.handle) ? "-" : "+") << " at dist " << dist << endl;
#endif
                    curr_queued->emplace(next);
                    curr_queue->emplace(dist, next, trav.search_left);
                }
                return true;
            };
            
            follow_edges(trav.handle, trav.search_left, enqueue_next);
        }
    }
    
    return make_pair(true, false);
}

void XG::for_path_range(const string& name, int64_t start, int64_t stop,
                        function<void(int64_t)> lambda, bool is_rev) const {

    // what is the node at the start, and at the end
    auto& path = *paths[path_rank(name)-1];
    size_t plen = path.offsets.size();
    if (start > plen) return; // no overlap with path
    // careful not to exceed the path length
    if (stop >= plen) stop = plen-1;
    if (is_rev) {
        start = plen - start;
        stop = plen - stop;
    }
    size_t pr1 = path.offsets_rank(start+1)-1;
    size_t pr2 = path.offsets_rank(stop+1)-1;

    // Grab the IDs visited in order along the path
    for (size_t i = pr1; i <= pr2; ++i) {
        // For all the visits along this section of path, grab the node being visited and all its edges.
        int64_t id = path.node(i);
        lambda(id);
    }
}

void XG::get_path_range(const string& name, int64_t start, int64_t stop, Graph& g, bool is_rev) const {

    set<int64_t> nodes;
    set<pair<side_t, side_t> > edges;

    for_path_range(name, start, stop, [&](int64_t id) {
            nodes.insert(id);
            for (auto& e : edges_from(id)) {
                // For each edge where this is a from node, turn it into a pair of side_ts, each of which holds an id and an is_end flag.
                edges.insert(make_pair(make_side(e.from(), !e.from_start()), make_side(e.to(), e.to_end())));
            }
            for (auto& e : edges_to(id)) {
                // Do the same for the edges where this is a to node
                edges.insert(make_pair(make_side(e.from(), !e.from_start()), make_side(e.to(), e.to_end())));
            }
        }, is_rev);

    for (auto& n : nodes) {
        *g.add_node() = node(n);
    }
    
    map<string, Path*> local_paths;
    for (auto& n : nodes) {
        for (auto& m : node_mappings(n)) {
            if (local_paths.find(m.first) == local_paths.end()) {
                Path* p = g.add_path();
                local_paths[m.first] = p;
                p->set_name(m.first);
            }
            Path* new_path = local_paths[m.first];
            for (auto& n : m.second) {
                *new_path->add_mapping() = n;
            }
        }
    }
    for (auto& e : edges) {
        Edge edge;
        edge.set_from(side_id(e.first));
        edge.set_from_start(!side_is_end(e.first));
        edge.set_to(side_id(e.second));
        edge.set_to_end(side_is_end(e.second));
        *g.add_edge() = edge;
    }
}

size_t XG::node_occs_in_path(int64_t id, const string& name) const {
    return node_occs_in_path(id, path_rank(name));
}

size_t XG::node_occs_in_path(int64_t id, size_t rank) const {
    size_t p = rank-1;
    auto& pi_wt = paths[p]->ids;
    int64_t local_id = paths[p]->local_id(id);
    return pi_wt.rank(pi_wt.size(), local_id);
}

vector<size_t> XG::node_ranks_in_path(int64_t id, const string& name) const {
    return node_ranks_in_path(id, path_rank(name));
}

vector<size_t> XG::node_ranks_in_path(int64_t id, size_t rank) const {
    vector<size_t> ranks;
    size_t p = rank-1;
    size_t occs = node_occs_in_path(id, rank);
    int64_t local_id = paths[p]->local_id(id);
    for (size_t i = 1; i <= occs; ++i) {
        ranks.push_back(paths[p]->ids.select(i, local_id));
    }
    return ranks;
}

vector<size_t> XG::position_in_path(int64_t id, const string& name) const {
    return position_in_path(id, path_rank(name));
}

vector<size_t> XG::position_in_path(int64_t id, size_t rank) const {
    auto& path = *paths[rank-1];
    vector<size_t> pos_in_path;
    for (auto i : node_ranks_in_path(id, rank)) {
        pos_in_path.push_back(path.positions[i]);
    }
    return pos_in_path;
}

map<string, vector<size_t> > XG::position_in_paths(int64_t id, bool is_rev, size_t offset) const {
    map<string, vector<size_t> > positions;
    for (auto& prank : paths_of_node(id)) {
        auto& path = *paths[prank-1];
        auto& pos_in_path = positions[path_name(prank)];
        for (auto i : node_ranks_in_path(id, prank)) {
            size_t pos = offset + (is_rev ?
                                   path_length(prank) - path.positions[i] - node_length(id)
                                   : path.positions[i]);
            pos_in_path.push_back(pos);
        }
    }
    return positions;
}

map<string, vector<pair<size_t, bool> > > XG::offsets_in_paths(pos_t pos) const {
    map<string, vector<pair<size_t, bool> > > positions;
    id_t node_id = id(pos);
    for (auto& prank : paths_of_node(node_id)) {
        auto& path = *paths[prank-1];
        auto& pos_in_path = positions[path_name(prank)];
        for (auto i : node_ranks_in_path(node_id, prank)) {
            // relative direction to this traversal
            bool dir = path.directions[i] != is_rev(pos);
            size_t off = path.positions[i] + offset(pos);
            
            pos_in_path.push_back(make_pair(off, dir));
        }
    }
    return positions;
}

map<string, vector<pair<size_t, bool> > > XG::nearest_offsets_in_paths(pos_t pos, int64_t max_search) const {
    pair<pos_t, int64_t> pz = next_path_position(pos, max_search);
    auto& path_pos = pz.first;
    auto& diff = pz.second;
    if (id(path_pos)) {
        // TODO apply approximate offset, second in pair returned by next_path_position
        auto offsets = offsets_in_paths(path_pos);
        for (auto& o : offsets) {
            for (auto& p : o.second) {
                p.first += diff;
            }
        }
        return offsets;
    } else {
        map<string, vector<pair<size_t, bool> > > empty;
        return empty;
    }
}

map<string, vector<size_t> > XG::distance_in_paths(int64_t id1, bool is_rev1, size_t offset1,
                                                   int64_t id2, bool is_rev2, size_t offset2) const {
    auto pos1 = position_in_paths(id1, is_rev1, offset1);
    auto pos2 = position_in_paths(id2, is_rev2, offset2);
    map<string, vector<size_t> > dist;
    // position in a path is undefined in inversion
    if (is_rev1 != is_rev2) {
        return dist;
    }
    for (auto& c1 : pos1) {
        auto c2 = pos2.find(c1.first);
        if (c2 != pos2.end()) {
            auto& d = dist[c1.first];
            // distances are a cross of the points
            for (auto o1 : c1.second) {
                for (auto o2 : c2->second) {
                    d.push_back(o1-o2);
                }
            }
        }
    }
    return dist;
}

int64_t XG::min_distance_in_paths(int64_t id1, bool is_rev1, size_t offset1,
                                  int64_t id2, bool is_rev2, size_t offset2) const {
    auto dist = distance_in_paths(id1, is_rev1, offset1,
                                  id2, is_rev2, offset2);
    size_t min_dist = std::numeric_limits<size_t>::max();
    for (auto& c : dist) {
        for (auto& o : c.second) {
            if (o <  min_dist) {
                min_dist = o;
            }
        }
    }
    return min_dist;
}

int64_t XG::node_at_path_position(const string& name, size_t pos) const {
    size_t p = path_rank(name)-1;
    return paths[p]->node_at_position(pos);
}

Mapping XG::mapping_at_path_position(const string& name, size_t pos) const {
    size_t p = path_rank(name)-1;
    return paths[p]->mapping(paths[p]->offsets_rank(pos+1)-1,
                             [&](id_t id){ return get_length(get_handle(id, false)); });
}

size_t XG::node_start_at_path_position(const string& name, size_t pos) const {
    size_t p = path_rank(name)-1;
    size_t position_rank = paths[p]->offsets_rank(pos+1);
    return paths[p]->offsets_select(position_rank);
}

pos_t XG::graph_pos_at_path_position(const string& name, size_t path_pos) const {
    auto& path = get_path(name);
    path_pos = min((size_t)path.offsets.size()-1, path_pos);
    size_t trav_idx = path.offsets_rank(path_pos+1)-1;
    int64_t offset = path_pos - path.positions[trav_idx];
    id_t node_id = path.node(trav_idx);
    bool is_rev = path.directions[trav_idx];
    return make_pos_t(node_id, is_rev, offset);
}

Alignment XG::target_alignment(const string& name, size_t pos1, size_t pos2, const string& feature, bool is_reverse, Mapping& cigar_mapping) const {
    Alignment aln;
    const XGPath& path = *paths[path_rank(name)-1];
    
    if (pos2 < pos1) {
        // Looks like we want to span the origin of a circular path
        if (!path.is_circular) {
            // But the path isn't circular, which is a problem
            throw runtime_error("Cannot extract Alignment from " + to_string(pos1) +
                " to " + to_string(pos2) + " across the junction of non-circular path " + name);
        }
        
        // How long is the path?
        auto path_len = path_length(name);
        
        if (pos1 >= path_len) {
            // We want to start off the end of the path, which is no good.
            throw runtime_error("Cannot extract Alignment starting at " + to_string(pos1) +
                " which is past end " + to_string(path_len) + " of path " + name);
        }
        
        if (pos2 > path_len) {
            // We want to end off the end of the path, which is no good either.
            throw runtime_error("Cannot extract Alignment ending at " + to_string(pos2) +
                " which is past end " + to_string(path_len) + " of path " + name);
        }
        
        // Split the proivided Mapping of edits at the path end/start junction
        auto part_mappings = cut_mapping_offset(cigar_mapping, path_len - pos1);
        
        // We extract from pos1 to the end
        Alignment aln1 = target_alignment(name, pos1, path_len, feature, is_reverse, part_mappings.first); 
        
        // And then from the start to pos2
        Alignment aln2 = target_alignment(name, 0, pos2, feature, is_reverse, part_mappings.second); 
        
        if (is_reverse) {
            // The alignments were flipped, so the second has to be first
            return merge_alignments(aln2, aln1);
        } else {
            // The alignments get merged in the same order
            return merge_alignments(aln1, aln2);
        }
    }
    
    // Otherwise, the base case is that we don't go over the circular path junction
    
    size_t first_node_start = path.offsets_select(path.offsets_rank(pos1+1));
    int64_t trim_start = pos1 - first_node_start;
    {
        Mapping* first_mapping = aln.mutable_path()->add_mapping();
        *first_mapping = mapping_at_path_position(name, pos1);
        auto mappings = cut_mapping_offset(cigar_mapping, node_length(first_mapping->position().node_id())-trim_start);
        first_mapping->clear_edit();
        if (trim_start > 0) {
          first_mapping->mutable_position()->set_offset(trim_start);
        }

        string from_seq = node_sequence(first_mapping->position().node_id());
        int from_pos = trim_start;
        for (size_t j = 0; j < mappings.first.edit_size(); ++j) {
            if (mappings.first.edit(j).to_length() == mappings.first.edit(j).from_length()) {// if (mappings.first.edit(j).sequence() != nullptr) {
                // do the sequences match?
                // emit a stream of "SNPs" and matches
                    int last_start = from_pos;
                    int k = 0;
                    Edit* edit;
                    for (int to_pos = 0 ; to_pos < mappings.first.edit(j).to_length() ; ++to_pos, ++from_pos) {
                        //cerr << h << ":" << k << " " << from_seq[h] << " " << to_seq[k] << endl;
                        if (from_seq[from_pos] != mappings.first.edit(j).sequence()[to_pos]) {
                            // emit the last "match" region
                            if (from_pos - last_start > 0) {
                                edit = first_mapping->add_edit();
                                edit->set_from_length(from_pos-last_start);
                                edit->set_to_length(from_pos-last_start);
                            }
                            // set up the SNP
                            edit = first_mapping->add_edit();
                            edit->set_from_length(1);
                            edit->set_to_length(1);
                            edit->set_sequence(from_seq.substr(to_pos,1));
                            last_start = from_pos+1;
                        }
                    }
                    // handles the match at the end or the case of no SNP
                    if (from_pos - last_start > 0) {
                        edit = first_mapping->add_edit();
                        edit->set_from_length(from_pos-last_start);
                        edit->set_to_length(from_pos-last_start);
                    }
                    // to_pos += length;
                    // from_pos += length;
            } else {
                // Edit* edit = first_mapping->add_edit();
                // *edit = mappings.first.edit(j);
                *first_mapping->add_edit() = mappings.first.edit(j);
                from_pos += mappings.first.edit(j).from_length();
            }
        }
        cigar_mapping = mappings.second;
    }
    // get p to point to the next step (or past it, if we're a feature on a single node)
    int64_t p = (int64_t)pos1 + node_length(aln.path().mapping(0).position().node_id()) - trim_start;
    while (p < pos2) {
        Mapping m = mapping_at_path_position(name, p);
        auto mappings = cut_mapping_offset(cigar_mapping, node_length(m.position().node_id()));
        m.clear_edit();

        string from_seq = node_sequence(m.position().node_id());
        int from_pos = 0;
        for (size_t j = 0 ; j < mappings.first.edit_size(); ++j) {
            if (mappings.first.edit(j).to_length() == mappings.first.edit(j).from_length()) {
                // do the sequences match?
                // emit a stream of "SNPs" and matches
                    int last_start = from_pos;
                    int k = 0;
                    Edit* edit;
                    for (int to_pos = 0 ; to_pos < mappings.first.edit(j).to_length() ; ++to_pos, ++from_pos) {
                        //cerr << h << ":" << k << " " << from_seq[h] << " " << to_seq[k] << endl;
                        if (from_seq[from_pos] != mappings.first.edit(j).sequence()[to_pos]) {
                            // emit the last "match" region
                            if (from_pos - last_start > 0) {
                                edit = m.add_edit();
                                edit->set_from_length(from_pos-last_start);
                                edit->set_to_length(from_pos-last_start);
                            }
                            // set up the SNP
                            edit = m.add_edit();
                            edit->set_from_length(1);
                            edit->set_to_length(1);
                            edit->set_sequence(from_seq.substr(to_pos,1));
                            last_start = from_pos+1;
                        }
                    }
                    // handles the match at the end or the case of no SNP
                    if (from_pos - last_start > 0) {
                        edit = m.add_edit();
                        edit->set_from_length(from_pos-last_start);
                        edit->set_to_length(from_pos-last_start);
                    }
                    // to_pos += length;
                    // from_pos += length;
            } else {
                *m.add_edit() = mappings.first.edit(j);
                from_pos += mappings.first.edit(j).from_length();
            }
        }
        cigar_mapping = mappings.second;
        *aln.mutable_path()->add_mapping() = m;
        p += mapping_from_length(aln.path().mapping(aln.path().mapping_size()-1));
    }
    aln.set_name(feature);
    if (is_reverse) {
       reverse_complement_alignment_in_place(&aln, [&](vg::id_t node_id) { return this->node_length(node_id); });
    }
    return aln;
}

Alignment XG::target_alignment(const string& name, size_t pos1, size_t pos2, const string& feature, bool is_reverse) const {
    Alignment aln;
    const XGPath& path = *paths[path_rank(name)-1];
    
    if (pos2 < pos1) {
        // Looks like we want to span the origin of a circular path
        if (!path.is_circular) {
            // But the path isn't circular, which is a problem
            throw runtime_error("Cannot extract Alignment from " + to_string(pos1) +
                " to " + to_string(pos2) + " across the junction of non-circular path " + name);
        }
        
        // How long is the path?
        auto path_len = path_length(name);
        
        if (pos1 >= path_len) {
            // We want to start off the end of the path, which is no good.
            throw runtime_error("Cannot extract Alignment starting at " + to_string(pos1) +
                " which is past end " + to_string(path_len) + " of path " + name);
        }
        
        if (pos2 > path_len) {
            // We want to end off the end of the path, which is no good either.
            throw runtime_error("Cannot extract Alignment ending at " + to_string(pos2) +
                " which is past end " + to_string(path_len) + " of path " + name);
        }
        
        // We extract from pos1 to the end
        Alignment aln1 = target_alignment(name, pos1, path_len, feature, is_reverse); 
        
        // And then from the start to pos2
        Alignment aln2 = target_alignment(name, 0, pos2, feature, is_reverse); 
        
        if (is_reverse) {
            // The alignments were flipped, so the second has to be first
            return merge_alignments(aln2, aln1);
        } else {
            // The alignments get merged in the same order
            return merge_alignments(aln1, aln2);
        }
    }
   
    // If we get here, we do the normal non-circular path case.
    
    size_t first_node_start = path.offsets_select(path.offsets_rank(pos1+1));
    int64_t trim_start = pos1 - first_node_start;
    {
        Mapping* first_mapping = aln.mutable_path()->add_mapping();
        *first_mapping = mapping_at_path_position(name, pos1);
    }
    // get p to point to the next step (or past it, if we're a feature on a single node)
    int64_t p = (int64_t)pos1 + node_length(aln.path().mapping(0).position().node_id()) - trim_start;
    while (p < pos2) {
        *aln.mutable_path()->add_mapping() = mapping_at_path_position(name, p);
        p += mapping_from_length(aln.path().mapping(aln.path().mapping_size()-1));
    }
    // trim to the target
    int64_t trim_end = p - pos2;
    if (trim_start) {
        *aln.mutable_path() = cut_path(aln.path(), trim_start).second;
    }
    if (trim_end) {
        *aln.mutable_path() = cut_path(aln.path(), path_from_length(aln.path()) - trim_end).first;
    }
    aln.set_name(feature);
    if (is_reverse) {
       reverse_complement_alignment_in_place(&aln, [&](vg::id_t node_id) { return this->node_length(node_id); });
    }
    return aln;
}

Mapping new_mapping(const string& name, int64_t id, size_t rank, bool is_reverse) {
    Mapping m;
    m.mutable_position()->set_node_id(id);
    m.mutable_position()->set_is_reverse(is_reverse);
    m.set_rank(rank);
    return m;
}

void to_text(ostream& out, Graph& graph) {
    out << "H" << "\t" << "HVN:Z:1.0" << endl;
    for (size_t i = 0; i < graph.node_size(); ++i) {
        auto& node = graph.node(i);
        out << "S" << "\t" << node.id() << "\t" << node.sequence() << endl;
    }
    for (size_t i = 0; i < graph.path_size(); ++i) {
        auto& path = graph.path(i);
        for (size_t j = 0; j < path.mapping_size(); ++j) {
            auto& mapping = path.mapping(i);
            string orientation = mapping.position().is_reverse() ? "-" : "+";
            out << "P" << "\t" << mapping.position().node_id() << "\t" << path.name() << "\t"
                << mapping.rank() << "\t" << orientation << "\n";
        }
    }
    for (int i = 0; i < graph.edge_size(); ++i) {
        auto& edge = graph.edge(i);
        out << "L" << "\t" << edge.from() << "\t"
            << (edge.from_start() ? "-" : "+") << "\t"
            << edge.to() << "\t"
            << (edge.to_end() ? "-" : "+") << endl;
    }
}

int64_t XG::where_to(int64_t current_side, int64_t visit_offset, int64_t new_side) const {
    // Given that we were at visit_offset on the current side, where will we be
    // on the new side? 
    
    // Work out where we're going as a node and orientation
    int64_t new_node_id = rank_to_id(new_side / 2);
    bool new_node_is_reverse = new_side % 2;
    
    // Work out what node and orientation we came from
    int64_t old_node_id = rank_to_id(current_side / 2);
    bool old_node_is_reverse = current_side % 2;
    
    // Work out what edges are going into the place we're going into.
    vector<Edge> edges = new_node_is_reverse ? edges_on_end(new_node_id) : edges_on_start(new_node_id);
    
    // Look at the edges we could have taken next
    vector<Edge> edges_out = old_node_is_reverse ? edges_on_start(old_node_id) : edges_on_end(old_node_id);
    
    return where_to(current_side, visit_offset, new_side, edges, edges_out);
}

int64_t XG::node_height(XG::ThreadMapping node) const {
  return h_civ[node_graph_idx(node.node_id) * 2 + node.is_reverse];
}

int64_t XG::where_to(int64_t current_side, int64_t visit_offset, int64_t new_side, const vector<Edge>& edges_into_new, const vector<Edge>& edges_out_of_old) const {
    // Given that we were at visit_offset on the current side, where will we be
    // on the new side?

    // What will the new visit offset be?
    int64_t new_visit_offset = 0;

    // Work out where we're going as a node and orientation
    int64_t new_node_id = rank_to_id(new_side / 2);
    bool new_node_is_reverse = new_side % 2;

    // Work out what edges are going into the place we're going into.

    // Work out what node and orientation we came from
    int64_t old_node_id = rank_to_id(current_side / 2);
    bool old_node_is_reverse = current_side % 2;

    // What edge are we following
    Edge edge_taken = make_edge(old_node_id, old_node_is_reverse, new_node_id, new_node_is_reverse);

    // Make sure we find it
    bool edge_found = false;

    for(auto& edge : edges_into_new) {
        // Look at every edge in order.

        if(edges_equivalent(edge, edge_taken)) {
            // If we found the edge we're taking, break.
            edge_found = true;
            break;
        }

        // Otherwise add in the threads on this edge to the offset

        // Get the orientation number for this edge (which is *not* the edge we
        // are following and so doesn't involve old_node_anything). We only
        // treat it as reverse if the reverse direction is the only direction we
        // can take to get here.
        int64_t edge_orientation_number = (edge_graph_idx(edge) * 2) + arrive_by_reverse(edge, new_node_id, new_node_is_reverse);

        int64_t contribution = h_civ[edge_orientation_number];
#ifdef VERBOSE_DEBUG
        cerr << contribution << " (from prev edge " << edge.from() << (edge.from_start() ? "L" : "R") << "-" << edge.to() << (edge.to_end() ? "R" : "L") << " at " << edge_orientation_number << ") + ";
#endif
        new_visit_offset += contribution;
    }

    assert(edge_found);

    // What edge out of all the edges we can take are we taking?
    int64_t edge_taken_index = -1;

    // Look at the edges we could have taken next

    for(int64_t i = 0; i < edges_out_of_old.size(); i++) {
        if(edges_equivalent(edges_out_of_old[i], edge_taken)) {
            // i is the index of the edge we took, of the edges available to us.
            edge_taken_index = i;
            break;
        }
    }

    assert(edge_taken_index != -1);

    // Get the rank in B_s[] for our current side of our visit offset among
    // B_s[] entries pointing to the new node and add that in. Make sure to +2
    // to account for the nulls and separators.
    int64_t contribution = bs_rank(current_side, visit_offset, edge_taken_index + 2);
#ifdef VERBOSE_DEBUG
    cerr << contribution << " (via this edge) + ";
#endif
    new_visit_offset += contribution;

    // Get the number of threads starting at the new side and add that in.
    contribution = ts_civ[new_side];
#ifdef VERBOSE_DEBUG
    cerr << contribution << " (starting here) = ";
#endif
    new_visit_offset += contribution;
#ifdef VERBOSE_DEBUG
    cerr << new_visit_offset << endl;
#endif

    // Now we know where it actually ends up: after all the threads that start,
    // all the threads that come in via earlier edges, and all the previous
    // threads going there that come via this edge.
    return new_visit_offset;
}

XG::thread_t XG::extract_thread(xg::XG::ThreadMapping node, int64_t offset = 0, int64_t max_length = 0) {
  thread_t path;
  int64_t side = (node.node_id)*2 + node.is_reverse;
  bool continue_search = true;
  while(continue_search) {
    xg::XG::ThreadMapping m = {rank_to_id(side / 2), (bool) (side % 2)};
    path.push_back(m);
    // Work out where we go:
    // What edge of the available edges do we take?
    int64_t edge_index = bs_get(side, offset);
    assert(edge_index != BS_SEPARATOR);
    if(edge_index == BS_NULL) {
        // Path ends here.
        break;
    } else {
        // If we've got an edge, convert to an actual edge index
        edge_index -= 2;
    }
    // We also should not have negative edges.
    assert(edge_index >= 0);
    // Look at the edges we could have taken next
    vector<Edge> edges_out = side % 2 ? edges_on_start(rank_to_id(side / 2)) :
          edges_on_end(rank_to_id(side / 2));
    assert(edge_index < edges_out.size());
    Edge& taken = edges_out[edge_index];
    // Follow the edge
    int64_t other_node = taken.from() == rank_to_id(side / 2) ? taken.to() :
          taken.from();
    bool other_orientation = (side % 2) != taken.from_start() != taken.to_end();
    // Get the side
    int64_t other_side = id_to_rank(other_node) * 2 + other_orientation;
    // Go there with where_to
    offset = where_to(side, offset, other_side);
    side = other_side;
    // Continue the process from this new side
    if(max_length != 0) {
      if(path.size() >= max_length) {
        continue_search = false;
      }
    }
  }
  return path;
}

void XG::set_thread_names(const vector<string>& names) {
    size_t total_length = 0;
    for(auto& name : names) { total_length += name.length(); }
    names_str.clear(); names_str.reserve(total_length);

    for (auto& name : names) {
        names_str.append("$" + name);
    }
#ifdef VERBOSE_DEBUG
    cerr << "Compressing thread names..." << endl;
#endif
    tn_bake();
    
}

void XG::insert_threads_into_dag(const vector<thread_t>& t, const vector<string>& names) {

    util::assign(h_iv, int_vector<>(g_iv.size() * 2, 0));
    util::assign(ts_iv, int_vector<>((node_count + 1) * 2, 0));

    set_thread_names(names);

    // store the sides in order of their addition to the threads
    int_vector<> sides_ordered_by_thread_id(t.size()*2); // fwd and reverse

    // store the start+offset for each thread and its reverse complement
    int_vector<> tin_iv(t.size()*2+2);
    int_vector<> tio_iv(t.size()*2+2);
    int thread_count = 0;
    
    auto emit_destinations = [&](int64_t node_id, bool is_reverse, vector<size_t> destinations) {
        // We have to take this destination vector and store it in whatever B_s
        // storage we are using.
        
        int64_t node_side = id_to_rank(node_id) * 2 + is_reverse;
        
        // Copy all the destinations into the succinct B_s storage
        bs_set(node_side, destinations);
        
        // Set the number of total visits to this side.
        h_iv[node_graph_idx(node_id) * 2 + is_reverse] = destinations.size();
    
#ifdef VERBOSE_DEBUG
        cerr << "Found " << destinations.size() << " visits total to node " << node_id << (is_reverse ? "-" : "+") << endl;
#endif
    };
    
    auto emit_edge_traversal = [&](int64_t node_id, bool from_start, int64_t next_node_id, bool to_end) {
        // We have to store the fact that we traversed this edge in the specified direction in our succinct storage. 
        
        // Find the edge as it actually appears in the graph.
        Edge canonical = canonicalize(make_edge(node_id, from_start, next_node_id, to_end));
        
        // We're departing along this edge, so our orientation cares about
        // whether we have to take the edge forward or backward when departing.
        auto edge_idx = edge_graph_idx(canonical);
        assert(edge_idx != numeric_limits<size_t>::max()); // We must actually have the edge
        int64_t edge_orientation_number = edge_idx * 2 +
            depart_by_reverse(canonical, node_id, from_start);

#ifdef VERBOSE_DEBUG
        cerr << "We need to add 1 to the traversals of oriented edge " << edge_orientation_number << endl;
#endif
                
        // Increment the count for the edge
        h_iv[edge_orientation_number]++; 
    };
    
    auto emit_thread_start = [&](int64_t node_id, bool is_reverse) {
        // Record that an (orientation of) a thread starts at this node in this
        // orientation. We have to update our thread start succinct data
        // structure.
        
        int64_t node_side = id_rev_to_side(node_id, is_reverse);
        
        // Say we start one more thread on this side.
        ts_iv[node_side]++;
        // Record the side
        sides_ordered_by_thread_id[thread_count] = node_side;
        // Sum the number of threads
        thread_count++;

#ifdef VERBOSE_DEBUG
        cerr << "A thread starts at " << node_side << " for " <<  node_id << (is_reverse ? "-" : "+") << endl;
#endif
        
    };

    // We want to go through and insert running forward through the DAG, and
    // then again backward through the DAG.
    auto insert_in_direction = [&](bool insert_reverse) {

        // First sort out the thread numbers by the node they start at.
        // We know all the threads go the same direction through each node.
        map<int64_t, list<size_t>> thread_numbers_by_start_node;
        
        for(size_t i = 0; i < t.size(); i++) {
            if(t[i].size() > 0) {
                // Do we start with the first or last mapping in the thread?
                size_t thread_start = insert_reverse ? t[i].size() - 1 : 0;
                auto& mapping = t[i][thread_start];
                thread_numbers_by_start_node[mapping.node_id].push_back(i);
                // we know the mapping node id and rank
                // so we can construct the start position for this entity
                int k = 2*(i+1) + insert_reverse;
                tin_iv[k] = mapping.node_id;
                // nb: the rank of this thread among those starting at this side
                tio_iv[k] = thread_numbers_by_start_node[mapping.node_id].size()-1;
                // Say a thread starts here, going in the orientation determined
                // by how the node is visited and how we're traversing the path.
                emit_thread_start(mapping.node_id, mapping.is_reverse != insert_reverse);
            }
        }
        
        // We have this message-passing architecture, where we send groups of
        // threads along edges to destination nodes. This records, by edge rank of
        // the traversed edge (with 0 meaning starting there), the group of threads
        // coming in along that edge, and the offset in each thread that the visit
        // to the node is at. These are messages passed along the edge from the
        // earlier node to the later node (since we know threads follow a DAG).
        map<size_t, list<pair<size_t, size_t>>> edge_to_ordered_threads;
        
        for(size_t node_rank = (insert_reverse ? max_node_rank() : 1);
            node_rank != (insert_reverse ? 0 : max_node_rank() + 1);
            node_rank += (insert_reverse ? -1 : 1)) {
            // Then we start at the first node in the DAG
            
            int64_t node_id = rank_to_id(node_rank);
            
#ifdef VERBOSE_DEBUG
            if(node_id % 10000 == 1) {
                cerr << "Processing node " << node_id << endl;
            }
#endif
            
            // We order the thread visits starting there, and then all the threads
            // coming in from other places, ordered by edge traversed.
            // Stores a pair of thread number and mapping index in the thread.
            list<pair<size_t, size_t>> threads_visiting;
            
            if(thread_numbers_by_start_node.count(node_id)) {
                // Grab the threads starting here
                for(size_t thread_number : thread_numbers_by_start_node.at(node_id)) {
                    // For every thread that starts here, say it visits here
                    // with its first mapping (0 for forward inserts, last one
                    // for reverse inserts).
                    threads_visiting.emplace_back(thread_number, insert_reverse ? t[thread_number].size() - 1 : 0);
                }
                thread_numbers_by_start_node.erase(node_id);
            }
            
            
            for(Edge& in_edge : edges_of(node_id)) {
                // Look at all the edges on the node. Messages will only exist on
                // the incoming ones.
                auto edge_idx = edge_graph_idx(in_edge);
                if(edge_to_ordered_threads.count(edge_idx)) {
                    // We have messages coming along this edge on our start
                    
                    // These threads come in next. Splice them in because they
                    // already have the right mapping indices.
                    threads_visiting.splice(threads_visiting.end(), edge_to_ordered_threads[edge_idx]);
                    edge_to_ordered_threads.erase(edge_idx);
                }
            }
            
            if(threads_visiting.empty()) {
                // Nothing visits here, so there's no cool succinct data structures
                // to generate.
                continue;
            }
            
            
            // Some threads visit here! Determine our orientation from the first
            // and assume it applies to all threads visiting us.
            auto& first_visit = threads_visiting.front();
            bool node_is_reverse = t[first_visit.first][first_visit.second].is_reverse;
            // When we're inserting threads backwards, we need to treat forward
            // nodes as reverse and visa versa, to leave the correct side.
            node_is_reverse = node_is_reverse != insert_reverse;
            
            // Now we have all the threads coming through this node, and we know
            // which way they are going.

            // Make a map from outgoing edge rank to the B_s array number (0 for
            // stop here, 1 reserved as a separator, and 2 through n corresponding
            // to outgoing edges in order) for this node's outgoing side.
            map<size_t, size_t> edge_idx_to_local_edge_number;
            auto outgoing_edges = node_is_reverse ? edges_on_start(node_id) : edges_on_end(node_id);
            for(size_t i = 0; i < outgoing_edges.size(); i++) {
                size_t edge_idx = edge_graph_idx(outgoing_edges[i]);
                edge_idx_to_local_edge_number[edge_idx] = i + 2;
            }
            
            // Make a vector we'll fill in with all the B array values (0 for stop,
            // 2 + edge number for outgoing edge)
            vector<size_t> destinations;
            
            for(auto& visit : threads_visiting) {
                // Now go through all the path visits, fill in the edge numbers (or 0
                // for stop) they go to, and stick visits to the next mappings in the
                // correct message lists.
                if(insert_reverse ? (visit.second != 0) : (visit.second + 1 < t[visit.first].size())) {
                    // This visit continues on from here
                    
                    // Make a visit to the next mapping on the path
                    auto next_visit = visit;
                    next_visit.second += insert_reverse ? -1 : 1;
                    
                    // Work out what node that is, and what orientation
                    auto& next_mapping = t[next_visit.first][next_visit.second];
                    int64_t next_node_id = next_mapping.node_id;
                    bool next_is_reverse = next_mapping.is_reverse != insert_reverse;
                    
                    // Figure out the rank of the edge we need to take to get
                    // there. Note that we need to make sure we can handle going
                    // forward and backward over edges.
                    Edge canonical = canonicalize(make_edge(node_id, node_is_reverse, next_node_id, next_is_reverse));
                    size_t next_edge_idx = edge_graph_idx(canonical);
                    
                    // Look up what local edge number that edge gets and say we follow it.
                    destinations.push_back(edge_idx_to_local_edge_number.at(next_edge_idx));
                    
                    // Send the new mapping along the edge after all the other ones
                    // we've sent along the edge
                    edge_to_ordered_threads[next_edge_idx].push_back(next_visit);
                    
                    // Say we traverse an edge going from this node in this
                    // orientation to that node in that orientation.
                    emit_edge_traversal(node_id, node_is_reverse, next_node_id, next_is_reverse);
                    
                } else {
                    // This visit ends here
#ifdef VERBOSE_DEBUG
                    if(insert_reverse) {
                        cerr << "A thread ends here because " << visit.second << " is 0 " << endl;
                    } else {
                        cerr << "A thread ends here because " << visit.second + 1 << " is >= " << t[visit.first].size() << endl;
                    }
#endif
                    destinations.push_back(BS_NULL);
                }
            }
            
            // Emit the destinations array for the node. Store it in whatever
            // sort of succinct storage we are using...
            // We need to send along the side (false for left, true for right)
            emit_destinations(node_id, node_is_reverse, destinations);
            
            // We repeat through all nodes until done.
        }
    
        // OK now we have gone through the whole set of everything and inserted
        // in this direction.
    };
    
    // Actually call the inserts
#ifdef VERBOSE_DEBUG
    cerr << "Inserting threads forwards..." << endl;
#endif
    insert_in_direction(false);
#ifdef VERBOSE_DEBUG
    cerr << "Inserting threads backwards..." << endl;
#endif
    insert_in_direction(true);
    
    // Actually build the B_s arrays for rank and select.
#ifdef VERBOSE_DEBUG
    cerr << "Creating final compressed array..." << endl;
#endif
    bs_bake();
    // compress the visit counts
    util::assign(h_civ, h_iv);
    util::assign(ts_civ, ts_iv);
    // compress the starts for the threads
    util::assign(tin_civ, int_vector<>(tin_iv));
    util::assign(tio_civ, int_vector<>(tio_iv));
    util::bit_compress(sides_ordered_by_thread_id);
    // and build up the side wt
    construct_im(side_thread_wt, sides_ordered_by_thread_id);
}

void XG::insert_thread(const thread_t& t, const string& name) {
    // We're going to insert this thread
    
    auto insert_thread_forward = [&](const thread_t& thread) {
    
#ifdef VERBOSE_DEBUG
        cerr << "Inserting thread with " << thread.size() << " mappings" << endl;
#endif
        // Where does the current visit fall on its node? On the first node we
        // arbitrarily decide to be first of all the threads starting there.
        // TODO: Make sure that we actually end up ordering starts based on path
        // name or something later.
        int64_t visit_offset = 0;
        for(size_t i = 0; i < thread.size(); i++) {
            // For each visit to a node...
        
            // What side are we visiting?
            int64_t node_id = thread[i].node_id;
            bool node_is_reverse = thread[i].is_reverse;
            int64_t node_side = id_to_rank(node_id) * 2 + node_is_reverse;
            
#ifdef VERBOSE_DEBUG
            cerr << "Visit side " << node_side << endl;
#endif

            // Where are we going next?
            
            if(i == thread.size() - 1) {
                // This is the last visit. Send us off to null
                
#ifdef VERBOSE_DEBUG
                cerr << "End the thread." << endl;
#endif
                // Stick a new entry in the B array at the place where it belongs.
                bs_insert(node_side, visit_offset, BS_NULL);
            } else {
                // This is not the last visit. Send us off to the next place, and update the count on the edge.
                
                // Work out where we're actually going next
                int64_t next_id = thread[i + 1].node_id;
                bool next_is_reverse = thread[i + 1].is_reverse;
                int64_t next_side = id_to_rank(next_id) * 2 + next_is_reverse;

                // What edge do we take to get there? We're going to search for
                // the actual edge articulated in the official orientation.
                Edge edge_wanted = make_edge(node_id, node_is_reverse, next_id, next_is_reverse);
                
                // And what is its index in the edges we can take?
                int64_t edge_taken_index = -1;
                
                // Look at the edges we could have taken
                vector<Edge> edges_out = node_is_reverse ? edges_on_start(node_id) : edges_on_end(node_id);
                for(int64_t j = 0; j < edges_out.size(); j++) {
                    if(edge_taken_index == -1 && edges_equivalent(edges_out[j], edge_wanted)) {
                        // i is the index of the edge we took, of the edges available to us.
                        edge_taken_index = j;
                    }
#ifdef VERBOSE_DEBUG
                    cerr << "Edge #" << j << ": "  << edges_out[j].from() << (edges_out[j].from_start() ? "L" : "R") << "-" << edges_out[j].to() << (edges_out[j].to_end() ? "R" : "L") << endl;
                    
                    // Work out what its number is for the orientation it goes
                    // out in. We know we have this edge, so we just see if we
                    // have to depart in reveres and if so take the edge in
                    // reverse.
                    int64_t edge_orientation_number = edge_graph_idx(edges_out[j]) * 2 + depart_by_reverse(edges_out[j], node_id, node_is_reverse);
                    
                    cerr << "\tOrientation rank: " << edge_orientation_number << endl;
#endif
                }
                
                if(edge_taken_index == -1) {
                    cerr << "[xg] error: step " << i << " of thread: "
                        << edge_wanted.from() << (edge_wanted.from_start() ? "L" : "R") << "-" 
                        << edge_wanted.to() << (edge_wanted.to_end() ? "R" : "L") << " does not exist" << endl;
                    cerr << "[xg] error: Possibilities: ";
                    for(Edge& edge_out : edges_out) {
                        cerr << edge_out.from() << (edge_out.from_start() ? "L" : "R") << "-" 
                            << edge_out.to() << (edge_out.to_end() ? "R" : "L") << " ";
                    }
                    cerr << endl;
                    cerr << "[xg] error: On start: ";
                    for(Edge& edge_out : edges_on_start(node_id)) {
                        cerr << edge_out.from() << (edge_out.from_start() ? "L" : "R") << "-" 
                            << edge_out.to() << (edge_out.to_end() ? "R" : "L") << " ";
                    }
                    cerr << endl;
                    cerr << "[xg] error: On end: ";
                    for(Edge& edge_out : edges_on_end(node_id)) {
                        cerr << edge_out.from() << (edge_out.from_start() ? "L" : "R") << "-" 
                            << edge_out.to() << (edge_out.to_end() ? "R" : "L") << " ";
                    }
                    cerr << endl;
                    cerr << "[xg] error: Both: ";
                    for(Edge& edge_out : edges_of(node_id)) {
                        cerr << edge_out.from() << (edge_out.from_start() ? "L" : "R") << "-" 
                            << edge_out.to() << (edge_out.to_end() ? "R" : "L") << " ";
                    }
                    cerr << endl;
                    cerr << "[xg] error: has_edge: " << has_edge(edge_wanted.from(), edge_wanted.from_start(), edge_wanted.to(), edge_wanted.to_end()) << endl;
                    assert(false);
                }
                
                assert(edge_taken_index != -1);

#ifdef VERBOSE_DEBUG
                cerr << "Proceed to " << next_side << " via edge #" << edge_taken_index << "/" << edges_out.size() << endl;
#endif
            
                // Make a nice reference to the edge we're taking in its real orientation.
                auto& edge_taken = edges_out[edge_taken_index];
            
                // Stick a new entry in the B array at the place where it belongs.
                // Make sure to +2 to leave room in the number space for the separators and null destinations.
                bs_insert(node_side, visit_offset, edge_taken_index + 2);
                
                // Update the usage count for the edge going form here to the next node
                // Make sure that edge storage direction is correct.
                // Which orientation of an edge are we crossing?
                int64_t edge_orientation_number = edge_graph_idx(edge_taken) * 2 + depart_by_reverse(edge_taken, node_id, node_is_reverse);
                
#ifdef VERBOSE_DEBUG
                cerr << "We need to add 1 to the traversals of oriented edge " << edge_orientation_number << endl;
#endif
                
                // Increment the count for the edge
                h_iv[edge_orientation_number]++;
                
#ifdef VERBOSE_DEBUG
                cerr << "h = [";
                for(int64_t k = 0; k < h_iv.size(); k++) {
                    cerr << h_iv[k] << ", ";
                }
                cerr << "]" << endl;
#endif
                
                // Now where do we go to on the next visit?
                visit_offset = where_to(node_side, visit_offset, next_side);
                
#ifdef VERBOSE_DEBUG

                cerr << "Offset " << visit_offset << " at side " << next_side << endl;
#endif
                
            }
            
#ifdef VERBOSE_DEBUG
            
            cerr << "Node " << node_id << " orientation " << node_is_reverse <<
                " has rank " <<
                (node_graph_idx(node_id) * 2 + node_is_reverse) <<
                " of " << h_civ.size() << endl;
#endif
            
            // Increment the usage count of the node in this orientation
            h_iv[node_graph_idx(node_id) * 2 + node_is_reverse]++;
            
            if(i == 0) {
                // The thread starts here
                ts_iv[node_side]++;
            }
        }
        
    };
    
    // We need a simple reverse that works only for perfect match paths
    auto simple_reverse = [&](const thread_t& thread) {
        // Make a reversed version
        thread_t reversed;
        
        // TODO: give it a reversed name or something
        
        for(size_t i = thread.size(); i != (size_t) -1; i--) { 
            // Copy the mappings from back to front, flipping the is_reverse on their positions.
            ThreadMapping reversing = thread[thread.size() - 1 - i];
            reversing.is_reverse = !reversing.is_reverse;
            reversed.push_back(reversing);
        }
        
        return reversed;        
    };
    
    // Insert forward
    insert_thread_forward(t);
    
    // Insert reverse
    insert_thread_forward(simple_reverse(t));
    
    // Save the name
    names_str.append("$" + name);
}

auto XG::extract_threads_matching(const string& pattern, bool reverse) const -> map<string, list<thread_t>> {

    map<string, list<thread_t> > found;

    // get the set of threads that match the given pattern
    // for each thread, get its start position
    vector<int64_t> threads = threads_named_starting(pattern);
    for (auto& id : threads) {
        // For every thread starting there
        // make a new thread
        thread_t path;

        // Get the name of this thread
        string path_name = thread_name(id);

        // Start the side at i and the offset at j
        auto p = thread_start(id, reverse);
        int64_t side = id_rev_to_side(p.first, reverse);
        int64_t offset = p.second;

        while(true) {
                
            // Unpack the side into a node traversal
            ThreadMapping m = {rank_to_id(side/2), (bool) (side % 2)};

            // Add the mapping to the thread
            path.push_back(m);
                
            // Work out where we go
                
            // What edge of the available edges do we take?
            int64_t edge_index = bs_get(side, offset);
                
            // If we find a separator, we're very broken.
            assert(edge_index != BS_SEPARATOR);
                
            if(edge_index == BS_NULL) {
                // Path ends here.
                break;
            } else {
                // Convert to an actual edge index
                edge_index -= 2;
            }
                
            // We also should not have negative edges.
            assert(edge_index >= 0);
                
            // Look at the edges we could have taken next
            vector<Edge> edges_out = side % 2 ? edges_on_start(rank_to_id(side / 2)) : edges_on_end(rank_to_id(side / 2));
                
            assert(edge_index < edges_out.size());
                
            Edge& taken = edges_out[edge_index];
                
            // Follow the edge
            int64_t other_node = taken.from() == rank_to_id(side / 2) ? taken.to() : taken.from();
            bool other_orientation = (side % 2) != taken.from_start() != taken.to_end();
                
            // Get the side 
            int64_t other_side = id_to_rank(other_node) * 2 + other_orientation;
                
            // Go there with where_to
            offset = where_to(side, offset, other_side);
            side = other_side;
    
        }
            
        found[path_name].push_back(path);
            
    }
    
    return found;
    
}

auto XG::extract_threads(bool extract_reverse) const -> map<string, list<thread_t>> {

    // Fill in a map of lists of paths found by name
    map<string, list<thread_t> > found;

#ifdef VERBOSE_DEBUG
    cerr << "Extracting threads" << endl;
#endif
    // We consider "reverse" threads to be those that start on the higher-
    // numbered sides of their nodes.
    // We know sides 0 and 1 are unused, so the smallest side is 2.
    int64_t begin = !extract_reverse ? 2 : 3;
    int64_t end = !extract_reverse ? ts_civ.size()-1 : ts_civ.size();
    for(int64_t i = begin; i < end; i+=2) {
        // For every other real side
    
#ifdef VERBOSE_DEBUG
        cerr << ts_civ[i] << " threads start at side " << i << endl;
#endif
        // For each side
        if(ts_civ[i] == 0) {
            // Skip it if no threads start at it
            continue;
        }

        for(int64_t j = 0; j < ts_civ[i]; j++) {
            // For every thread starting there
      
#ifdef debug    
            cerr << "Extracting thread " << j << endl;
#endif
            
            // make a new thread
            thread_t path;
            
            // Start the side at i and the offset at j
            int64_t side = i;
            int64_t offset = j;

            // Get the name of this thread
            string path_name = thread_name(thread_starting_at(side, offset));

            while(true) {
                
                // Unpack the side into a node traversal
                ThreadMapping m = {rank_to_id(side / 2), (bool) (side % 2)};
                
                // Add the mapping to the thread
                path.push_back(m);
                
#ifdef VERBOSE_DEBUG
                cerr << "At side " << side << endl;
                
#endif
                // Work out where we go
                
                // What edge of the available edges do we take?
                int64_t edge_index = bs_get(side, offset);
                
                // If we find a separator, we're very broken.
                assert(edge_index != BS_SEPARATOR);
                
                if(edge_index == BS_NULL) {
                    // Path ends here.
                    break;
                } else {
                    // Convert to an actual edge index
                    edge_index -= 2;
                }
                
#ifdef VERBOSE_DEBUG
                cerr << "Taking edge #" << edge_index << " from " << side << endl;
#endif

                // We also should not have negative edges.
                assert(edge_index >= 0);
                
                // Look at the edges we could have taken next
                vector<Edge> edges_out = side % 2 ? edges_on_start(rank_to_id(side / 2)) : edges_on_end(rank_to_id(side / 2));
                
                assert(edge_index < edges_out.size());
                
                Edge& taken = edges_out[edge_index];
                
#ifdef VERBOSE_DEBUG
                cerr << edges_out.size() << " edges possible." << endl;
#endif
                // Follow the edge
                int64_t other_node = taken.from() == rank_to_id(side / 2) ? taken.to() : taken.from();
                bool other_orientation = (side % 2) != taken.from_start() != taken.to_end();
                
                // Get the side 
                int64_t other_side = id_to_rank(other_node) * 2 + other_orientation;
                
#ifdef VERBOSE_DEBUG
                cerr << "Go to side " << other_side << endl;
#endif
                
                // Go there with where_to
                offset = where_to(side, offset, other_side);
                side = other_side;
    
            }
            
            found[path_name].push_back(path);
            
        }
    }
    
    return found;
}

XG::destination_t XG::bs_get(int64_t side, int64_t offset) const {
#if GPBWT_MODE == MODE_SDSL
    if(!bs_arrays.empty()) {
        // We still have per-side arrays
        return bs_arrays.at(side - 2)[offset];
    } else {
        // We have a single big array
#ifdef VERBOSE_DEBUG
        cerr << "Range " << side << " has its separator at " << bs_single_array.select(side, BS_SEPARATOR) << endl;
        cerr << "Offset " << offset << " puts us at " << bs_single_array.select(side, BS_SEPARATOR) + 1 + offset << endl;
#endif
        return bs_single_array[bs_single_array.select(side, BS_SEPARATOR) + 1 + offset];
    }
#elif GPBWT_MODE == MODE_DYNAMIC
    // Start after the separator for the side and go offset from there.
    
    auto& bs_single_array = const_cast<rank_select_int_vector&>(this->bs_single_array);
    
    return bs_single_array.at(bs_single_array.select(side - 2, BS_SEPARATOR) + 1 + offset);
#endif
    
}

size_t XG::bs_rank(int64_t side, int64_t offset, destination_t value) const {
#if GPBWT_MODE == MODE_SDSL
    if(!bs_arrays.empty()) {
        throw runtime_error("No rank support until bs_bake() is called!");
    } else {
        size_t range_start = bs_single_array.select(side, BS_SEPARATOR) + 1;
        return bs_single_array.rank(range_start + offset, value) - bs_single_array.rank(range_start, value);
    }
#elif GPBWT_MODE == MODE_DYNAMIC

    auto& bs_single_array = const_cast<rank_select_int_vector&>(this->bs_single_array);

    // Where does the B_s[] range for the side we're interested in start?
    int64_t bs_start = bs_single_array.select(side - 2, BS_SEPARATOR) + 1;
    
    // Get the rank difference between the start and the start plus the offset.
    return bs_single_array.rank(bs_start + offset, value) - bs_single_array.rank(bs_start, value);
#endif
}

void XG::bs_set(int64_t side, vector<destination_t> new_array) {
#if GPBWT_MODE == MODE_SDSL
    // We always know bs_arrays will be big enough.
    
    // Turn the new array into a string of bytes.
    // TODO: none of the destinations can be 255 or greater!
    bs_arrays.at(side - 2) = string(new_array.size(), 0);
    copy(new_array.begin(), new_array.end(), bs_arrays.at(side - 2).begin());
    
#ifdef VERBOSE_DEBUG
    cerr << "B_s for " << side << ": ";
    for(auto entry : bs_arrays.at(side - 2)) { 
        cerr << to_string(entry);
    }
    cerr << endl;
#endif
#elif GPBWT_MODE == MODE_DYNAMIC
    auto current_separators = bs_single_array.rank(bs_single_array.size(), BS_SEPARATOR);
    while(current_separators <= side - 2) {
        // Tack on separators until we have enough
        bs_single_array.insert(bs_single_array.size(), BS_SEPARATOR);
        current_separators++;
    }

    // Where does the block we want start?
    size_t this_range_start = bs_single_array.select(side - 2, BS_SEPARATOR) + 1;
    
    // Where is the first spot not in the range for this side?
    int64_t this_range_past_end = (side - 2 == bs_single_array.rank(bs_single_array.size(), BS_SEPARATOR) - 1 ?
        bs_single_array.size() : bs_single_array.select(side - 2 + 1, BS_SEPARATOR));
    
    if(this_range_start != this_range_past_end) {
        // We can't overwrite! Just explode.
        throw runtime_error("B_s overwrite not supported");
    }
    
    size_t bs_insert_index = this_range_start;
    
    for(auto destination : new_array) {
        // Blit everything into the B_s array
        bs_single_array.insert(bs_insert_index, destination);
        bs_insert_index++;
    }
#endif
}

void XG::bs_insert(int64_t side, int64_t offset, destination_t value) {
#if GPBWT_MODE == MODE_SDSL
    // This is a pretty slow insert. Use set instead.

    auto& array_to_expand = bs_arrays.at(side - 2);
    
    // Stick one copy of the new entry in at the right position.
    array_to_expand.insert(offset, 1, value);
#elif GPBWT_MODE == MODE_DYNAMIC
     // Find the place to put it in the correct side's B_s and insert
     bs_single_array.insert(bs_single_array.select(side - 2, BS_SEPARATOR) + 1 + offset, value);
#endif
}

void XG::bs_bake() {
#if GPBWT_MODE == MODE_SDSL
    // First pass: determine required size
    size_t total_visits = 1;
    for(auto& bs_array : bs_arrays) {
        total_visits += 1; // For the separator
        total_visits += bs_array.size();
    }

#ifdef VERBOSE_DEBUG
    cerr << "Allocating giant B_s array of " << total_visits << " bytes..." << endl;
#endif
    // Move over to a single array which is big enough to start out with.
    string all_bs_arrays(total_visits, 0);
    
    // Where are we writing to?
    size_t pos = 0;
    
    // Start with a separator for sides 0 and 1.
    // We don't start at run 0 because we can't select(0, BS_SEPARATOR).
    all_bs_arrays[pos++] = BS_SEPARATOR;
    
#ifdef VERBOSE_DEBUG
    cerr << "Baking " << bs_arrays.size() << " sides' arrays..." << endl;
#endif
    
    for(auto& bs_array : bs_arrays) {
        // Stick everything together with a separator at the front of every
        // range.
        all_bs_arrays[pos++] = BS_SEPARATOR;
        for(size_t i = 0; i < bs_array.size(); i++) {
            all_bs_arrays[pos++] = bs_array[i];
        }
        bs_array.clear();
    }
    
#ifdef VERBOSE_DEBUG
    cerr << "B_s: ";
    for(auto entry : all_bs_arrays) { 
        cerr << to_string(entry);
    }
    cerr << endl;
#endif
    
    // Rebuild based on the entire concatenated string.
    construct_im(bs_single_array, all_bs_arrays, 1);
    
    bs_arrays.clear();
#endif
}

void XG::tn_bake() {
    names_str.append("$"); // tail marker to avoid edge case
    construct_im(tn_csa, names_str, 1);
    // build the bv
    bit_vector tn_bv(names_str.size());
    int i = 0;
    for (auto c : names_str) {
        if (c == '$') tn_bv[i] = 1;
        ++i;
    }
    names_str.clear();
    
    // make a compressed version and its supports
    util::assign(tn_cbv, sd_vector<>(tn_bv));
    util::assign(tn_cbv_rank, sd_vector<>::rank_1_type(&tn_cbv));
    util::assign(tn_cbv_select, sd_vector<>::select_1_type(&tn_cbv));
}


void XG::bs_dump(ostream& out) const {
#if GPBWT_MODE == MODE_SDSL
    if(!bs_arrays.empty()) {
        // We still have per-side arrays
        
        for(auto& array : bs_arrays) {
            // For each side in order
            out << "---SEP---" << endl;
            for(auto& entry : array) {
                if(entry == BS_NULL) {
                    // Mark nulls
                    out << "**NULL**" << endl;
                } else {
                    // Output adjusted, actual edge numbers
                    out << entry - 2 << endl;
                }
            }
        }
    } else {
        // We have a single big array
        
        for(size_t i = 0; i < bs_single_array.size(); i++) {
            auto entry = bs_single_array[i];
            if(entry == BS_SEPARATOR) {
                /// Mark separators
                out << "---SEP---" << endl;
            } else if(entry == BS_NULL) {
                // Mark nulls
                out << "**NULL**" << endl;
            } else {
                // Output adjusted, actual edge numbers
                out << entry - 2 << endl;
            }
        }
        
        // Now dump the wavelet tree to a string
        stringstream wt_dump;
        bs_single_array.serialize(wt_dump, nullptr, "");
        
        out << endl << "++++Serialized Bits++++" << endl;
        
        // Turn all the bytes into binary representations
        for(auto& letter : wt_dump.str()) {
            // Make each into a bitset
            bitset<8> bits(letter);
            out << bits << endl;
        }
        
    }
#elif GPBWT_MODE == MODE_DYNAMIC
    auto& bs_single_array = const_cast<rank_select_int_vector&>(this->bs_single_array);
    
    for(size_t i = 0; i < bs_single_array.size(); i++) {
        auto entry = bs_single_array.at(i);
        if(entry == BS_SEPARATOR) {
            /// Mark separators
            out << "---SEP---" << endl;
        } else if(entry == BS_NULL) {
            // Mark nulls
            out << "**NULL**" << endl;
        } else {
            // Output adjusted, actual edge numbers
            out << entry - 2 << endl;
        }
    }
#endif
    
}

size_t XG::count_matches(const thread_t& t) const {
    // This is just a really simple wrapper that does a single extend
    ThreadSearchState state;
    extend_search(state, t);
    return state.count();
}

size_t XG::count_matches(const Path& t) const {
    // We assume the path is a thread and convert.
    thread_t thread;
    for(size_t i = 0; i < t.mapping_size(); i++) {
        // Convert the mapping
        ThreadMapping m = {t.mapping(i).position().node_id(), t.mapping(i).position().is_reverse()};
        
        thread.push_back(m);
    }
    
    // Count matches to the converted thread
    return count_matches(thread);
}

void XG::extend_search(ThreadSearchState& state, const thread_t& t) const {
    
#ifdef VERBOSE_DEBUG
    cerr << "Looking for path: ";
    for(int64_t i = 0; i < t.size(); i++) {
        // For each item in the path
        const ThreadMapping& mapping = t[i];
        int64_t next_id = mapping.node_id;
        bool next_is_reverse = mapping.is_reverse;
        int64_t next_side = id_to_rank(next_id) * 2 + next_is_reverse;
        cerr << next_side << "; ";
    }
    cerr << endl;
#endif
    
    
    for(int64_t i = 0; i < t.size(); i++) {
        // For each item in the path
        const ThreadMapping& mapping = t[i];
        
        if(state.is_empty()) {
            // Don't bother trying to extend empty things.
            
#ifdef VERBOSE_DEBUG
            cerr << "Nothing selected!" << endl;
#endif
            
            break;
        }
        
        // TODO: make this mapping to side thing a function
        int64_t next_id = mapping.node_id;
        bool next_is_reverse = mapping.is_reverse;
        int64_t next_side = id_to_rank(next_id) * 2 + next_is_reverse;
        
#ifdef VERBOSE_DEBUG
        cerr << "Extend mapping to " << state.current_side << " range " << state.range_start << " to " << state.range_end << " with " << next_side << endl;
#endif
        
        if(state.current_side == 0) {
            // If the state is a start state, just select the whole node using
            // the node usage count in this orientation. TODO: orientation not
            // really important unless we're going to search during a path
            // addition.
            state.range_start = 0;
            state.range_end = h_civ.size() ? h_civ[node_graph_idx(next_id) * 2 + next_is_reverse] : 0;
            
#ifdef VERBOSE_DEBUG
            cerr << "\tFound " << state.range_end << " threads present here." << endl;
            
            int64_t here = node_graph_idx(next_id) * 2 + next_is_reverse;
            cerr << here << endl;
            for(int64_t i = here - 5; i < here + 5; i++) {
                if(i >= 0) {
                    cerr << "\t\t" << (i == here ? "*" : " ") << "h_civ[" << i << "] = " << h_civ[i] << endl;
                }
            }
            
#endif
            
        } else {
            // Else, look at where the path goes to and apply the where_to function to shrink the range down.
            state.range_start = where_to(state.current_side, state.range_start, next_side);
            state.range_end = where_to(state.current_side, state.range_end, next_side);
            
#ifdef VERBOSE_DEBUG
            cerr << "\tFound " << state.range_start << " to " << state.range_end << " threads continuing through." << endl;
#endif
            
        }
        
        // Update the side that the state is on
        state.current_side = next_side;
    }
}

void XG::extend_search(ThreadSearchState& state, const ThreadMapping& t) const {
    // Just make it into a temporary vector
    extend_search(state, thread_t{t});
}

int64_t XG::threads_starting_on_side(int64_t side) const {
    return side_thread_wt.rank(side_thread_wt.size(), side);
}

int64_t XG::thread_starting_at(int64_t side, int64_t offset) const {
    return side_thread_wt.select(offset+1, side)+1;
}

pair<int64_t, int64_t> XG::thread_start(int64_t thread_id, bool is_rev) const {
    int64_t idx = thread_id*2 + is_rev;
    return make_pair(tin_civ[idx], tio_civ[idx]);
}

string XG::thread_name(int64_t thread_id) const {
    // How many forward threads are there?
    // Don't use side_thread_wt since it is only filled in if the gPBWT is used.
    //size_t thread_count = tn_cbv_rank(tn_cbv.size()) - 1;

    // convert to forward thread
    /*
    if (thread_id > thread_count) {
        thread_id -= thread_count;
    }
    */
    //thread_id -= (thread_id+1) % 2;
    return extract(tn_csa,
                   tn_cbv_select(thread_id)+1, // skip delimiter
                   tn_cbv_select(thread_id+1)-1); // to next-1
}

vector<int64_t> XG::threads_named_starting(const string& pattern) const {
    vector<int64_t> results;
    // threads named starting with this, so add the sep character so our occs give us thread ids
    auto occs = locate(tn_csa, "$" + pattern);
    // for each occurrance get the thread id
    for (size_t i = 0; i < occs.size(); ++i) {
        results.push_back(tn_cbv_rank(occs[i])+1);
    }
    return results;
}

void XG::count_haplotypes() {
    // Go through the thread names, which we assume are like _thread_<sample>_<contig>_<phase>_<chunk>.
    // Count the total unique samples and assume diploid.
    
    // We will just count unique sample names
    unordered_set<string> sample_names;
    auto thread_ids = threads_named_starting("_thread_");
    for (auto thread_id : thread_ids) {
        // For each thread, get its full name.
        auto name = thread_name(thread_id);
        
        // Find where the sample name should start
        size_t sample_start = strlen("_thread_");
        if (name.size() <= sample_start) {
            // Too short!
            continue;
        }
        auto sample_end = name.find('_', sample_start);
        if (sample_end == string::npos) {
            // Can't find the end of the sample name
            continue;
        }
        
        // Extract the name of the sample
        auto sample_name = name.substr(sample_start, sample_end - sample_start);
        // Put it in the set
        sample_names.insert(sample_name);
    }
    
    // Now we have a count
    // TODO: this assumes diploid
    set_haplotype_count(sample_names.size() * 2);
}

void XG::set_haplotype_count(size_t count) {
    haplotype_count = count;
}

size_t XG::get_haplotype_count() const {
    return haplotype_count;
}

XG::ThreadSearchState XG::select_starting(const ThreadMapping& start) const {
    // We need to select just the threads starting at this node with this
    // mapping, rather than those coming in from elsewhere.
    
    // Make a search state with nothing searched
    ThreadSearchState state;
    
    // Say we've searched this ThreadMapping's side.    
    state.current_side = id_rev_to_side(start.node_id, start.is_reverse);
    
    // Threads starting at a node come first, so select from 0 to the number of
    // threads that start there.
    state.range_start = 0;
    state.range_end = ts_civ[state.current_side];
    
    return state;
}

int64_t XG::id_rev_to_side(int64_t id, bool is_rev) const {
    return id_to_rank(id) * 2 + is_rev;
}

pair<int64_t, bool> XG::side_to_id_rev(int64_t side) const {
    return make_pair(side / 2, side % 2);
}

XG::ThreadSearchState XG::select_continuing(const ThreadMapping& start) const {
    // We need to select just the threads coming in from elsewhere, and not
    // those starting here.
    
    // Make a search state with nothing searched
    ThreadSearchState state;
    
    // Say we've searched this ThreadMapping's side.
    state.current_side = id_rev_to_side(start.node_id, start.is_reverse);
    
    // Threads starting at a node come first, so select from past them to the
    // number of threads total on the node.
    state.range_start = ts_civ[state.current_side];
    state.range_end = h_civ[state.current_side];
    
    return state;
}


size_t serialize(XG::rank_select_int_vector& to_serialize, ostream& out,
    sdsl::structure_tree_node* parent, const std::string name) {
#if GPBWT_MODE == MODE_SDSL
    // Just delegate to the SDSL code
    return to_serialize.serialize(out, parent, name);

#elif GPBWT_MODE == MODE_DYNAMIC
    // We need to check to make sure we're actually writing the correct numbers of bytes.
    size_t start = out.tellp();
    
    // We just use the DYNAMIC serialization.  
    size_t written = to_serialize.serialize(out);
    
    // TODO: when https://github.com/nicolaprezza/DYNAMIC/issues/4 is closed,
    // trust the sizes that DYNAMIC reports. For now, second-guess it and just
    // look at how far the stream has actually moved.
    written = (size_t) out.tellp() - start;
    
    // And then do the structure tree stuff
    sdsl::structure_tree_node* child = structure_tree::add_child(parent, name, sdsl::util::class_name(to_serialize));
    sdsl::structure_tree::add_size(child, written);
    
    return written;
#endif
}

void deserialize(XG::rank_select_int_vector& target, istream& in) {
#if GPBWT_MODE == MODE_SDSL
    // We just load using the SDSL deserialization code
    target.load(in);
#elif GPBWT_MODE == MODE_DYNAMIC
    // The DYNAMIC code has the same API
    target.load(in);
#endif
}

bool edges_equivalent(const Edge& e1, const Edge& e2) {
    return ((e1.from() == e2.from() && e1.to() == e2.to() && e1.from_start() == e2.from_start() && e1.to_end() == e2.to_end()) ||
        (e1.from() == e2.to() && e1.to() == e2.from() && e1.from_start() == !e2.to_end() && e1.to_end() == !e2.from_start()));
}

bool relative_orientation(const Edge& e1, const Edge& e2) {
    assert(edges_equivalent(e1, e2));
    
    // Just use the reverse-equivalence check from edges_equivalent.
    return e1.from() == e2.to() && e1.to() == e2.from() && e1.from_start() == !e2.to_end() && e1.to_end() == !e2.from_start();
}

bool arrive_by_reverse(const Edge& e, int64_t node_id, bool node_is_reverse) {
    if(e.to() == node_id && (node_is_reverse == e.to_end())) {
        // We can follow the edge forwards and arrive at the correct side of the node
        return false;
    } else if(e.to() == e.from() && e.from_start() != e.to_end()) {
        // Reversing self loop
        return false;
    }
    // Otherwise, since we know the edge goes to the node, we have to take it backward.
    return true;
}

bool depart_by_reverse(const Edge& e, int64_t node_id, bool node_is_reverse) {
    if(e.from() == node_id && (node_is_reverse == e.from_start())) {
        // We can follow the edge forwards and arrive at the correct side of the node
        return false;
    } else if(e.to() == e.from() && e.from_start() != e.to_end()) {
        // Reversing self loop
        return false;
    }
    // Otherwise, since we know the edge goes to the node, we have to take it backward.
    return true;
}

Edge make_edge(int64_t from, bool from_start, int64_t to, bool to_end) {
    Edge e;
    e.set_from(from);
    e.set_to(to);
    e.set_from_start(from_start);
    e.set_to_end(to_end);
    
    return e;
}

char reverse_complement(const char& c) {
    switch (c) {
        case 'A': return 'T'; break;
        case 'T': return 'A'; break;
        case 'G': return 'C'; break;
        case 'C': return 'G'; break;
        case 'N': return 'N'; break;
        // Handle the GCSA2 start/stop characters.
        case '#': return '$'; break;
        case '$': return '#'; break;
        default: return 'N';
    }
}

string reverse_complement(const string& seq) {
    string rc;
    rc.assign(seq.rbegin(), seq.rend());
    for (auto& c : rc) {
        switch (c) {
        case 'A': c = 'T'; break;
        case 'T': c = 'A'; break;
        case 'G': c = 'C'; break;
        case 'C': c = 'G'; break;
        case 'N': c = 'N'; break;
        // Handle the GCSA2 start/stop characters.
        case '#': c = '$'; break;
        case '$': c = '#'; break;
        default: break;
        }
    }
    return rc;
}

void extract_pos(const string& pos_str, int64_t& id, bool& is_rev, size_t& off) {
    // format is id:off for forward, and id:-off for reverse
    // find the colon
    auto s = pos_str.find(":");
    assert(s != string::npos);
    id = stol(pos_str.substr(0, s));
    auto r = pos_str.find("-", s);
    if (r == string::npos) {
        is_rev = false;
        off = stoi(pos_str.substr(s+1, pos_str.size()));
    } else {
        is_rev = true;
        off = stoi(pos_str.substr(r+1, pos_str.size()));
    }
}

void extract_pos_substr(const string& pos_str, int64_t& id, bool& is_rev, size_t& off, size_t& len) {
    // format is id:off:len on forward and id:-off:len on reverse
    auto s = pos_str.find(":");
    assert(s != string::npos);
    id = stol(pos_str.substr(0, s));
    auto r = pos_str.find("-", s);
    if (r == string::npos) {
        is_rev = false;
        // find second colon
        auto t = pos_str.find(":", s+1);
        assert(t != string::npos);
        off = stoi(pos_str.substr(s+1, t-s));
        len = stoi(pos_str.substr(t+1, pos_str.size()));
    } else {
        is_rev = true;
        auto t = pos_str.find(":", r+1);
        assert(t != string::npos);
        off = stoi(pos_str.substr(r+1, t-r+1));
        len = stoi(pos_str.substr(t+1, pos_str.size()));
    }
}

}<|MERGE_RESOLUTION|>--- conflicted
+++ resolved
@@ -1626,37 +1626,13 @@
     // Handles will be g vector index with is_reverse in the low bit
     
     // Where in the g vector do we need to be
-<<<<<<< HEAD
-    size_t handle = g_bv_select(id_to_rank(node_id));
-    // Make room for the orientation
-    handle = handle << 1;
-    // And set the low bit if it's reverse
-    if (is_reverse) handle |= 1;
-    return as_handle(handle);
-=======
     uint64_t g = g_bv_select(id_to_rank(node_id));
     // And set the high bit if it's reverse
     return EasyHandlePacking::pack(g, is_reverse);
->>>>>>> 5bdf10ed
 }
 
 id_t XG::get_id(const handle_t& handle) const {
     // Go get the g offset and then look up the noder ID
-<<<<<<< HEAD
-    return g_iv[(((size_t) as_integer(handle)) >> 1) + G_NODE_ID_OFFSET];
-}
-
-bool XG::get_is_reverse(const handle_t& handle) const {
-    return as_integer(handle) & 1;
-}
-
-handle_t XG::flip(const handle_t& handle) const {
-    return as_handle(as_integer(handle) ^ 1);
-}
-
-size_t XG::get_length(const handle_t& handle) const {
-    return g_iv[(((size_t) as_integer(handle)) >> 1) + G_NODE_LENGTH_OFFSET];
-=======
     return g_iv[EasyHandlePacking::unpack_number(handle) + G_NODE_ID_OFFSET];
 }
 
@@ -1670,7 +1646,6 @@
 
 size_t XG::get_length(const handle_t& handle) const {
     return g_iv[EasyHandlePacking::unpack_number(handle) + G_NODE_LENGTH_OFFSET];
->>>>>>> 5bdf10ed
 }
 
 string XG::get_sequence(const handle_t& handle) const {
@@ -1680,11 +1655,7 @@
     // Allocate the sequence string
     string sequence(sequence_size, '\0');
     // Extract the node record start
-<<<<<<< HEAD
-    size_t g = ((size_t) as_integer(handle)) >> 1;
-=======
     size_t g = EasyHandlePacking::unpack_number(handle);
->>>>>>> 5bdf10ed
     // Figure out where the sequence starts
     size_t sequence_start = g_iv[g + G_NODE_SEQ_START_OFFSET];
     for (int64_t i = 0; i < sequence_size; i++) {
@@ -1692,11 +1663,7 @@
         sequence[i] = revdna3bit(s_iv[sequence_start + i]);
     }
     
-<<<<<<< HEAD
-    if (as_integer(handle) & 1) {
-=======
     if (EasyHandlePacking::unpack_bit(handle)) {
->>>>>>> 5bdf10ed
         return reverse_complement(sequence);
     } else {
         return sequence;
@@ -1753,11 +1720,7 @@
             bool new_reverse = is_reverse != (type == 2 || type == 3);
             
             // Compose the handle for where we are going
-<<<<<<< HEAD
-            handle_t next_handle = as_handle(((g + offset) << 1) | (new_reverse ? 1 : 0));
-=======
             handle_t next_handle = EasyHandlePacking::pack(g + offset, new_reverse);
->>>>>>> 5bdf10ed
             
             // We want this edge
             
@@ -1770,11 +1733,7 @@
             // TODO: delete this after using it to debug
             int64_t offset = g_iv[start + i * G_EDGE_LENGTH + G_EDGE_OFFSET_OFFSET];
             bool new_reverse = is_reverse != (type == 2 || type == 3);
-<<<<<<< HEAD
-            handle_t next_handle = as_handle(((g + offset) << 1) | (new_reverse ? 1 : 0));
-=======
             handle_t next_handle = EasyHandlePacking::pack(g + offset, new_reverse);
->>>>>>> 5bdf10ed
         }
     }
     // Iteratee didn't stop us.
@@ -1784,13 +1743,8 @@
 bool XG::follow_edges(const handle_t& handle, bool go_left, const function<bool(const handle_t&)>& iteratee) const {
 
     // Unpack the handle
-<<<<<<< HEAD
-    size_t g = ((size_t) as_integer(handle)) >> 1;
-    bool is_reverse = get_is_reverse(handle);
-=======
     size_t g = EasyHandlePacking::unpack_number(handle);
     bool is_reverse = EasyHandlePacking::unpack_bit(handle);
->>>>>>> 5bdf10ed
 
     // How many edges are there of each type?
     size_t edges_to_count = g_iv[g + G_NODE_TO_COUNT_OFFSET];
@@ -1812,30 +1766,6 @@
 void XG::for_each_handle(const function<bool(const handle_t&)>& iteratee, bool parallel) const {
     // This shared flag lets us bail early even when running in parallel
     bool stop_early = false;
-<<<<<<< HEAD
-    
-=======
-    auto lambda = [&](size_t g) {
-        // Just make it into a handle; we're always forward.
-        handle_t handle = EasyHandlePacking::pack(g, false);
-        
-        // Run the iteratee
-        if (!iteratee(handle)) {
-            // The iteratee is bored and wants to stop.
-#pragma omp atomic write
-            stop_early = true;
-            return;
-        }
-        
-        // How many edges are there of each type on this record?
-        size_t edges_to_count = g_iv[g + G_NODE_TO_COUNT_OFFSET];
-        size_t edges_from_count = g_iv[g + G_NODE_FROM_COUNT_OFFSET];
-        
-        // This record is the header plus all the edge records it contains
-        entry_size = G_NODE_HEADER_LENGTH + G_EDGE_LENGTH * (edges_to_count + edges_from_count);
-        
-    };
->>>>>>> 5bdf10ed
     if (parallel) {
         #pragma omp parallel
         {
@@ -1843,10 +1773,8 @@
             {
                 // We need to do a serial scan of the g vector because each entry is variable size.
                 for (size_t g = 0; g < g_iv.size() && !stop_early;) {
-                    assert((g & ((size_t)1 << 63)) == 0);
-        
                     // Make it into a handle, packing it as the node ID and using 0 for orientation
-                    handle_t handle = as_handle(g << 1);
+                    handle_t handle = EasyHandlePacking::pack(g, false);
                 
                     #pragma omp task firstprivate(handle)
                     {
@@ -1872,12 +1800,8 @@
         }
     } else {
         for (size_t g = 0; g < g_iv.size() && !stop_early;) {
-            // Make the handle
-            // We need to make sure our index isn't trying to use the high bit we shift off
-            assert((g & ((size_t)1 << 63)) == 0);
-            
             // Make it into a handle, packing it as the node ID and using 0 for orientation
-            handle_t handle = as_handle(g << 1);
+            handle_t handle = EasyHandlePacking::pack(g, false);
             
             // Run the iteratee in-line
             if (!iteratee(handle)) {

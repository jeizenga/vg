/**
 * \file minimizer_mapper_from_chains.cpp
 * Defines the code for the long-read code path for the
 * minimizer-and-GBWT-based mapper (long read Giraffe).
 */

#include "minimizer_mapper.hpp"

#include "annotation.hpp"
#include "crash.hpp"
#include "path_subgraph.hpp"
#include "multipath_alignment.hpp"
#include "split_strand_graph.hpp"
#include "subgraph.hpp"
#include "statistics.hpp"
#include "algorithms/alignment_path_offsets.hpp"
#include "algorithms/count_covered.hpp"
#include "algorithms/intersect_path_offsets.hpp"
#include "algorithms/extract_containing_graph.hpp"
#include "algorithms/extract_connecting_graph.hpp"
#include "algorithms/extract_extending_graph.hpp"
#include "algorithms/chain_items.hpp"
#include "algorithms/pad_band.hpp"

#include <bdsg/overlays/strand_split_overlay.hpp>
#include <gbwtgraph/algorithms.h>
#include <gbwtgraph/cached_gbwtgraph.h>

#include <iostream>
#include <algorithm>
#include <cmath>
#include <cfloat>

// Turn on debugging prints
//#define debug
// Turn on printing of minimizer fact tables
//#define print_minimizer_table
// Dump the zip code forest
//#define debug_print_forest
// Dump local graphs that we align against 
//#define debug_dump_graph
// Dump fragment length distribution information
//#define debug_fragment_distr
//Do a brute force check that clusters are correct
//#define debug_validate_clusters
//#define debug_write_minimizers
// Debug generation of alignments from chains
#define debug_chain_alignment

namespace vg {

using namespace std;

/// Class for an error representing that chaining has backed us into some kind
/// of corner and we can't actually produce an alignment. We can throw this to
/// leave the read unmapped, complain, and try the next read.
class ChainAlignmentFailedError : public std::runtime_error {
    using std::runtime_error::runtime_error;
};

static void set_coverage_flags(std::vector<bool>& flags, size_t start, size_t end) {
    for (size_t i = start; i < end; i++) {
        flags[i] = true;
    }
}

static double get_fraction_covered(const std::vector<bool>& flags) {
    size_t covered_bases = 0;
    for (bool flag : flags) {
        if (flag) {
            covered_bases++;
        }
    }
    return (double) covered_bases / flags.size();
}

/// Get the forward-relative-to-the-read version of a seed's position. Will
/// have the correct orientation, but won't necessarily be to any particular
/// (i.e. first or last) base of the seed.
static pos_t forward_pos(const MinimizerMapper::Seed& seed, const VectorView<MinimizerMapper::Minimizer>& minimizers, const HandleGraph& graph) {
    pos_t position = seed.pos;
    if (minimizers[seed.source].value.is_reverse) {
        // Need to flip the position, for which we need to fetch the node length.
        position = reverse_base_pos(position, graph.get_length(graph.get_handle(id(position), is_rev(position))));
    }
    return position;
}

/// Figure out if the chains that start and end at the given seeds represent equivalent mappings
/// based on the range they cover in their top-level chain
static bool chain_ranges_are_equivalent(const MinimizerMapper::Seed& start_seed1, const MinimizerMapper::Seed& end_seed1,
                                        const MinimizerMapper::Seed& start_seed2, const MinimizerMapper::Seed& end_seed2) {
#ifdef debug
<<<<<<< HEAD
    assert(start_seed1.zipcode_decoder->get_distance_index_address(0) ==
           end_seed1.zipcode_decoder->get_distance_index_address(0));
    assert(start_seed2.zipcode_decoder->get_distance_index_address(0) ==
           end_seed2.zipcode_decoder->get_distance_index_address(0));
#endif
    if (start_seed1.zipcode_decoder->get_distance_index_address(0) !=
        start_seed2.zipcode_decoder->get_distance_index_address(0)) {
        //If the two ranges are on different connected components
        return false;
    }
    if (start_seed1.zipcode_decoder->get_code_type(0) == ZipCode::ROOT_SNARL) {
        //If this is in a root snarl
        if (start_seed1.zipcode_decoder->get_rank_in_snarl(1) !=
            start_seed2.zipcode_decoder->get_rank_in_snarl(1) 
            ||
            start_seed1.zipcode_decoder->get_rank_in_snarl(1) !=
            end_seed1.zipcode_decoder->get_rank_in_snarl(1) 
            ||
            start_seed2.zipcode_decoder->get_rank_in_snarl(1) !=
            end_seed2.zipcode_decoder->get_rank_in_snarl(1)) {
=======
    assert(start_seed1.zipcode.get_distance_index_address(0) ==
           end_seed1.zipcode.get_distance_index_address(0));
    assert(start_seed2.zipcode.get_distance_index_address(0) ==
           end_seed2.zipcode.get_distance_index_address(0));
#endif
    if (start_seed1.zipcode.get_distance_index_address(0) !=
        start_seed2.zipcode.get_distance_index_address(0)) {
        //If the two ranges are on different connected components
        return false;
    }
    if (start_seed1.zipcode.get_code_type(0) == ZipCode::ROOT_SNARL) {
        //If this is in a root snarl
        if (start_seed1.zipcode.get_rank_in_snarl(1) !=
            start_seed2.zipcode.get_rank_in_snarl(1) 
            ||
            start_seed1.zipcode.get_rank_in_snarl(1) !=
            end_seed1.zipcode.get_rank_in_snarl(1) 
            ||
            start_seed2.zipcode.get_rank_in_snarl(1) !=
            end_seed2.zipcode.get_rank_in_snarl(1)) {
>>>>>>> 292bdd4a
            //If the two ranges are on different children of the snarl
            return false;
        }
    }

    //Get the offset used for determining the range
    //On the top-level chain, node, or child of the top-level snarl 
    auto get_seed_offset = [&] (const MinimizerMapper::Seed& seed) {
<<<<<<< HEAD
        if (seed.zipcode_decoder->get_code_type(0) == ZipCode::ROOT_CHAIN) {
            return seed.zipcode_decoder->get_offset_in_chain(1);
        } else if (seed.zipcode_decoder->get_code_type(0) == ZipCode::ROOT_NODE) {
            return is_rev(seed.pos) ? seed.zipcode_decoder->get_length(0) - offset(seed.pos)
=======
        if (seed.zipcode.get_code_type(0) == ZipCode::ROOT_CHAIN) {
            return seed.zipcode.get_offset_in_chain(1);
        } else if (seed.zipcode.get_code_type(0) == ZipCode::ROOT_NODE) {
            return is_rev(seed.pos) ? seed.zipcode.get_length(0) - offset(seed.pos)
>>>>>>> 292bdd4a
                                    : offset(seed.pos);
        } else {
            //Otherwise, this is a top-level snarl, and we've already made sure that it's on the 
            //same child chain/node
<<<<<<< HEAD
            if (seed.zipcode_decoder->get_code_type(1) == ZipCode::CHAIN) {
                //On a chain
                return seed.zipcode_decoder->get_offset_in_chain(2);
            } else {
                //On a node
                return is_rev(seed.pos) ? seed.zipcode_decoder->get_length(1) - offset(seed.pos)
=======
            if (seed.zipcode.get_code_type(1) == ZipCode::CHAIN) {
                //On a chain
                return seed.zipcode.get_offset_in_chain(2);
            } else {
                //On a node
                return is_rev(seed.pos) ? seed.zipcode.get_length(1) - offset(seed.pos)
>>>>>>> 292bdd4a
                                        : offset(seed.pos);
            }
        }
    };
    size_t offset_start1 = get_seed_offset(start_seed1); 
    size_t offset_end1 = get_seed_offset(end_seed1);
    size_t offset_start2 = get_seed_offset(start_seed2); 
    size_t offset_end2 = get_seed_offset(end_seed2);

    if (offset_start1 > offset_end1) {
        size_t temp = offset_start1;
        offset_start1 = offset_end1;
        offset_end1 = temp;
    }
    if (offset_start2 > offset_end2) {
        size_t temp = offset_start2;
        offset_start2 = offset_end2;
        offset_end2 = temp;
    }

    if (offset_start1 > offset_end2 || offset_start2 > offset_end1 ){
        //If the ranges are disconnected
        return false;
    }if ( (offset_start1 <= offset_start2 && offset_end1 >= offset_end2) ||
         (offset_start2 <= offset_start1 && offset_end2 >= offset_end1)) {
        //If one range contains the other
        return true;
    } else {
        //Otherwise the two ranges must overlap on just one side

        if (offset_start1 > offset_start2) { 
            //Flip them so that range1 is first
            size_t tmp_start = offset_start1;
            size_t tmp_end = offset_end1;
            offset_start1 = offset_start2;
            offset_end1 = offset_end2;
            offset_start2 = tmp_start;
            offset_end2 = tmp_end;
        }

        size_t overlap_size = offset_end1 - offset_start2;
        //The two ranges count as equivalent if the length of the overlap is more than half the 
        //length of the shorter range
        return overlap_size > (std::min(offset_end1-offset_start1, offset_end2-offset_start2) / 2);

    }
}

void MinimizerMapper::dump_debug_dotplot(const std::string& name, const VectorView<Minimizer>& minimizers, const std::vector<Seed>& seeds, const std::vector<std::pair<std::string, std::vector<std::vector<size_t>>>>& seed_sets, const PathPositionHandleGraph* path_graph) {
    if (!path_graph) {
        // We don't have a path positional graph for this
        return;
    }

    // Log the best bucket's seed positions in read and linear reference
    TSVExplainer exp(true, name + "-dotplot");

    // Determine the positions of all the involved seeds.
    std::unordered_map<size_t, algorithms::path_offset_collection_t> seed_positions;
    for (auto& kv : seed_sets) {
        for (const std::vector<size_t> included_seeds : kv.second) {
            for (auto& seed_num : included_seeds) {
                // For each seed in the run
                auto& seed = seeds.at(seed_num);

                auto found = seed_positions.find(seed_num);
                if (found == seed_positions.end()) {
                    // If we don't know the seed's positions yet, get them
                    seed_positions.emplace_hint(found, seed_num, algorithms::nearest_offsets_in_paths(path_graph, seed.pos, 100));
                }
            }
        }
    }
                
    for (auto& kv : seed_sets) {
        // For each named seed set
        const std::string& marker = kv.first;
        for (size_t run_number = 0; run_number < kv.second.size(); run_number++) {
            // For each run of seeds in it
            const std::vector<size_t>& included_seeds = kv.second[run_number];
            for (auto& seed_num : included_seeds) {
                // For each seed in the run
                auto& seed = seeds.at(seed_num);
                
                // Get its effective path positions
                auto& offsets = seed_positions.at(seed_num);

                for (auto& handle_and_positions : offsets) {
                    std::string path_name = path_graph->get_path_name(handle_and_positions.first);
                    for (auto& position : handle_and_positions.second) {
                        // For each position on a ref path that this seed is at, log a line
                        exp.line();
                        if (!marker.empty()) {
                            // Contig and a marker and a subscript
                            exp.field(path_name + "-" + marker + "-" + std::to_string(run_number));
                        } else {
                            // Contig alone
                            exp.field(path_name);
                        }
                        // Offset on contig of the pin point
                        exp.field(position.first);
                        // Offset in read *of the pin point* (not of the forward-strand start of the minimizer)
                        exp.field(minimizers[seed.source].pin_offset());
                    }
                }
                if (offsets.empty()) {
                    // Note that we don't actually have a position
                    exp.line();
                    if (!marker.empty()) {
                        // Sentinel and a marker and a subscript
                        exp.field("NO_PATH-" + marker + "-" + std::to_string(run_number));
                    } else {
                        // Sentinel alone
                        exp.field("NO_PATH");
                    }
                    // Put it at 0 on no path
                    exp.field(0);
                    // Offset in read *of the pin point* (not of the forward-strand start of the minimizer)
                    exp.field(minimizers[seed.source].pin_offset());
                }
            }

        }
    }
}

void MinimizerMapper::dump_debug_graph(const HandleGraph& graph) {
    SubgraphExplainer exp(true);
    exp.subgraph(graph);
}
<<<<<<< HEAD

std::pair<double, double> MinimizerMapper::score_tree(const ZipCodeForest& zip_code_forest, size_t i, const VectorView<Minimizer>& minimizers, const std::vector<Seed>& seeds, size_t seq_length, Funnel& funnel) const {
    // Initialize the values.
    std::pair<double, double> to_return;
    auto& score = to_return.first;
    auto& coverage = to_return.second;
    
    // Start score at 0.
    score = 0;
    // Coverage gets set all at once.

=======

std::pair<double, double> MinimizerMapper::score_tree(const ZipCodeForest& zip_code_forest, size_t i, const VectorView<Minimizer>& minimizers, const std::vector<Seed>& seeds, size_t seq_length, Funnel& funnel) const {
    // Initialize the values.
    std::pair<double, double> to_return;
    auto& score = to_return.first;
    auto& coverage = to_return.second;
    
    // Start score at 0.
    score = 0;
    // Coverage gets set all at once.

>>>>>>> 292bdd4a
    // Track if minimizers are present
    SmallBitset present(minimizers.size());
    // And if read bases are covered
    sdsl::bit_vector covered(seq_length, 0);

    vector<size_t> tree_seeds;
    for (ZipCodeTree::oriented_seed_t found : zip_code_forest.trees[i]) {
        if (this->track_provenance) {
            // Remember the seeds
            tree_seeds.push_back(found.seed);
        }
        // For each seed in the tree, find what minimizer it comes from
        if (found.seed >= seeds.size()) {
            throw std::out_of_range("Tree " + std::to_string(i) + " has seed " + std::to_string(found.seed) + " but we only have " + std::to_string(seeds.size()) + " seeds");
        }
        size_t source = seeds.at(found.seed).source;
        if (!present.contains(source)) {
            // If it's a new minimizer, count its score
            score += minimizers[source].score;

            // Mark its read bases covered.
            // The offset of a reverse minimizer is the endpoint of the kmer
            size_t start_offset = minimizers[source].forward_offset();
            size_t k = minimizers[source].length;

            // Set the k bits starting at start_offset.
            covered.set_int(start_offset, sdsl::bits::lo_set[k], k);

            // Mark it present
            present.insert(source);
        }
    }

    // Count up the covered positions and turn it into a fraction.
    coverage = sdsl::util::cnt_one_bits(covered) / static_cast<double>(seq_length);

    if (this->track_provenance) {
        // Record the tree in the funnel as a group of the size of the number of items.
        funnel.merge_group(tree_seeds.begin(), tree_seeds.end());
        funnel.score(funnel.latest(), score);
<<<<<<< HEAD

        // TODO: Should we tell the funnel we produced an output?

=======

        // TODO: Should we tell the funnel we produced an output?

>>>>>>> 292bdd4a
        if (show_work && track_correctness) {
            // We will have positions early, for all the seeds.
            auto tree_positions = funnel.get_positions(funnel.latest());
            if (!tree_positions.empty()) {
                #pragma omp critical (cerr)
                {
                    std::cerr << log_name() << "Positions for tree " << i << " score " << score << " coverage " << coverage << ":" << std::endl;
                    for (auto& handle_and_range : tree_positions) {
                        // Log each range on a path associated with the tree.
                        std::cerr << log_name() << "\t"
                            << this->path_graph->get_path_name(handle_and_range.first)
                            << ":" << handle_and_range.second.first
                            << "-" << handle_and_range.second.second << std::endl;
                    }
                    if (track_correctness && funnel.is_correct(funnel.latest())) {
                        cerr << log_name() << "\t\tCORRECT!" << endl;
                    }
                }
            }
        }
    }

    return to_return;
}

/**
 * Given a read interval for a gapless extension, the read positions of
 * mismatches, and the read positions of seeds, compute anchor intervals.
 *
 * Inputs and outputs are all sorted.
 *
 * Anchor intervals do not overlap.
 *
 * There will be at least one seed in each anchor interval.
 * 
 * Anchor intervals will begin and end at the bounds of the read interval, or
 * just outside mismatches.
 *
 * Anchor intervals will not go over logn runs of mismatches that give them
 * deceptively terrible scores.
 */
std::vector<std::pair<size_t, size_t>> find_anchor_intervals(
    const std::pair<size_t, size_t>& read_interval,
    const std::vector<size_t>& mismatch_positions,
    const std::vector<size_t>& seed_positions) {

    assert(!seed_positions.empty());

    std::vector<std::pair<size_t, size_t>> anchor_intervals;

    if (mismatch_positions.empty()) {
        // Everything will form one giant anchor and there will be no
        // mismatches to key on being after. So just handle it here.
        anchor_intervals.push_back(read_interval);
        return anchor_intervals;
    }


    // We are going to sweep line.
    auto mismatch_it = mismatch_positions.begin();
    auto seed_it = seed_positions.begin();

    // We need to track:
    // The previous seed.
    auto prev_seed = seed_positions.end();
    // The first mismatch we saw after the previous seed.
    auto mismatch_after_prev_seed = mismatch_positions.end();
    // The last mismatch we saw before the current seed.
    auto mismatch_before_current_seed = mismatch_positions.end();

    size_t interval_start = read_interval.first;

    auto visit_seed = [&]() {
#ifdef debug_anchor_intervals
        if (seed_it != seed_positions.end()) {
            std::cerr << "Visit seed at " << *seed_it << std::endl;
        } else {
            std::cerr << "Visit fake final seed" << std::endl;
        }
#endif
        
        // Process the seed at seed_it (which may be the end), which comes next.
        if (prev_seed == seed_positions.end()) {
            // This is the first seed, so we need to trim from the left end of the read.
#ifdef debug_anchor_intervals
            std::cerr << "This is the first seed" << std::endl;
#endif
            assert(seed_it != seed_positions.end());
            int score = 0;
            auto here = mismatch_before_current_seed;
            int max_score = score;
            auto max_cut = here;
            if (here != mismatch_positions.end()) {
                // There are mismatches to score 
                while (here != mismatch_positions.begin()) {
                    auto next = here;
                    --next;
                    // Score taking that mismatch and then going up to the next one
                    size_t matches = *here - *next - 1;
                    score += matches;
                    score -= 4; // TODO: use real scoring
                    if (score > max_score) {
                        max_score = score;
                        max_cut = next;
                    }
                    here = next;
                }
                // Now we're at the first mismatch, so score from there to the bound of the read interval.
                size_t matches = *here - read_interval.first;
                score += matches;
                score -= 4; // TODO: use real scoring
                if (score > max_score) {
                    max_score = score;
                    // Use end to represent going all the way to the read bound
                    max_cut = mismatch_positions.end();
                }
            }
            if (max_cut != mismatch_positions.end()) {
                // Trim the anchor interval start
                interval_start = *max_cut + 1;
            }
            // Otherwise leave the anchor interval start at the read interval start.
#ifdef debug_anchor_intervals
            std::cerr << "First seed interval should start at " << interval_start << std::endl;
#endif
        } else if (mismatch_after_prev_seed != mismatch_positions.end()) {
            // This is the first seed after some mismatches (or we did all the seeds and mismatches)
            assert(mismatch_before_current_seed != mismatch_positions.end());

#ifdef debug_anchor_intervals
            std::cerr << "Mismatch after previous seed was at " << *mismatch_after_prev_seed << std::endl;
            std::cerr << "Mismatch before current seed was at " << *mismatch_before_current_seed << std::endl;
#endif

            // So we have to finish off the last seed's interval.

            std::vector<size_t>::const_iterator split_mismatch;
            if (seed_it != seed_positions.end()) {
                // Pick a middle mismatch to divide the two intervals with initially.
                size_t separating_mismatches = mismatch_before_current_seed - mismatch_after_prev_seed  + 1;
                size_t middle_offset = separating_mismatches / 2;
                // TODO: Feed in information that would let us round in a
                // consistent direction even if we flip the read.
                split_mismatch = mismatch_after_prev_seed + middle_offset;
            } else {
                // Do the split at the past-end mismatch
                split_mismatch = mismatch_positions.end();
            }

            // Trim left for the old seed's interval.
            //
            // Starting at mismatch_after_prev_seed and going right to
            // split_mismatch, get the score we have taking up to just before
            // each mismatch, and the mismatch we cut at to get it.
            int score = 0;
            auto here = mismatch_after_prev_seed;
            int max_score = score;
            auto max_cut = here;
            while (here != split_mismatch) {
                auto next = here;
                ++next;
                // Score taking that mismatch and then going up to the next one
                size_t matches = (next == mismatch_positions.end() ? read_interval.second : *next) - *here - 1;
                score += matches;
                score -= 4; // TODO: use real scoring
                if (score > max_score) {
                    max_score = score;
                    max_cut = next;
                }
                here = next;
            }
            auto left_separating_mismatch = max_cut;
            size_t interval_end = (left_separating_mismatch == mismatch_positions.end() ? read_interval.second : *left_separating_mismatch);
#ifdef debug_anchor_intervals
            std::cerr << "Previous seed interval should end at " << interval_end << std::endl;
#endif
            // So that's where the old interval ends.
            anchor_intervals.emplace_back(interval_start, interval_end);
            
            if (seed_it != seed_positions.end()) {
                // Trim right for the new seed's interval.
                //
                // Starting at mismatch_before_current_seed and going left to
                // split_mismatch, get the score we have taking up to just before
                // each mismatch, and the mismatch we cut at to get it.
                score = 0;
                here = mismatch_before_current_seed;
                max_score = score;
                max_cut = here;
                while (here != split_mismatch) {
                    auto next = here;
                    --next;
                    // Score taking that mismatch and then going up to the next one
                    size_t matches = *here - *next - 1;
                    score += matches;
                    score -= 4; // TODO: use real scoring
                    if (score > max_score) {
                        max_score = score;
                        max_cut = next;
                    }
                    here = next;
                }
                auto right_separating_mismatch = max_cut;
                // And after it is where our interval starts.
                interval_start = *right_separating_mismatch + 1;
#ifdef debug_anchor_intervals
                std::cerr << "Current seed interval should start at " << interval_start << std::endl;
#endif
            }
        } else if (seed_it == seed_positions.end()) {
            // We ran out of seeds and there are no mismatches between the last seed and the itnerval end.
            // TODO: Combine with above case?
            size_t interval_end =read_interval.second;
#ifdef debug_anchor_intervals
            std::cerr << "Previous seed interval should end at end of extension at " << interval_end << std::endl;
#endif
            // So that's where the old interval ends.
            anchor_intervals.emplace_back(interval_start, interval_end);
        }

        // Now this seed is the previous seed.
        prev_seed = seed_it;
        // And no mismatch has been seen after it yet.
        mismatch_after_prev_seed = mismatch_positions.end();
    };

    auto visit_mismatch = [&]() {
        // Process the mismatch at mismatch_it (which is not the end), which comes next.
#ifdef debug_anchor_intervals
        std::cerr << "Visit mismatch at " << *mismatch_it << std::endl;
#endif

        if (prev_seed != seed_positions.end() && mismatch_after_prev_seed == mismatch_positions.end()) {
            // This is the first mismatch since we saw a seed, so save it.
            mismatch_after_prev_seed = mismatch_it;
        }
        // This is now the last mismatch we've seen.
        mismatch_before_current_seed = mismatch_it;
    };

    while (mismatch_it != mismatch_positions.end() && seed_it != seed_positions.end()) {
        if (*mismatch_it < *seed_it) {
            // Next is a mismatch
            visit_mismatch();
            ++mismatch_it;
        } else {
            // Next is a seed
            visit_seed();
            ++seed_it;
        }
    }
    while (mismatch_it != mismatch_positions.end()) {
        // Next is a mismatch
        visit_mismatch();
        ++mismatch_it;
    }
    while (seed_it != seed_positions.end()) {
        // Next is a seed
        visit_seed();
        ++seed_it;
    }
    // Visit the end seed to finish off the last interval
    visit_seed();

    assert(!anchor_intervals.empty());

    return anchor_intervals;
}

vector<Alignment> MinimizerMapper::map_from_chains(Alignment& aln) {


    
    if (show_work) {
        #pragma omp critical (cerr)
        dump_debug_query(aln);
    }
    
    // Make a new funnel instrumenter to watch us map this read.
    Funnel funnel;
    funnel.start(aln.name());
    
    // Prepare the RNG for shuffling ties, if needed
    LazyRNG rng([&]() {
        return aln.sequence();
    });


    // Minimizers sorted by position
    std::vector<Minimizer> minimizers_in_read = this->find_minimizers(aln.sequence(), funnel);
    // Indexes of minimizers, sorted into score order, best score first
    std::vector<size_t> minimizer_score_order = sort_minimizers_by_score(minimizers_in_read);
    // Minimizers sorted by best score first
    VectorView<Minimizer> minimizers{minimizers_in_read, minimizer_score_order};


    // Find the seeds and mark the minimizers that were located.
    vector<Seed> seeds = this->find_seeds(minimizers_in_read, minimizers, aln, funnel);

    if (seeds.empty()) {
        #pragma omp critical (cerr)
        std::cerr << log_name() << "warning[MinimizerMapper::map_from_chains]: No seeds found for " << aln.name() << "!" << std::endl;
    }
    
    if (this->track_provenance) {
        funnel.stage("tree");
    }

    // Make them into a zip code tree
    ZipCodeForest zip_code_forest;
    crash_unless(distance_index);
    zip_code_forest.fill_in_forest(seeds, minimizers, *distance_index, 
                                   max_lookback_bases, aln.sequence().size() * zipcode_tree_scale);

#ifdef debug_print_forest
    if (show_work) {
        #pragma omp critical (cerr)
        {
            std::cerr << log_name() << "Zip code forest:";
            zip_code_forest.print_self(&seeds, &minimizers);
        }
    }
#endif
    // Turn all the seeds into anchors. Either we'll fragment them directly or
    // use them to make gapless extension anchors over them.
    // TODO: Can we only use the seeds that are in trees we keep?
    vector<algorithms::Anchor> seed_anchors = this->to_anchors(aln, minimizers, seeds);


    // Now we need to chain into fragments.
    // Each fragment needs to end up with a seeds array of seed numbers, and a
    // coverage float on the read, for downstream
    // processing.

    // Now compute fragments into these variables.
    // What seeds are visited in what order in the fragment?
    std::vector<std::vector<size_t>> fragments;
    // What score does each fragment have?
    std::vector<double> fragment_scores;
    // What are the fragments themselves as combined anchors, for chaining later?
    std::vector<algorithms::Anchor> fragment_anchors;
    // Which zip code tree did each fragment come from, so we know how to chain them?
    std::vector<size_t> fragment_source_tree;
    // How many of each minimizer ought to be considered explored by each fragment?
    // TODO: This is a lot of counts and a lot of allocations and should maybe be a 2D array if we really need it?
    std::vector<std::vector<size_t>> minimizer_kept_fragment_count;
    // For capping mapq, we want the multiplicity of each alignment. Start keeping track of this
    // here with the multiplicity of the trees for each fragment
    std::vector<double> multiplicity_by_fragment;

    // If we do gapless extension, then it is possible to find full-length gapless extensions at this stage
    // If we have at least two good gapless extensions, then we will turn them directly into alignments
    // and skip the later stages. Store alignments from gapless extensions here

    // We will fill this with all computed alignments in estimated score order
    std::vector<Alignment> alignments;
    //The multiplicity for each alignment, projected from previous stages
    vector<double> multiplicity_by_alignment;
    // Track if minimizers were explored by alignments
    SmallBitset minimizer_explored(minimizers.size());

    do_fragmenting_on_trees(aln, zip_code_forest, seeds, minimizers, seed_anchors,
                             fragments, fragment_scores, fragment_anchors, fragment_source_tree,
                             minimizer_kept_fragment_count, multiplicity_by_fragment, alignments, 
                             minimizer_explored, multiplicity_by_alignment, rng, funnel);


    
    // For each chain, we need:
    // The chain itself, pointing into seeds
    std::vector<std::vector<size_t>> chains;
    // The zip code tree it came from
    std::vector<size_t> chain_source_tree;
    // An estimated alignment score
    std::vector<int> chain_score_estimates;
    // A count, for each minimizer, of how many hits of it could have been in the chain, or were considered when making the chain.
    std::vector<std::vector<size_t>> minimizer_kept_chain_count;
    // The multiplicity for each chain. For now, just the multiplicity of the tree it came from
    std::vector<double> multiplicity_by_chain;
    vector<double> multiplicity_by_tree(zip_code_forest.trees.size(), 0);
    // Filter down to just the good fragments, sorted by read start
    std::unordered_map<size_t, std::vector<size_t>> good_fragments_in;

    if (alignments.size() == 0) {
        do_chaining_on_fragments(aln, zip_code_forest, seeds, minimizers, 
                                 fragments, fragment_scores, fragment_anchors, fragment_source_tree, minimizer_kept_fragment_count,
                                 multiplicity_by_fragment,
                                 chains, chain_source_tree, chain_score_estimates, minimizer_kept_chain_count, multiplicity_by_chain, 
                                 multiplicity_by_tree,
                                 good_fragments_in, rng, funnel); 
<<<<<<< HEAD
    }

    //Fill in chain stats for annotating the final alignment
    bool best_chain_correct = false;
    double best_chain_coverage = 0;
    size_t best_chain_longest_jump = 0;
    double best_chain_average_jump = 0;
    size_t best_chain_anchors = 0;
    size_t best_chain_anchor_length = 0;

    if (alignments.size() == 0) {
        get_best_chain_stats(aln, zip_code_forest, seeds, minimizers, fragments, good_fragments_in, chains, chain_source_tree, seed_anchors, 
                             chain_score_estimates, best_chain_correct, best_chain_coverage, best_chain_longest_jump, best_chain_average_jump,
                             best_chain_anchors, best_chain_anchor_length, funnel);
    }
        
=======
    }

    //Fill in chain stats for annotating the final alignment
    bool best_chain_correct = false;
    double best_chain_coverage = 0;
    size_t best_chain_longest_jump = 0;
    double best_chain_average_jump = 0;
    size_t best_chain_anchors = 0;
    size_t best_chain_anchor_length = 0;

    if (alignments.size() == 0) {
        get_best_chain_stats(aln, zip_code_forest, seeds, minimizers, fragments, good_fragments_in, chains, chain_source_tree, seed_anchors, 
                             chain_score_estimates, best_chain_correct, best_chain_coverage, best_chain_longest_jump, best_chain_average_jump,
                             best_chain_anchors, best_chain_anchor_length, funnel);
    }
        

    if (show_work) {
        #pragma omp critical (cerr)
        {
            cerr << log_name() << "=====Creating alignments=====" << endl;
        }
    }

    
    // Now start the alignment step. Everything has to become an alignment.

    // We will fill this with all computed alignments in estimated score order.
//TODO    vector<Alignment> alignments;
//    alignments.reserve(chain_score_estimates.size());
//    //The multiplicity for each alignment, projected from previous stages
//    vector<double> multiplicity_by_alignment;
//    // Track if minimizers were explored by alignments
//    SmallBitset minimizer_explored(minimizers.size());

    // Track statistics about how many bases were aligned by diffrent methods, and how much time was used.
    aligner_stats_t stats; 

    bool funnel_depleted = false;

    // This maps from alignment index back to chain index, for
    // tracing back to minimizers for MAPQ. Can hold
    // numeric_limits<size_t>::max() for an unaligned alignment.
    vector<size_t> alignments_to_source;
    alignments_to_source.reserve(chain_score_estimates.size());

    if (alignments.size() == 0) {
        do_alignment_on_chains(aln, seeds, minimizers, seed_anchors, chains, chain_source_tree, multiplicity_by_chain, chain_score_estimates, 
                               minimizer_kept_chain_count, alignments, multiplicity_by_alignment, 
                               alignments_to_source, minimizer_explored, stats, funnel_depleted, rng, funnel);
    }
    
    
    if (track_provenance) {
        // Now say we are finding the winner(s)
        funnel.stage("winner");
    }
    
    // Fill this in with the alignments we will output as mappings
    vector<Alignment> mappings;
    mappings.reserve(min(alignments.size(), max_multimaps));
    //The scores of the mappings
    vector<double> scores;
    //The multiplicities of mappings
    vector<double> multiplicity_by_mapping;
    
    pick_mappings_from_alignments(aln, alignments, multiplicity_by_alignment, alignments_to_source, chain_score_estimates, 
                                  mappings, scores, multiplicity_by_mapping, funnel_depleted, rng, funnel);
    
    if (track_provenance) {
        funnel.substage("mapq");
    }

    // Note that it is possible for the top base-level alignment score *not* to be the winning alignment!
>>>>>>> 292bdd4a

    if (show_work) {
        #pragma omp critical (cerr)
        {
<<<<<<< HEAD
            cerr << log_name() << "=====Creating alignments=====" << endl;
        }
    }

    
    // Now start the alignment step. Everything has to become an alignment.

    // We will fill this with all computed alignments in estimated score order.
//TODO    vector<Alignment> alignments;
//    alignments.reserve(chain_score_estimates.size());
//    //The multiplicity for each alignment, projected from previous stages
//    vector<double> multiplicity_by_alignment;
//    // Track if minimizers were explored by alignments
//    SmallBitset minimizer_explored(minimizers.size());

    // Track statistics about how many bases were aligned by diffrent methods, and how much time was used.
    aligner_stats_t stats; 

    bool funnel_depleted = false;

    // This maps from alignment index back to chain index, for
    // tracing back to minimizers for MAPQ. Can hold
    // numeric_limits<size_t>::max() for an unaligned alignment.
    vector<size_t> alignments_to_source;
    alignments_to_source.reserve(chain_score_estimates.size());

    if (alignments.size() == 0) {
        do_alignment_on_chains(aln, seeds, minimizers, seed_anchors, chains, chain_source_tree, multiplicity_by_chain, chain_score_estimates, 
                               minimizer_kept_chain_count, alignments, multiplicity_by_alignment, 
                               alignments_to_source, minimizer_explored, stats, funnel_depleted, rng, funnel);
    }
    
    
    if (track_provenance) {
        // Now say we are finding the winner(s)
        funnel.stage("winner");
    }
    
    // Fill this in with the alignments we will output as mappings
    vector<Alignment> mappings;
    mappings.reserve(min(alignments.size(), max_multimaps));
    //The scores of the mappings
    vector<double> scores;
    //The multiplicities of mappings
    vector<double> multiplicity_by_mapping;
    
    pick_mappings_from_alignments(aln, alignments, multiplicity_by_alignment, alignments_to_source, chain_score_estimates, 
                                  mappings, scores, multiplicity_by_mapping, funnel_depleted, rng, funnel);
    
    if (track_provenance) {
        funnel.substage("mapq");
    }

    // Note that it is possible for the top base-level alignment score *not* to be the winning alignment!

    if (show_work) {
        #pragma omp critical (cerr)
        {
            cerr << log_name() << "Picked best alignment " << log_alignment(mappings[0]) << endl;
            cerr << log_name() << "For scores:";
            for (size_t i = 0; i < scores.size(); i++) {
                cerr << " " << scores[i];
                if (i + 1 < scores.size()) {
                    cerr << ",";
                }
            }
            cerr << endl;
        }
    }

    vector<double> scaled_scores;
    scaled_scores.reserve(scores.size());
    for (auto& score : scores) {
        double scaled_score = score;
        if (mapq_score_window > 0) {
            // Rescale to the size of the score window
            scaled_score = scaled_score * mapq_score_window / aln.sequence().size();
        }
        // Rescale by a constant factor
        scaled_score *= mapq_score_scale;
        scaled_scores.push_back(scaled_score);
    }

    if (show_work) {
        #pragma omp critical (cerr)
        {
            cerr << log_name() << "Scaled scores:";
            for (size_t i = 0; i < scaled_scores.size(); i++) {
                cerr << " " << scaled_scores[i];
                if (i + 1 < scaled_scores.size()) {
                    cerr << ",";
                }
            }
            cerr << endl;
        }
    }

    crash_unless(!mappings.empty());
    // Compute MAPQ if not unmapped. Otherwise use 0 instead of the 50% this would give us.
    // Use exact mapping quality.
    // Because the winning alignment won't necessarily *always* have the
    // maximum score, we need to use compute_first_mapping_quality and not
    // compute_max_mapping_quality.
    double mapq = (mappings.front().path().mapping_size() == 0) ? 0 : 
        get_regular_aligner()->compute_first_mapping_quality(scaled_scores, false, &multiplicity_by_alignment) ;

#ifdef debug_write_minimizers
#pragma omp critical
    {
        std::ofstream out;
        out.open("minimizers.tsv", std::ios::app);
        out << aln.name() << "\t" << mapq << "\t" << aln.sequence().size();
        for (size_t i = 0 ; i < minimizers.size() ; i++) {
            out << "\t";
            out << minimizer_kept[i]
                << "," << passed_downsampling[minimizer_score_order[i]]
                << "," << minimizers[i].hits 
                << "," << minimizers[i].score
                << "," << minimizers[i].forward_offset()
                << "," << minimizers[i].length;
        }
        out << endl;
        out.close(); 
    }
#endif
    
#ifdef print_minimizer_table
    double uncapped_mapq = mapq;
#endif

    set_annotation(mappings.front(), "mapq_uncapped", mapq);

    if (use_explored_cap) {

        if (show_work) {
            #pragma omp critical (cerr)
            {
                cerr << log_name() << "uncapped MAPQ is " << mapq << endl;
            }
        }
    
        // TODO: give SmallBitset iterators so we can use it instead of an index vector.
        vector<size_t> explored_minimizers;
        for (size_t i = 0; i < minimizers.size(); i++) {
            if (minimizer_explored.contains(i)) {
                explored_minimizers.push_back(i);
            }
        }
        // Compute caps on MAPQ. TODO: avoid needing to pass as much stuff along.
        double escape_bonus = mapq < std::numeric_limits<int32_t>::max() ? 1.0 : 2.0;
        double mapq_explored_cap = escape_bonus * faster_cap(minimizers, explored_minimizers, aln.sequence(), aln.quality());

        set_annotation(mappings.front(), "mapq_explored_cap", mapq_explored_cap);

        // Apply the caps and transformations
        mapq = round(min(mapq_explored_cap, mapq));

        if (show_work) {
            #pragma omp critical (cerr)
            {
                cerr << log_name() << "Explored cap is " << mapq_explored_cap << endl;
            }
        }
    }


    // Make sure to clamp 0-60.
    mapq = max(mapq, 0.0);
    mapq = min(mapq, 60.0);
    // And save the MAPQ
    mappings.front().set_mapping_quality(mapq);

    if (show_work) {
        #pragma omp critical (cerr)
        {
            cerr << log_name() << "MAPQ is " << mapq << endl;
        }
    }

    // Remember the scores
    set_compressed_annotation(mappings.front(),"secondary_scores", scores);

    if (track_provenance) {
        funnel.substage_stop();
    }
    
    for (size_t i = 0; i < mappings.size(); i++) {
        // For each output alignment in score order
        auto& out = mappings[i];
        
        // Assign primary and secondary status
        out.set_is_secondary(i > 0);
    }

    if (this->set_refpos) {
        if (track_provenance) {
            // Time how long setting reference positions takes
            funnel.substage("refpos");
        }

        crash_unless(path_graph != nullptr);
        for (auto& m : mappings) {
            // Annotate the reads with the positions of the nodes they are actually on (fast)
            vg::algorithms::annotate_with_node_path_positions(*path_graph, m, -1);
        }
    }
    
    // Stop this alignment
    funnel.stop();

    // Annotate with whatever's in the funnel
    funnel.annotate_mapped_alignment(mappings[0], track_correctness);
    
    if (track_provenance) {
        if (track_correctness) {
            annotate_with_minimizer_statistics(mappings[0], minimizers, seeds, seeds.size(), fragments.size(), funnel);
        }
    }
    
    // Special fragment and chain statistics
    set_compressed_annotation(mappings[0], "fragment_scores", fragment_scores);
    if (track_correctness) {
        set_annotation(mappings[0], "best_chain.correct", best_chain_correct);
    }
    set_annotation(mappings[0], "best_chain.coverage", best_chain_coverage);
    set_annotation(mappings[0], "best_chain.longest_jump", (double) best_chain_longest_jump);
    set_annotation(mappings[0], "best_chain.average_jump", best_chain_average_jump);
    set_annotation(mappings[0], "best_chain.anchors", (double) best_chain_anchors);
    set_annotation(mappings[0], "best_chain.anchor_length", (double) best_chain_anchor_length);

    stats.add_annotations(mappings[0], "read");
    
#ifdef print_minimizer_table
    cerr << aln.sequence() << "\t";
    for (char c : aln.quality()) {
        cerr << (char)(c+33);
    }
    cerr << "\t" << zip_code_forest.trees.size();
    for (size_t i = 0 ; i < minimizers.size() ; i++) {
        auto& minimizer = minimizers[i];
        cerr << "\t"
             << minimizer.value.key.decode(minimizer.length) << "\t"
             << minimizer.forward_offset() << "\t"
             << minimizer.agglomeration_start << "\t"
             << minimizer.agglomeration_length << "\t"
             << minimizer.hits << "\t"
             << minimizer_kept_count[i];
         if (minimizer_kept_count[i]>0) {
             assert(minimizer.hits<=hard_hit_cap) ;
         }
    }
    cerr << "\t" << uncapped_mapq << "\t" << mapq_explored_cap << "\t"  << mappings.front().mapping_quality() << "\t";
    cerr << "\t";
    for (auto& score : scores) {
        cerr << score << ",";
    }
    if (track_correctness) {
        cerr << "\t" << funnel.last_correct_stage() << endl;
    } else {
        cerr << "\t" << "?" << endl;
    }
#endif

    if (track_provenance) {
        if (show_work && aln.sequence().size() < LONG_LIMIT) {
            // Dump the funnel info graph to standard error
            #pragma omp critical (cerr)
            {
                funnel.to_dot(cerr);
            }
        }
        
        // Otherwise/also, if we are dumping explanations, dump it to a file
        DotDumpExplainer<Funnel> explainer(true, funnel);
    }

    return mappings;
}

#define debug
void MinimizerMapper::do_fragmenting_on_trees(Alignment& aln, const ZipCodeForest& zip_code_forest, 
        const std::vector<Seed>& seeds, const VectorView<MinimizerMapper::Minimizer>& minimizers,
        const vector<algorithms::Anchor>& seed_anchors,
        std::vector<std::vector<size_t>>& fragments, std::vector<double>& fragment_scores,
        std::vector<algorithms::Anchor>& fragment_anchors, std::vector<size_t>& fragment_source_tree,
        std::vector<std::vector<size_t>>& minimizer_kept_fragment_count, std::vector<double>& multiplicity_by_fragment,
        std::vector<Alignment>& alignments, SmallBitset& minimizer_explored, vector<double>& multiplicity_by_alignment, 
        LazyRNG& rng, Funnel& funnel) const {

    // Keep track of which fragment each alignment comes from for the funnel
    std::vector<size_t> alignment_source_fragment;

    // For now, multiplicity_by_fragment just stores how many trees had equal or better score. After going through all
    // trees and counting how many are kept, each value will be divided by the number of trees kept
    size_t kept_tree_count = 0;

    //Do gapless extension if the read length is less than the limit
    bool do_gapless_extension = aln.sequence().size() <= gapless_extension_limit;

    // First score all the zip code trees in the forest by summing the scores of their involved minimizers.
    vector<double> tree_scores;
    double best_tree_score = 0;
    double second_best_tree_score = 0;
    tree_scores.reserve(zip_code_forest.trees.size());

    vector<double> tree_coverages;
    double best_tree_coverage = 0;
    double second_best_tree_coverage = 0;
    tree_coverages.reserve(zip_code_forest.trees.size());

    for (size_t i = 0; i < zip_code_forest.trees.size(); i++) {
        // For each zip code tree
        
        // Score it
        std::pair<double, double> metrics = this->score_tree(zip_code_forest, i, minimizers, seeds, aln.sequence().size(), funnel);
        auto& score = metrics.first;
        auto& coverage = metrics.second;

        tree_scores.push_back(score);
        tree_coverages.push_back(coverage);

        if (score > best_tree_score) {
            second_best_tree_score = best_tree_score;
            best_tree_score = score;
        } else if (score > second_best_tree_score) {
            second_best_tree_score = score;
        }

        if (coverage > best_tree_coverage) {
            second_best_tree_coverage = best_tree_coverage;
            best_tree_coverage = coverage;
        } else if (coverage > second_best_tree_coverage) {
            second_best_tree_coverage = coverage;
        }
    }

    // We will set a score cutoff based on the best, but move it down to the
    // second best if it does not include the second best and the second best
    // is within pad_zipcode_tree_score_threshold of where the cutoff would
    // otherwise be. This ensures that we won't throw away all but one 
    // based on score alone, unless it is really bad.
    double tree_score_cutoff = best_tree_score - zipcode_tree_score_threshold;
    if (tree_score_cutoff - pad_zipcode_tree_score_threshold < second_best_tree_score) {
        tree_score_cutoff = std::min(tree_score_cutoff, second_best_tree_score);
    }

    if (show_work) {
        #pragma omp critical (cerr)
        {
            std::cerr << log_name() << "Found " << zip_code_forest.trees.size() << " zip code trees, scores " << best_tree_score << " best, " << second_best_tree_score << " second best, coverages " << best_tree_coverage << " best, " << second_best_tree_coverage << " second best" << std::endl;
        }
    }




    if (track_provenance) {
        funnel.stage("fragment");
        funnel.substage("fragment");
    }
    
    if (show_work) {
        #pragma omp critical (cerr)
        {
            cerr << log_name() << "=====Creating fragments=====" << endl;
        }
    }

    // If we don't do gapless extension, we need one-item vectors for all the
    // seeds of their own numbers, to show what seed each anchor represents.
    // TODO: Can we only do this for the seeds that are in trees we keep?
    std::vector<std::vector<size_t>> seed_seed_sequences;
    if (!do_gapless_extension) {
        seed_seed_sequences.reserve(seed_anchors.size());
        for (size_t i = 0; i < seed_anchors.size(); ++i) {
            seed_seed_sequences.push_back({i});
        }
    }

    process_until_threshold_c<double>(zip_code_forest.trees.size(), [&](size_t i) -> double {
            return tree_coverages[i];
        }, [&](size_t a, size_t b) -> bool {
            auto equalish = [&] (const double x, const double y) {
                if (x == y) {
                    return true;
                } else if (x > y) {
                    return x - y <= std::numeric_limits<double>::round_error();
                } else {
                    return y - x <= std::numeric_limits<double>::round_error();
                }
            };
            auto greater_than = [&] (const double x, const double y) {
                if (equalish(x, y)) {
                    return false;
                } else {
                    return x > y;
                }
            };

            return greater_than(tree_coverages[a], tree_coverages[b])
                || (equalish(tree_coverages[a], tree_coverages[b]) && greater_than(tree_scores[a], tree_scores[b]));

        }, this->zipcode_tree_coverage_threshold, this->min_to_fragment, this->max_to_fragment, rng, [&](size_t item_num, size_t item_count) -> bool {
            // Handle sufficiently good fragmenting problems in descending score order
            
            if (track_provenance) {
                funnel.pass("zipcode-tree-coverage-threshold", item_num, tree_coverages[item_num]);
                funnel.pass("max-to-fragment", item_num);
            }

            // First check against the additional score filter
            if (zipcode_tree_score_threshold != 0 && tree_scores[item_num] < tree_score_cutoff 
                && kept_tree_count >= min_to_fragment) {
                // If the score isn't good enough and we already kept at least min_to_fragment trees,
                // ignore this tree
                if (track_provenance) {
                    funnel.fail("zipcode-tree-score-threshold", item_num, tree_scores[item_num]);
                }
                return false;
            }
            
            if (track_provenance) {
                funnel.pass("zipcode-tree-score-threshold", item_num, tree_scores[item_num]); 
            }

            if (show_work) {
                #pragma omp critical (cerr)
                {
                    cerr << log_name() << "Making fragments for zip code tree " << item_num << " with score " << tree_scores[item_num] << " and coverage " << tree_coverages[item_num] << endl;
                }
            }
            
            kept_tree_count++;

            if (track_provenance) {
                // Say we're working on this 
                funnel.processing_input(item_num);
            }
          
            // Also make a list of all the seeds in the problem.
            // This lets us select the single-seed anchors to use.

            //Make sure that each seed gets added only once
            vector<bool> added_seed (seeds.size(), false);
            vector<size_t> selected_seeds;
            for (ZipCodeTree::oriented_seed_t found : zip_code_forest.trees[item_num]) {
                if (!added_seed[found.seed]) {
                    selected_seeds.push_back(found.seed);
                    added_seed[found.seed] = true;
                }
            }
            
            if (show_work) {
                dump_debug_seeds(minimizers, seeds, selected_seeds);
            }

            // If we do gapless extension, we will use these anchors to fragment instead of the seed ones.
            std::vector<algorithms::Anchor> extension_anchors;
            // And each of them (or of the seed anchors, if we use those) represents this run of seed numbers to put into the final chain.
            std::vector<std::vector<size_t>> extension_seed_sequences;
            // Extensions use a distinct list of included seeds vs. seeds we actually paste in, so we can glom up overlapping seeds.
            std::vector<std::vector<size_t>> extension_represented_seeds;
            // We need a list of all extension anchor indexes that we can sort.
            std::vector<size_t> extension_anchor_indexes;

            if (do_gapless_extension) {
                // Instead of fragmenting directly on the seeds, fragment on gapless extensions of the seeds.

                if (track_provenance) {
                    funnel.substage("gapless_extension");
                }

                // Extend the seeds and keep track of the seeds that went into each extension.
                // We'll use this to make anchors later.
                std::vector<std::vector<size_t>> seeds_for_extension;
                std::vector<GaplessExtension> tree_extensions = this->extend_seed_group(
                    selected_seeds,
                    item_num,
                    minimizers,
                    seeds,
                    aln.sequence(),
                    this->max_extension_mismatches,
                    nullptr,
                    nullptr,
                    &seeds_for_extension);
                // Note that we don't use the funnel here; we don't actually
                // track a gapless extension stage.

                //If there are full-length extensions that are good enough, then just turn them into alignments.
                if (GaplessExtender::full_length_extensions(tree_extensions)) {
                    for (size_t extension_i = 0 ; extension_i < tree_extensions.size() ; extension_i++) {
                        if (tree_extensions[extension_i].full() && 
                            tree_extensions[extension_i].mismatches() <= this->default_max_extension_mismatches) {

                            // For all good-scoring full-length extensions, make them into alignments
                            // TODO When we pair:
                            // We want them all to go on to the pairing stage so we don't miss a possible pairing in a tandem repeat.

                            alignments.emplace_back(aln);
                            alignments.back().clear_refpos();
                            alignments.back().clear_path();
                            alignments.back().set_score(0);
                            alignments.back().set_identity(0);
                            alignments.back().set_mapping_quality(0);
                            this->extension_to_alignment(tree_extensions[extension_i], alignments.back());

                            if (track_provenance) {
                                //We want to know which "fragment" this came from
                                alignment_source_fragment.emplace_back(fragments.size());
                            }

                            multiplicity_by_alignment.emplace_back(item_count);
                            for (size_t seed_i : seeds_for_extension[extension_i]) {
                                minimizer_explored.insert(seeds.at(seed_i).source);
                            }

                            if (show_work) {
                                #pragma omp critical (cerr)
                                {
                                    cerr << log_name() << "Produced additional alignment directly from full length gapless extension " << extension_i << endl;
                                }
                            }
                        }
                    }
                }
                // If we got at least two full-length extensions as alignments, even if they didn't come from this tree,
                // Then skip fragmenting for this tree
                if (alignments.size() >= 1) {
                    if (track_provenance) {
                        //We might have already done some fragmenting so the funnel might already have started on that stage
                        //So to get the funnel to track the gapless extensions properly, we need to make a fake fragmenting
                        //stage for these too
                        // Tell the funnel
                        //TODO: idk what score to give it funnel.score(funnel.latest(), scored_fragment.first);!

                        funnel.project(item_num);

                        funnel.processed_input();

                        //Add an entry to the list of fragments so we know which fragment num to give the alignments
                        //This is just so the funnel can track everything
                        fragments.emplace_back();

                    }
                    return true;
                }

                
                // We can't actually handle the same seed being used as the
                // endpoint of multiple anchors in the chaining. So we need to
                // go through the gapless extensions in score order and make
                // them into anchors using the seeds not yet used by previous
                // ones.
                auto extension_score_order = sort_permutation(tree_extensions.begin(), tree_extensions.end(), [&](const GaplessExtension& a, const GaplessExtension& b) {
                    // Return true if the first gapless extension needs to be first.
                    // TODO: use real scores from the aligner.
                    int a_score = (a.read_interval.second - a.read_interval.first) - a.mismatch_positions.size() * 5;
                    int b_score = (b.read_interval.second - b.read_interval.first) - b.mismatch_positions.size() * 5;
                    // We want to sort descending so larger scores come first.
                    return a_score > b_score;
                });

                // This holds the seeds used to make previous anchors.
                std::unordered_set<size_t> used_seeds;

                for (auto& extension_index : extension_score_order) {
                    // For each extension
                    const GaplessExtension& extension = tree_extensions[extension_index];
                    // And the seeds that made it, sorted by stapled base
                    const std::vector<size_t>& extension_seeds = seeds_for_extension[extension_index];

                    // Make a list of all the seed positions still available
                    std::vector<size_t> seed_positions;
                    seed_positions.reserve(extension_seeds.size());
                    for (auto& seed_index : extension_seeds) {
                        if (!used_seeds.count(seed_index)) {
                            seed_positions.push_back(minimizers[seeds.at(seed_index).source].pin_offset());
                        }
                    }

                    if (seed_positions.empty()) {
                        if (show_work) {
                            #pragma omp critical (cerr)
                            {
                                cerr << log_name() << "Extension on read " << extension.read_interval.first << "-" << extension.read_interval.second << " has no distinct seeds left to use for anchors" << endl;
                            }
                        }
                        continue;
                    }


                    // We want to break up the extension into read intervals
                    // and the seeds that go with them. Each of those will
                    // become an anchor.
                    std::vector<std::pair<size_t, size_t>> anchor_intervals = find_anchor_intervals(extension.read_interval, extension.mismatch_positions, seed_positions);

                    // Then convert those intervals into anchors.
                    auto mismatch_it = extension.mismatch_positions.begin();
                    auto seed_it = extension_seeds.begin();
                    for (auto& anchor_interval : anchor_intervals) {
                        // Find the relevant mismatch range
                        while (mismatch_it != extension.mismatch_positions.end() && *mismatch_it < anchor_interval.first) {
                            // Move mismatch iterator to inside or past the interval
                            ++mismatch_it;
                        }
                        auto internal_mismatch_begin = mismatch_it;
                        while (mismatch_it != extension.mismatch_positions.end() && *mismatch_it < anchor_interval.second) {
                            // Move mismatch iterator to past the interval
                            ++mismatch_it;
                        }
                        auto internal_mismatch_end = mismatch_it;

                        // Find the relevant seed range
                        std::vector<size_t> anchor_seeds;
                        while (seed_it != extension_seeds.end() && minimizers[seeds.at(*seed_it).source].pin_offset() < anchor_interval.first) {
                            // Move seed iterator to inside or past the interval (should really always be already inside).
                            ++seed_it;
                        }
                        while (seed_it != extension_seeds.end() && minimizers[seeds.at(*seed_it).source].pin_offset() < anchor_interval.second) {
                            // Take all the seeds into the vector of anchor seeds.
                            auto found = used_seeds.find(*seed_it);
                            if (found == used_seeds.end()) {
                                // As long as they haven't been used
                                anchor_seeds.push_back(*seed_it);
                                // And mark them used
                                used_seeds.insert(found, *seed_it);
                            }
                            ++seed_it;
                        }

                        if (anchor_seeds.empty()) {
                            // All the seeds we wanted for this piece specifically are already represented by pieces of previous extensions
                            if (show_work) {
                                #pragma omp critical (cerr)
                                {
                                    cerr << log_name() << "Extension on read " << extension.read_interval.first << "-" << extension.read_interval.second << " would produce anchor " << anchor_interval.first << "-" << anchor_interval.second << " but all seeds in the interval were used already" << endl;
                                }
                            }
                            // Go on to the next anchor interval
                        } else {
                            // We have seeds here and can make an anchor

                            // Note the index of the new anchor
                            extension_anchor_indexes.push_back(extension_anchors.size());
                            // Make the actual anchor out of this range of seeds and this read range.
                            extension_anchors.push_back(to_anchor(aln, anchor_interval.first, anchor_interval.second, anchor_seeds, seed_anchors, internal_mismatch_begin, internal_mismatch_end, gbwt_graph, this->get_regular_aligner()));
                            if (show_work) {
                                #pragma omp critical (cerr)
                                {
                                    cerr << log_name() << "Extension on read " << extension.read_interval.first << "-" << extension.read_interval.second << " produces anchor " << anchor_interval.first << "-" << anchor_interval.second << " with " << anchor_seeds.size() << " seeds involved and " << (internal_mismatch_end - internal_mismatch_begin) << " internal mismatches, score " << extension_anchors.back().score() << endl;
                                }
                            }

                            // And if we take that anchor, we'll grab these underlying
                            // seeds into the elaborating chain. Just use the bounding
                            // seeds and connect between them where it is easy.
                            extension_seed_sequences.push_back({anchor_seeds.front()});
                            if (seed_anchors.at(anchor_seeds.front()).read_end() <= seed_anchors.at(anchor_seeds.back()).read_start()) {
                                // There are multiple seeds in the extension and the last
                                // one doesn't overlap the first, so take the last one too.
                                extension_seed_sequences.back().push_back(anchor_seeds.back());
                            }

                            // Keep all the seeds that this anchor counts as using.
                            extension_represented_seeds.emplace_back(std::move(anchor_seeds));
                        }
                    }
                }
            }
            
            // Figure out what anchors we want to view.
            const std::vector<algorithms::Anchor>& anchors_to_fragment = do_gapless_extension ? extension_anchors : seed_anchors;
            // And what seeds each represents
            const std::vector<std::vector<size_t>>& anchor_seed_sequences = do_gapless_extension ? extension_seed_sequences : seed_seed_sequences;
            // And what subset/in what order
            std::vector<size_t>& anchor_indexes = do_gapless_extension ? extension_anchor_indexes : selected_seeds;
            // Sort anchors by read start of seeded region
            algorithms::sort_anchor_indexes(anchors_to_fragment, anchor_indexes);

            // And what seeds should count as explored when we take an anchor
            const std::vector<std::vector<size_t>>& anchor_represented_seeds = do_gapless_extension ? extension_represented_seeds : anchor_seed_sequences;
            
            

            if (track_provenance) {
                funnel.substage("fragment");
            }
            
            if (show_work) {
                #pragma omp critical (cerr)
                {
                    cerr << log_name() << "Computing fragments over " << anchor_indexes.size() << " anchors" << endl;
                }
            }
#ifdef debug
            if (show_work) {
                // Log the chaining problem so we can try it again elsewhere.
                this->dump_chaining_problem(anchors_to_fragment, anchor_indexes, gbwt_graph);
            }
#endif
            
            // Compute lookback and indel limits based on read length.
            // Important since seed density goes down on longer reads.
            size_t lookback_limit = std::max(this->fragment_max_lookback_bases, (size_t)(this->fragment_max_lookback_bases_per_base * aln.sequence().size()));
            size_t indel_limit = std::max(this->fragment_max_indel_bases, (size_t)(this->fragment_max_indel_bases_per_base * aln.sequence().size()));

            // Find fragments over the seeds in the zip code tree
            algorithms::transition_iterator for_each_transition = algorithms::zip_tree_transition_iterator(
                seeds,
                zip_code_forest.trees[item_num],
                lookback_limit
            ); 
            // Make a view of the anchors we will fragment over
            VectorView<algorithms::Anchor> anchor_view {anchors_to_fragment, anchor_indexes}; 
            std::vector<std::pair<int, std::vector<size_t>>> results = algorithms::find_best_chains(
                anchor_view,
                *distance_index,
                gbwt_graph,
                get_regular_aligner()->gap_open,
                get_regular_aligner()->gap_extension,
                this->max_fragments,
                for_each_transition,
                this->item_bonus,
                this->item_scale,
                this->fragment_gap_scale,
                this->fragment_points_per_possible_match,
                indel_limit,
                false
            );
            if (show_work) {
                #pragma omp critical (cerr)
                cerr << log_name() << "Found " << results.size() << " fragments in zip code tree " << item_num
                    << " running " << anchors_to_fragment[anchor_indexes.front()] << " to " << anchors_to_fragment[anchor_indexes.back()] << std::endl;
            }
            for (size_t result = 0; result < results.size(); result++) {
                // For each result
                auto& scored_fragment = results[result];
                if (show_work) {
#ifdef debug
                    if(true)
#else
                    if (result < MANY_LIMIT)
#endif
                    {
                        if (!scored_fragment.second.empty()) {
                            #pragma omp critical (cerr)
                            {
                                cerr << log_name() << "\tFragment with score " << scored_fragment.first
                                    << " and length " << scored_fragment.second.size()
                                    << " running " << anchor_view[scored_fragment.second.front()]
                                    << " to " << anchor_view[scored_fragment.second.back()] << std::endl;
#ifdef debug
                                
                                for (auto& anchor_number : scored_fragment.second) {
                                    std::cerr << log_name() << "\t\t" << anchor_view[anchor_number] << std::endl;
                                }
#endif

                            }
                        }
                    } else if (result == MANY_LIMIT) {
                        #pragma omp critical (cerr)
                        std::cerr << log_name() << "\t<" << (results.size() - result) << " more fragments>" << std::endl;
                    }
                }

                // Count how many of each minimizer is in each fragment produced
                minimizer_kept_fragment_count.emplace_back(minimizers.size(), 0);

                // Translate fragments into seed numbers and not local anchor numbers.
                fragments.emplace_back();
                fragments.back().reserve(scored_fragment.second.size() * 2);
                for (auto& selected_number : scored_fragment.second) {
                    // For each anchor in the chain, get its number in the whole group of anchors.
                    size_t anchor_number = anchor_indexes.at(selected_number);
                    for (auto& seed_number : anchor_seed_sequences.at(anchor_number)) {
                        // And get all the seeds it actually uses in sequence and put them in the fragment.
                        fragments.back().push_back(seed_number);
                    }
                    for (auto& seed_number : anchor_represented_seeds.at(anchor_number)) {
                        // And get all the seeds it represents exploring and mark their minimizers explored.
                        // TODO: Can we get the gapless extension logic to count this for us for that codepath?
                        minimizer_kept_fragment_count.back()[seeds[seed_number].source]++;
                    }
                }
                // Remember the score
                fragment_scores.push_back(scored_fragment.first);
                // And make an anchor of it right now, for chaining later.
                // Make sure to do it by combining the gapless extension anchors if applicable.
                fragment_anchors.push_back(algorithms::Anchor(anchors_to_fragment.at(anchor_indexes.at(scored_fragment.second.front())), anchors_to_fragment.at(anchor_indexes.at(scored_fragment.second.back())), 0, 0, fragment_scores.back()));
                // Remember how we got it
                fragment_source_tree.push_back(item_num);
                //Remember the number of better or equal-scoring trees
                multiplicity_by_fragment.emplace_back((float)item_count);

                if (track_provenance) {
                    // Tell the funnel
                    funnel.introduce();
                    funnel.score(funnel.latest(), scored_fragment.first);
                    // We come from all the seeds directly
                    // TODO: Include all the middle seeds when gapless extending!
                    funnel.also_merge_group(2, fragments.back().begin(), fragments.back().end());
                    // And are related to the problem
                    funnel.also_relevant(1, item_num);
                }

                if (track_position && result < MANY_LIMIT) {
                    // Add position annotations for the good-looking fragments.
                    // Should be much faster than full correctness tracking from every seed.
                    crash_unless(this->path_graph);
                    for (auto& boundary : {anchor_view[scored_fragment.second.front()].graph_start(), anchor_view[scored_fragment.second.back()].graph_end()}) {
                        // For each end of the fragment
                        auto offsets = algorithms::nearest_offsets_in_paths(this->path_graph, boundary, 100);
                        for (auto& handle_and_positions : offsets) {
                            for (auto& position : handle_and_positions.second) {
                                // Tell the funnel all the effective positions, ignoring orientation
                                funnel.position(funnel.latest(), handle_and_positions.first, position.first);
                            }
                        }

                    }
                }
                if (track_provenance && show_work && result < MANY_LIMIT) {
                    for (auto& handle_and_range : funnel.get_positions(funnel.latest())) {
                        // Log each range on a path associated with the fragment.
                        #pragma omp critical (cerr)
                        std::cerr << log_name() << "\t\tAt linear reference "
                            << this->path_graph->get_path_name(handle_and_range.first)
                            << ":" << handle_and_range.second.first
                            << "-" << handle_and_range.second.second << std::endl;
                    }
                    if (track_correctness && funnel.is_correct(funnel.latest())) {
                        #pragma omp critical (cerr)
                        cerr << log_name() << "\t\tCORRECT!" << endl;
                    }
                }
            }

            
            if (track_provenance) {
                // Say we're done with this 
                funnel.processed_input();
            }
            
            return true;
            
        }, [&](size_t item_num) -> void {
            // There are too many sufficiently good problems to do
            if (track_provenance) {
                funnel.pass("zipcode-tree-coverage-threshold", item_num, tree_coverages[item_num]);
                funnel.fail("max-to-fragment", item_num);
            }
            
        }, [&](size_t item_num) -> void {
            // This item is not sufficiently good.
            if (track_provenance) {
                funnel.fail("zipcode-tree-coverage-threshold", item_num, tree_coverages[item_num]);
            }
        });

    if (alignments.size() >= 1) {
        //If we did get alignments from fragmenting, boot them through the funnel all at once
        funnel.stage("extension_to_alignment");
        for (size_t fragment_num : alignment_source_fragment) {
            funnel.project(fragment_num);
        }
        //Get the actual multiplicity from the counts
        for (size_t i = 0 ; i < multiplicity_by_alignment.size() ; i++) {
            multiplicity_by_alignment[i] = multiplicity_by_alignment[i] >= kept_tree_count
                                        ?  multiplicity_by_alignment[i] - (float)kept_tree_count
                                        : 0.0;
        }

    } else {

        //Get the actual multiplicity from the counts
        for (size_t i = 0 ; i < multiplicity_by_fragment.size() ; i++) {
            multiplicity_by_fragment[i] = multiplicity_by_fragment[i] >= kept_tree_count
                                        ?  multiplicity_by_fragment[i] - (float)kept_tree_count
                                        : 0.0;
        }
    }

}
#undef debug

void MinimizerMapper::do_chaining_on_fragments(Alignment& aln, const ZipCodeForest& zip_code_forest, 
        const std::vector<Seed>& seeds, const VectorView<MinimizerMapper::Minimizer>& minimizers,
        const std::vector<std::vector<size_t>>& fragments, const std::vector<double>& fragment_scores, 
        const std::vector<algorithms::Anchor>& fragment_anchors, const std::vector<size_t>& fragment_source_tree,
        const std::vector<std::vector<size_t>>& minimizer_kept_fragment_count, const std::vector<double>& multiplicity_by_fragment,
        std::vector<std::vector<size_t>>& chains, std::vector<size_t>& chain_source_tree, std::vector<int>& chain_score_estimates,
        std::vector<std::vector<size_t>>& minimizer_kept_chain_count, std::vector<double>& multiplicity_by_chain,
        std::vector<double>& multiplicity_by_tree,
        std::unordered_map<size_t, std::vector<size_t>>& good_fragments_in,
        LazyRNG& rng, Funnel& funnel) const {
 
    // Now glom the fragments together into chains 
    if (track_provenance) {
        funnel.stage("chain");
    }
    
    if (track_provenance) {
        funnel.substage("chain");
    }
=======
            cerr << log_name() << "Picked best alignment " << log_alignment(mappings[0]) << endl;
            cerr << log_name() << "For scores:";
            for (size_t i = 0; i < scores.size(); i++) {
                cerr << " " << scores[i];
                if (i + 1 < scores.size()) {
                    cerr << ",";
                }
            }
            cerr << endl;
        }
    }

    vector<double> scaled_scores;
    scaled_scores.reserve(scores.size());
    for (auto& score : scores) {
        double scaled_score = score;
        if (mapq_score_window > 0) {
            // Rescale to the size of the score window
            scaled_score = scaled_score * mapq_score_window / aln.sequence().size();
        }
        // Rescale by a constant factor
        scaled_score *= mapq_score_scale;
        scaled_scores.push_back(scaled_score);
    }

    if (show_work) {
        #pragma omp critical (cerr)
        {
            cerr << log_name() << "Scaled scores:";
            for (size_t i = 0; i < scaled_scores.size(); i++) {
                cerr << " " << scaled_scores[i];
                if (i + 1 < scaled_scores.size()) {
                    cerr << ",";
                }
            }
            cerr << endl;
        }
    }

    crash_unless(!mappings.empty());
    // Compute MAPQ if not unmapped. Otherwise use 0 instead of the 50% this would give us.
    // Use exact mapping quality.
    // Because the winning alignment won't necessarily *always* have the
    // maximum score, we need to use compute_first_mapping_quality and not
    // compute_max_mapping_quality.
    double mapq = (mappings.front().path().mapping_size() == 0) ? 0 : 
        get_regular_aligner()->compute_first_mapping_quality(scaled_scores, false, &multiplicity_by_alignment) ;

#ifdef debug_write_minimizers
#pragma omp critical
    {
        std::ofstream out;
        out.open("minimizers.tsv", std::ios::app);
        out << aln.name() << "\t" << mapq << "\t" << aln.sequence().size();
        for (size_t i = 0 ; i < minimizers.size() ; i++) {
            out << "\t";
            out << minimizer_kept[i]
                << "," << passed_downsampling[minimizer_score_order[i]]
                << "," << minimizers[i].hits 
                << "," << minimizers[i].score
                << "," << minimizers[i].forward_offset()
                << "," << minimizers[i].length;
        }
        out << endl;
        out.close(); 
    }
#endif
    
#ifdef print_minimizer_table
    double uncapped_mapq = mapq;
#endif

    set_annotation(mappings.front(), "mapq_uncapped", mapq);

    if (use_explored_cap) {

        if (show_work) {
            #pragma omp critical (cerr)
            {
                cerr << log_name() << "uncapped MAPQ is " << mapq << endl;
            }
        }
    
        // TODO: give SmallBitset iterators so we can use it instead of an index vector.
        vector<size_t> explored_minimizers;
        for (size_t i = 0; i < minimizers.size(); i++) {
            if (minimizer_explored.contains(i)) {
                explored_minimizers.push_back(i);
            }
        }
        // Compute caps on MAPQ. TODO: avoid needing to pass as much stuff along.
        double escape_bonus = mapq < std::numeric_limits<int32_t>::max() ? 1.0 : 2.0;
        double mapq_explored_cap = escape_bonus * faster_cap(minimizers, explored_minimizers, aln.sequence(), aln.quality());

        set_annotation(mappings.front(), "mapq_explored_cap", mapq_explored_cap);

        // Apply the caps and transformations
        mapq = round(min(mapq_explored_cap, mapq));

        if (show_work) {
            #pragma omp critical (cerr)
            {
                cerr << log_name() << "Explored cap is " << mapq_explored_cap << endl;
            }
        }
    }


    // Make sure to clamp 0-60.
    mapq = max(mapq, 0.0);
    mapq = min(mapq, 60.0);
    // And save the MAPQ
    mappings.front().set_mapping_quality(mapq);

    if (show_work) {
        #pragma omp critical (cerr)
        {
            cerr << log_name() << "MAPQ is " << mapq << endl;
        }
    }

    // Remember the scores
    set_compressed_annotation(mappings.front(),"secondary_scores", scores);

    if (track_provenance) {
        funnel.substage_stop();
    }
    
    for (size_t i = 0; i < mappings.size(); i++) {
        // For each output alignment in score order
        auto& out = mappings[i];
        
        // Assign primary and secondary status
        out.set_is_secondary(i > 0);
    }

    if (this->set_refpos) {
        if (track_provenance) {
            // Time how long setting reference positions takes
            funnel.substage("refpos");
        }

        crash_unless(path_graph != nullptr);
        for (auto& m : mappings) {
            // Annotate the reads with the positions of the nodes they are actually on (fast)
            vg::algorithms::annotate_with_node_path_positions(*path_graph, m, -1);
        }
    }
    
    // Stop this alignment
    funnel.stop();

    // Annotate with whatever's in the funnel
    funnel.annotate_mapped_alignment(mappings[0], track_correctness);
    
    if (track_provenance) {
        if (track_correctness) {
            annotate_with_minimizer_statistics(mappings[0], minimizers, seeds, seeds.size(), fragments.size(), funnel);
        }
    }
    
    // Special fragment and chain statistics
    set_compressed_annotation(mappings[0], "fragment_scores", fragment_scores);
    if (track_correctness) {
        set_annotation(mappings[0], "best_chain.correct", best_chain_correct);
    }
    set_annotation(mappings[0], "best_chain.coverage", best_chain_coverage);
    set_annotation(mappings[0], "best_chain.longest_jump", (double) best_chain_longest_jump);
    set_annotation(mappings[0], "best_chain.average_jump", best_chain_average_jump);
    set_annotation(mappings[0], "best_chain.anchors", (double) best_chain_anchors);
    set_annotation(mappings[0], "best_chain.anchor_length", (double) best_chain_anchor_length);

    stats.add_annotations(mappings[0], "read");
    
#ifdef print_minimizer_table
    cerr << aln.sequence() << "\t";
    for (char c : aln.quality()) {
        cerr << (char)(c+33);
    }
    cerr << "\t" << zip_code_forest.trees.size();
    for (size_t i = 0 ; i < minimizers.size() ; i++) {
        auto& minimizer = minimizers[i];
        cerr << "\t"
             << minimizer.value.key.decode(minimizer.length) << "\t"
             << minimizer.forward_offset() << "\t"
             << minimizer.agglomeration_start << "\t"
             << minimizer.agglomeration_length << "\t"
             << minimizer.hits << "\t"
             << minimizer_kept_count[i];
         if (minimizer_kept_count[i]>0) {
             assert(minimizer.hits<=hard_hit_cap) ;
         }
    }
    cerr << "\t" << uncapped_mapq << "\t" << mapq_explored_cap << "\t"  << mappings.front().mapping_quality() << "\t";
    cerr << "\t";
    for (auto& score : scores) {
        cerr << score << ",";
    }
    if (track_correctness) {
        cerr << "\t" << funnel.last_correct_stage() << endl;
    } else {
        cerr << "\t" << "?" << endl;
    }
#endif

    if (track_provenance) {
        if (show_work && aln.sequence().size() < LONG_LIMIT) {
            // Dump the funnel info graph to standard error
            #pragma omp critical (cerr)
            {
                funnel.to_dot(cerr);
            }
        }
        
        // Otherwise/also, if we are dumping explanations, dump it to a file
        DotDumpExplainer<Funnel> explainer(true, funnel);
    }

    return mappings;
}

#define debug
void MinimizerMapper::do_fragmenting_on_trees(Alignment& aln, const ZipCodeForest& zip_code_forest, 
        const std::vector<Seed>& seeds, const VectorView<MinimizerMapper::Minimizer>& minimizers,
        const vector<algorithms::Anchor>& seed_anchors,
        std::vector<std::vector<size_t>>& fragments, std::vector<double>& fragment_scores,
        std::vector<algorithms::Anchor>& fragment_anchors, std::vector<size_t>& fragment_source_tree,
        std::vector<std::vector<size_t>>& minimizer_kept_fragment_count, std::vector<double>& multiplicity_by_fragment,
        std::vector<Alignment>& alignments, SmallBitset& minimizer_explored, vector<double>& multiplicity_by_alignment, 
        LazyRNG& rng, Funnel& funnel) const {

    // Keep track of which fragment each alignment comes from for the funnel
    std::vector<size_t> alignment_source_fragment;

    // For now, multiplicity_by_fragment just stores how many trees had equal or better score. After going through all
    // trees and counting how many are kept, each value will be divided by the number of trees kept
    size_t kept_tree_count = 0;

    //Do gapless extension if the read length is less than the limit
    bool do_gapless_extension = aln.sequence().size() <= gapless_extension_limit;

    // First score all the zip code trees in the forest by summing the scores of their involved minimizers.
    vector<double> tree_scores;
    double best_tree_score = 0;
    double second_best_tree_score = 0;
    tree_scores.reserve(zip_code_forest.trees.size());

    vector<double> tree_coverages;
    double best_tree_coverage = 0;
    double second_best_tree_coverage = 0;
    tree_coverages.reserve(zip_code_forest.trees.size());

    for (size_t i = 0; i < zip_code_forest.trees.size(); i++) {
        // For each zip code tree
        
        // Score it
        std::pair<double, double> metrics = this->score_tree(zip_code_forest, i, minimizers, seeds, aln.sequence().size(), funnel);
        auto& score = metrics.first;
        auto& coverage = metrics.second;

        tree_scores.push_back(score);
        tree_coverages.push_back(coverage);

        if (score > best_tree_score) {
            second_best_tree_score = best_tree_score;
            best_tree_score = score;
        } else if (score > second_best_tree_score) {
            second_best_tree_score = score;
        }

        if (coverage > best_tree_coverage) {
            second_best_tree_coverage = best_tree_coverage;
            best_tree_coverage = coverage;
        } else if (coverage > second_best_tree_coverage) {
            second_best_tree_coverage = coverage;
        }
    }

    // We will set a score cutoff based on the best, but move it down to the
    // second best if it does not include the second best and the second best
    // is within pad_zipcode_tree_score_threshold of where the cutoff would
    // otherwise be. This ensures that we won't throw away all but one 
    // based on score alone, unless it is really bad.
    double tree_score_cutoff = best_tree_score - zipcode_tree_score_threshold;
    if (tree_score_cutoff - pad_zipcode_tree_score_threshold < second_best_tree_score) {
        tree_score_cutoff = std::min(tree_score_cutoff, second_best_tree_score);
    }

    if (show_work) {
        #pragma omp critical (cerr)
        {
            std::cerr << log_name() << "Found " << zip_code_forest.trees.size() << " zip code trees, scores " << best_tree_score << " best, " << second_best_tree_score << " second best, coverages " << best_tree_coverage << " best, " << second_best_tree_coverage << " second best" << std::endl;
        }
    }




    if (track_provenance) {
        funnel.stage("fragment");
        funnel.substage("fragment");
    }
    
    if (show_work) {
        #pragma omp critical (cerr)
        {
            cerr << log_name() << "=====Creating fragments=====" << endl;
        }
    }

    // If we don't do gapless extension, we need one-item vectors for all the
    // seeds of their own numbers, to show what seed each anchor represents.
    // TODO: Can we only do this for the seeds that are in trees we keep?
    std::vector<std::vector<size_t>> seed_seed_sequences;
    if (!do_gapless_extension) {
        seed_seed_sequences.reserve(seed_anchors.size());
        for (size_t i = 0; i < seed_anchors.size(); ++i) {
            seed_seed_sequences.push_back({i});
        }
    }

    process_until_threshold_c<double>(zip_code_forest.trees.size(), [&](size_t i) -> double {
            return tree_coverages[i];
        }, [&](size_t a, size_t b) -> bool {
            auto equalish = [&] (const double x, const double y) {
                if (x == y) {
                    return true;
                } else if (x > y) {
                    return x - y <= std::numeric_limits<double>::round_error();
                } else {
                    return y - x <= std::numeric_limits<double>::round_error();
                }
            };
            auto greater_than = [&] (const double x, const double y) {
                if (equalish(x, y)) {
                    return false;
                } else {
                    return x > y;
                }
            };

            return greater_than(tree_coverages[a], tree_coverages[b])
                || (equalish(tree_coverages[a], tree_coverages[b]) && greater_than(tree_scores[a], tree_scores[b]));

        }, this->zipcode_tree_coverage_threshold, this->min_to_fragment, this->max_to_fragment, rng, [&](size_t item_num, size_t item_count) -> bool {
            // Handle sufficiently good fragmenting problems in descending score order
            
            if (track_provenance) {
                funnel.pass("zipcode-tree-coverage-threshold", item_num, tree_coverages[item_num]);
                funnel.pass("max-to-fragment", item_num);
            }

            // First check against the additional score filter
            if (zipcode_tree_score_threshold != 0 && tree_scores[item_num] < tree_score_cutoff 
                && kept_tree_count >= min_to_fragment) {
                // If the score isn't good enough and we already kept at least min_to_fragment trees,
                // ignore this tree
                if (track_provenance) {
                    funnel.fail("zipcode-tree-score-threshold", item_num, tree_scores[item_num]);
                }
                return false;
            }
            
            if (track_provenance) {
                funnel.pass("zipcode-tree-score-threshold", item_num, tree_scores[item_num]); 
            }

            if (show_work) {
                #pragma omp critical (cerr)
                {
                    cerr << log_name() << "Making fragments for zip code tree " << item_num << " with score " << tree_scores[item_num] << " and coverage " << tree_coverages[item_num] << endl;
                }
            }
            
            kept_tree_count++;

            if (track_provenance) {
                // Say we're working on this 
                funnel.processing_input(item_num);
            }
          
            // Also make a list of all the seeds in the problem.
            // This lets us select the single-seed anchors to use.

            //Make sure that each seed gets added only once
            vector<bool> added_seed (seeds.size(), false);
            vector<size_t> selected_seeds;
            for (ZipCodeTree::oriented_seed_t found : zip_code_forest.trees[item_num]) {
                if (!added_seed[found.seed]) {
                    selected_seeds.push_back(found.seed);
                    added_seed[found.seed] = true;
                }
            }
            
            if (show_work) {
                dump_debug_seeds(minimizers, seeds, selected_seeds);
            }

            // If we do gapless extension, we will use these anchors to fragment instead of the seed ones.
            std::vector<algorithms::Anchor> extension_anchors;
            // And each of them (or of the seed anchors, if we use those) represents this run of seed numbers to put into the final chain.
            std::vector<std::vector<size_t>> extension_seed_sequences;
            // Extensions use a distinct list of included seeds vs. seeds we actually paste in, so we can glom up overlapping seeds.
            std::vector<std::vector<size_t>> extension_represented_seeds;
            // We need a list of all extension anchor indexes that we can sort.
            std::vector<size_t> extension_anchor_indexes;

            if (do_gapless_extension) {
                // Instead of fragmenting directly on the seeds, fragment on gapless extensions of the seeds.

                if (track_provenance) {
                    funnel.substage("gapless_extension");
                }

                // Extend the seeds and keep track of the seeds that went into each extension.
                // We'll use this to make anchors later.
                std::vector<std::vector<size_t>> seeds_for_extension;
                std::vector<GaplessExtension> tree_extensions = this->extend_seed_group(
                    selected_seeds,
                    item_num,
                    minimizers,
                    seeds,
                    aln.sequence(),
                    this->max_extension_mismatches,
                    nullptr,
                    nullptr,
                    &seeds_for_extension);
                // Note that we don't use the funnel here; we don't actually
                // track a gapless extension stage.

                //If there are full-length extensions that are good enough, then just turn them into alignments.
                if (GaplessExtender::full_length_extensions(tree_extensions)) {
                    for (size_t extension_i = 0 ; extension_i < tree_extensions.size() ; extension_i++) {
                        if (tree_extensions[extension_i].full() && 
                            tree_extensions[extension_i].mismatches() <= this->default_max_extension_mismatches) {

                            // For all good-scoring full-length extensions, make them into alignments
                            // TODO When we pair:
                            // We want them all to go on to the pairing stage so we don't miss a possible pairing in a tandem repeat.

                            alignments.emplace_back(aln);
                            alignments.back().clear_refpos();
                            alignments.back().clear_path();
                            alignments.back().set_score(0);
                            alignments.back().set_identity(0);
                            alignments.back().set_mapping_quality(0);
                            this->extension_to_alignment(tree_extensions[extension_i], alignments.back());

                            if (track_provenance) {
                                //We want to know which "fragment" this came from
                                alignment_source_fragment.emplace_back(fragments.size());
                            }

                            multiplicity_by_alignment.emplace_back(item_count);
                            for (size_t seed_i : seeds_for_extension[extension_i]) {
                                minimizer_explored.insert(seeds.at(seed_i).source);
                            }

                            if (show_work) {
                                #pragma omp critical (cerr)
                                {
                                    cerr << log_name() << "Produced additional alignment directly from full length gapless extension " << extension_i << endl;
                                }
                            }
                        }
                    }
                }
                // If we got at least two full-length extensions as alignments, even if they didn't come from this tree,
                // Then skip fragmenting for this tree
                if (alignments.size() >= 1) {
                    if (track_provenance) {
                        //We might have already done some fragmenting so the funnel might already have started on that stage
                        //So to get the funnel to track the gapless extensions properly, we need to make a fake fragmenting
                        //stage for these too
                        // Tell the funnel
                        //TODO: idk what score to give it funnel.score(funnel.latest(), scored_fragment.first);!

                        funnel.project(item_num);

                        funnel.processed_input();

                        //Add an entry to the list of fragments so we know which fragment num to give the alignments
                        //This is just so the funnel can track everything
                        fragments.emplace_back();

                    }
                    return true;
                }

                
                // We can't actually handle the same seed being used as the
                // endpoint of multiple anchors in the chaining. So we need to
                // go through the gapless extensions in score order and make
                // them into anchors using the seeds not yet used by previous
                // ones.
                auto extension_score_order = sort_permutation(tree_extensions.begin(), tree_extensions.end(), [&](const GaplessExtension& a, const GaplessExtension& b) {
                    // Return true if the first gapless extension needs to be first.
                    // TODO: use real scores from the aligner.
                    int a_score = (a.read_interval.second - a.read_interval.first) - a.mismatch_positions.size() * 5;
                    int b_score = (b.read_interval.second - b.read_interval.first) - b.mismatch_positions.size() * 5;
                    // We want to sort descending so larger scores come first.
                    return a_score > b_score;
                });

                // This holds the seeds used to make previous anchors.
                std::unordered_set<size_t> used_seeds;

                for (auto& extension_index : extension_score_order) {
                    // For each extension
                    const GaplessExtension& extension = tree_extensions[extension_index];
                    // And the seeds that made it, sorted by stapled base
                    const std::vector<size_t>& extension_seeds = seeds_for_extension[extension_index];

                    // Make a list of all the seed positions still available
                    std::vector<size_t> seed_positions;
                    seed_positions.reserve(extension_seeds.size());
                    for (auto& seed_index : extension_seeds) {
                        if (!used_seeds.count(seed_index)) {
                            seed_positions.push_back(minimizers[seeds.at(seed_index).source].pin_offset());
                        }
                    }

                    if (seed_positions.empty()) {
                        if (show_work) {
                            #pragma omp critical (cerr)
                            {
                                cerr << log_name() << "Extension on read " << extension.read_interval.first << "-" << extension.read_interval.second << " has no distinct seeds left to use for anchors" << endl;
                            }
                        }
                        continue;
                    }


                    // We want to break up the extension into read intervals
                    // and the seeds that go with them. Each of those will
                    // become an anchor.
                    std::vector<std::pair<size_t, size_t>> anchor_intervals = find_anchor_intervals(extension.read_interval, extension.mismatch_positions, seed_positions);

                    // Then convert those intervals into anchors.
                    auto mismatch_it = extension.mismatch_positions.begin();
                    auto seed_it = extension_seeds.begin();
                    for (auto& anchor_interval : anchor_intervals) {
                        // Find the relevant mismatch range
                        while (mismatch_it != extension.mismatch_positions.end() && *mismatch_it < anchor_interval.first) {
                            // Move mismatch iterator to inside or past the interval
                            ++mismatch_it;
                        }
                        auto internal_mismatch_begin = mismatch_it;
                        while (mismatch_it != extension.mismatch_positions.end() && *mismatch_it < anchor_interval.second) {
                            // Move mismatch iterator to past the interval
                            ++mismatch_it;
                        }
                        auto internal_mismatch_end = mismatch_it;

                        // Find the relevant seed range
                        std::vector<size_t> anchor_seeds;
                        while (seed_it != extension_seeds.end() && minimizers[seeds.at(*seed_it).source].pin_offset() < anchor_interval.first) {
                            // Move seed iterator to inside or past the interval (should really always be already inside).
                            ++seed_it;
                        }
                        while (seed_it != extension_seeds.end() && minimizers[seeds.at(*seed_it).source].pin_offset() < anchor_interval.second) {
                            // Take all the seeds into the vector of anchor seeds.
                            auto found = used_seeds.find(*seed_it);
                            if (found == used_seeds.end()) {
                                // As long as they haven't been used
                                anchor_seeds.push_back(*seed_it);
                                // And mark them used
                                used_seeds.insert(found, *seed_it);
                            }
                            ++seed_it;
                        }

                        if (anchor_seeds.empty()) {
                            // All the seeds we wanted for this piece specifically are already represented by pieces of previous extensions
                            if (show_work) {
                                #pragma omp critical (cerr)
                                {
                                    cerr << log_name() << "Extension on read " << extension.read_interval.first << "-" << extension.read_interval.second << " would produce anchor " << anchor_interval.first << "-" << anchor_interval.second << " but all seeds in the interval were used already" << endl;
                                }
                            }
                            // Go on to the next anchor interval
                        } else {
                            // We have seeds here and can make an anchor

                            // Note the index of the new anchor
                            extension_anchor_indexes.push_back(extension_anchors.size());
                            // Make the actual anchor out of this range of seeds and this read range.
                            extension_anchors.push_back(to_anchor(aln, anchor_interval.first, anchor_interval.second, anchor_seeds, seed_anchors, internal_mismatch_begin, internal_mismatch_end, gbwt_graph, this->get_regular_aligner()));
                            if (show_work) {
                                #pragma omp critical (cerr)
                                {
                                    cerr << log_name() << "Extension on read " << extension.read_interval.first << "-" << extension.read_interval.second << " produces anchor " << anchor_interval.first << "-" << anchor_interval.second << " with " << anchor_seeds.size() << " seeds involved and " << (internal_mismatch_end - internal_mismatch_begin) << " internal mismatches, score " << extension_anchors.back().score() << endl;
                                }
                            }

                            // And if we take that anchor, we'll grab these underlying
                            // seeds into the elaborating chain. Just use the bounding
                            // seeds and connect between them where it is easy.
                            extension_seed_sequences.push_back({anchor_seeds.front()});
                            if (seed_anchors.at(anchor_seeds.front()).read_end() <= seed_anchors.at(anchor_seeds.back()).read_start()) {
                                // There are multiple seeds in the extension and the last
                                // one doesn't overlap the first, so take the last one too.
                                extension_seed_sequences.back().push_back(anchor_seeds.back());
                            }

                            // Keep all the seeds that this anchor counts as using.
                            extension_represented_seeds.emplace_back(std::move(anchor_seeds));
                        }
                    }
                }
            }
            
            // Figure out what anchors we want to view.
            const std::vector<algorithms::Anchor>& anchors_to_fragment = do_gapless_extension ? extension_anchors : seed_anchors;
            // And what seeds each represents
            const std::vector<std::vector<size_t>>& anchor_seed_sequences = do_gapless_extension ? extension_seed_sequences : seed_seed_sequences;
            // And what subset/in what order
            std::vector<size_t>& anchor_indexes = do_gapless_extension ? extension_anchor_indexes : selected_seeds;
            // Sort anchors by read start of seeded region
            algorithms::sort_anchor_indexes(anchors_to_fragment, anchor_indexes);

            // And what seeds should count as explored when we take an anchor
            const std::vector<std::vector<size_t>>& anchor_represented_seeds = do_gapless_extension ? extension_represented_seeds : anchor_seed_sequences;
            
            

            if (track_provenance) {
                funnel.substage("fragment");
            }
            
            if (show_work) {
                #pragma omp critical (cerr)
                {
                    cerr << log_name() << "Computing fragments over " << anchor_indexes.size() << " anchors" << endl;
                }
            }
#ifdef debug
            if (show_work) {
                // Log the chaining problem so we can try it again elsewhere.
                this->dump_chaining_problem(anchors_to_fragment, anchor_indexes, gbwt_graph);
            }
#endif
            
            // Compute lookback and indel limits based on read length.
            // Important since seed density goes down on longer reads.
            size_t lookback_limit = std::max(this->fragment_max_lookback_bases, (size_t)(this->fragment_max_lookback_bases_per_base * aln.sequence().size()));
            size_t indel_limit = std::max(this->fragment_max_indel_bases, (size_t)(this->fragment_max_indel_bases_per_base * aln.sequence().size()));

            // Find fragments over the seeds in the zip code tree
            algorithms::transition_iterator for_each_transition = algorithms::zip_tree_transition_iterator(
                seeds,
                zip_code_forest.trees[item_num],
                lookback_limit
            ); 
            // Make a view of the anchors we will fragment over
            VectorView<algorithms::Anchor> anchor_view {anchors_to_fragment, anchor_indexes}; 
            std::vector<std::pair<int, std::vector<size_t>>> results = algorithms::find_best_chains(
                anchor_view,
                *distance_index,
                gbwt_graph,
                get_regular_aligner()->gap_open,
                get_regular_aligner()->gap_extension,
                this->max_fragments,
                for_each_transition,
                this->item_bonus,
                this->item_scale,
                this->fragment_gap_scale,
                this->fragment_points_per_possible_match,
                indel_limit,
                false
            );
            if (show_work) {
                #pragma omp critical (cerr)
                cerr << log_name() << "Found " << results.size() << " fragments in zip code tree " << item_num
                    << " running " << anchors_to_fragment[anchor_indexes.front()] << " to " << anchors_to_fragment[anchor_indexes.back()] << std::endl;
            }
            for (size_t result = 0; result < results.size(); result++) {
                // For each result
                auto& scored_fragment = results[result];
                if (show_work) {
#ifdef debug
                    if(true)
#else
                    if (result < MANY_LIMIT)
#endif
                    {
                        if (!scored_fragment.second.empty()) {
                            #pragma omp critical (cerr)
                            {
                                cerr << log_name() << "\tFragment with score " << scored_fragment.first
                                    << " and length " << scored_fragment.second.size()
                                    << " running " << anchor_view[scored_fragment.second.front()]
                                    << " to " << anchor_view[scored_fragment.second.back()] << std::endl;
#ifdef debug
                                
                                for (auto& anchor_number : scored_fragment.second) {
                                    std::cerr << log_name() << "\t\t" << anchor_view[anchor_number] << std::endl;
                                }
#endif

                            }
                        }
                    } else if (result == MANY_LIMIT) {
                        #pragma omp critical (cerr)
                        std::cerr << log_name() << "\t<" << (results.size() - result) << " more fragments>" << std::endl;
                    }
                }

                // Count how many of each minimizer is in each fragment produced
                minimizer_kept_fragment_count.emplace_back(minimizers.size(), 0);

                // Translate fragments into seed numbers and not local anchor numbers.
                fragments.emplace_back();
                fragments.back().reserve(scored_fragment.second.size() * 2);
                for (auto& selected_number : scored_fragment.second) {
                    // For each anchor in the chain, get its number in the whole group of anchors.
                    size_t anchor_number = anchor_indexes.at(selected_number);
                    for (auto& seed_number : anchor_seed_sequences.at(anchor_number)) {
                        // And get all the seeds it actually uses in sequence and put them in the fragment.
                        fragments.back().push_back(seed_number);
                    }
                    for (auto& seed_number : anchor_represented_seeds.at(anchor_number)) {
                        // And get all the seeds it represents exploring and mark their minimizers explored.
                        // TODO: Can we get the gapless extension logic to count this for us for that codepath?
                        minimizer_kept_fragment_count.back()[seeds[seed_number].source]++;
                    }
                }
                // Remember the score
                fragment_scores.push_back(scored_fragment.first);
                // And make an anchor of it right now, for chaining later.
                // Make sure to do it by combining the gapless extension anchors if applicable.
                fragment_anchors.push_back(algorithms::Anchor(anchors_to_fragment.at(anchor_indexes.at(scored_fragment.second.front())), anchors_to_fragment.at(anchor_indexes.at(scored_fragment.second.back())), 0, 0, fragment_scores.back()));
                // Remember how we got it
                fragment_source_tree.push_back(item_num);
                //Remember the number of better or equal-scoring trees
                multiplicity_by_fragment.emplace_back((float)item_count);

                if (track_provenance) {
                    // Tell the funnel
                    funnel.introduce();
                    funnel.score(funnel.latest(), scored_fragment.first);
                    // We come from all the seeds directly
                    // TODO: Include all the middle seeds when gapless extending!
                    funnel.also_merge_group(2, fragments.back().begin(), fragments.back().end());
                    // And are related to the problem
                    funnel.also_relevant(1, item_num);
                }

                if (track_position && result < MANY_LIMIT) {
                    // Add position annotations for the good-looking fragments.
                    // Should be much faster than full correctness tracking from every seed.
                    crash_unless(this->path_graph);
                    for (auto& boundary : {anchor_view[scored_fragment.second.front()].graph_start(), anchor_view[scored_fragment.second.back()].graph_end()}) {
                        // For each end of the fragment
                        auto offsets = algorithms::nearest_offsets_in_paths(this->path_graph, boundary, 100);
                        for (auto& handle_and_positions : offsets) {
                            for (auto& position : handle_and_positions.second) {
                                // Tell the funnel all the effective positions, ignoring orientation
                                funnel.position(funnel.latest(), handle_and_positions.first, position.first);
                            }
                        }

                    }
                }
                if (track_provenance && show_work && result < MANY_LIMIT) {
                    for (auto& handle_and_range : funnel.get_positions(funnel.latest())) {
                        // Log each range on a path associated with the fragment.
                        #pragma omp critical (cerr)
                        std::cerr << log_name() << "\t\tAt linear reference "
                            << this->path_graph->get_path_name(handle_and_range.first)
                            << ":" << handle_and_range.second.first
                            << "-" << handle_and_range.second.second << std::endl;
                    }
                    if (track_correctness && funnel.is_correct(funnel.latest())) {
                        #pragma omp critical (cerr)
                        cerr << log_name() << "\t\tCORRECT!" << endl;
                    }
                }
            }

            
            if (track_provenance) {
                // Say we're done with this 
                funnel.processed_input();
            }
            
            return true;
            
        }, [&](size_t item_num) -> void {
            // There are too many sufficiently good problems to do
            if (track_provenance) {
                funnel.pass("zipcode-tree-coverage-threshold", item_num, tree_coverages[item_num]);
                funnel.fail("max-to-fragment", item_num);
            }
            
        }, [&](size_t item_num) -> void {
            // This item is not sufficiently good.
            if (track_provenance) {
                funnel.fail("zipcode-tree-coverage-threshold", item_num, tree_coverages[item_num]);
            }
        });

    if (alignments.size() >= 1) {
        //If we did get alignments from fragmenting, boot them through the funnel all at once
        funnel.stage("extension_to_alignment");
        for (size_t fragment_num : alignment_source_fragment) {
            funnel.project(fragment_num);
        }
        //Get the actual multiplicity from the counts
        for (size_t i = 0 ; i < multiplicity_by_alignment.size() ; i++) {
            multiplicity_by_alignment[i] = multiplicity_by_alignment[i] >= kept_tree_count
                                        ?  multiplicity_by_alignment[i] - (float)kept_tree_count
                                        : 0.0;
        }

    } else {

        //Get the actual multiplicity from the counts
        for (size_t i = 0 ; i < multiplicity_by_fragment.size() ; i++) {
            multiplicity_by_fragment[i] = multiplicity_by_fragment[i] >= kept_tree_count
                                        ?  multiplicity_by_fragment[i] - (float)kept_tree_count
                                        : 0.0;
        }
    }

}
#undef debug

void MinimizerMapper::do_chaining_on_fragments(Alignment& aln, const ZipCodeForest& zip_code_forest, 
        const std::vector<Seed>& seeds, const VectorView<MinimizerMapper::Minimizer>& minimizers,
        const std::vector<std::vector<size_t>>& fragments, const std::vector<double>& fragment_scores, 
        const std::vector<algorithms::Anchor>& fragment_anchors, const std::vector<size_t>& fragment_source_tree,
        const std::vector<std::vector<size_t>>& minimizer_kept_fragment_count, const std::vector<double>& multiplicity_by_fragment,
        std::vector<std::vector<size_t>>& chains, std::vector<size_t>& chain_source_tree, std::vector<int>& chain_score_estimates,
        std::vector<std::vector<size_t>>& minimizer_kept_chain_count, std::vector<double>& multiplicity_by_chain,
        std::vector<double>& multiplicity_by_tree,
        std::unordered_map<size_t, std::vector<size_t>>& good_fragments_in,
        LazyRNG& rng, Funnel& funnel) const {
 
    // Now glom the fragments together into chains 
    if (track_provenance) {
        funnel.stage("chain");
    }
    
    if (track_provenance) {
        funnel.substage("chain");
    }
>>>>>>> 292bdd4a
    // Get all the fragment numbers for each zip code tree we actually used, so we can chain each independently again.
    // TODO: Stop reswizzling so much.
    std::unordered_map<size_t, std::vector<size_t>> tree_to_fragments;
    for (size_t i = 0; i < fragment_source_tree.size(); i++) {
        tree_to_fragments[fragment_source_tree[i]].push_back(i);
#ifdef debug
        if (multiplicity_by_tree[fragment_source_tree[i]] != 0) {
            assert(multiplicity_by_tree[fragment_source_tree[i]] == multiplicity_by_fragment[i]);
        }
#endif
        multiplicity_by_tree[fragment_source_tree[i]] = multiplicity_by_fragment[i];
    }
    
    // Get the score of the top-scoring fragment in each collection.
    std::unordered_map<size_t, double> best_fragment_score_in;
    // And overall
    double best_fragment_score = 0;
    for (auto& kv : tree_to_fragments) {
        for (auto& fragment_num : kv.second) {
            // Max in the score of each fragment 
            best_fragment_score_in[kv.first] = std::max(best_fragment_score_in[kv.first], fragment_scores.at(fragment_num));
            best_fragment_score = std::max(best_fragment_score, best_fragment_score_in[kv.first]);
        }
    }
    
    // Decide on how good fragments have to be to keep.
    double fragment_score_threshold = std::min(best_fragment_score * fragment_score_fraction, fragment_max_min_score);
    double fragment_score_threshold_overall = std::max(fragment_score_threshold, fragment_min_score);

    for (auto& kv : tree_to_fragments) {
        if (show_work) {
            #pragma omp critical (cerr)
            {
                cerr << log_name() << "Keeping, of the " << kv.second.size() << " fragments in " << kv.first << ", those with score of at least "  << fragment_score_threshold_overall << endl;
            }
        }
        
        size_t fragments_kept = 0;

        // Keep the fragments that have good scores.
        for (auto& fragment_num : kv.second) {
            // For each fragment
            auto fragment_score = fragment_scores.at(fragment_num);
            if (fragment_score >= fragment_score_threshold) {
                // If its score is high enough vs. the best
                if (track_provenance) {
                    // Tell the funnel
                    funnel.pass("fragment-score-fraction||fragment-max-min-score", fragment_num, best_fragment_score != 0 ? (fragment_score / best_fragment_score) : 0.0);
                }

                if (fragment_score >= fragment_min_score) {
                    // And its score is high enough overall

                    if (track_provenance) {
                        // Tell the funnel
                        funnel.pass("fragment-min-score", fragment_num, fragment_score);
                    }

                    // Keep it.
                    good_fragments_in[kv.first].push_back(fragment_num);
                    fragments_kept++;
                } else {
                    // If its score is not high enough overall
                    if (track_provenance) {
                        // Tell the funnel
                        funnel.fail("fragment-min-score", fragment_num, fragment_score);
                    }
                }
            } else {
                // If its score is not high enough vs. the best
                if (track_provenance) {
                    // Tell the funnel
                    funnel.fail("fragment-score-fraction||fragment-max-min-score", fragment_num, best_fragment_score != 0 ? (fragment_score / best_fragment_score) : 0.0);
                } 
            }
        }
        
        if (fragments_kept > 1) {
            // Only access the vector if we put stuff in it, to avoid making
            // empty vectors. And only sort if there are multiple fragments. 
            
            // Now sort anchors by read start. Don't bother with shadowing.
            algorithms::sort_anchor_indexes(fragment_anchors, good_fragments_in[kv.first]);
        }

        if (show_work) {
            #pragma omp critical (cerr)
            {
                cerr << log_name() << "\tKept " << fragments_kept << "/" << kv.second.size() << " fragments." << endl;
            }
        }
<<<<<<< HEAD
    }

    // Draft trees to chain all the fragments of based on how good their fragment sets look. 
    std::vector<size_t> trees_with_good_fragments;
    std::vector<double> fragment_set_scores;
    trees_with_good_fragments.reserve(good_fragments_in.size());
    fragment_set_scores.reserve(good_fragments_in.size());
    for (auto& kv : good_fragments_in) {
        // Make a vector of the numbers of all the still-eligible trees
        trees_with_good_fragments.push_back(kv.first);
        // And score each set of fragments
        double fragment_set_score = 0;
        for (auto& anchor_index : kv.second) {
            fragment_set_score += fragment_anchors.at(anchor_index).score();
        }
        fragment_set_scores.push_back(fragment_set_score);
    }
=======
    }

    // Draft trees to chain all the fragments of based on how good their fragment sets look. 
    std::vector<size_t> trees_with_good_fragments;
    std::vector<double> fragment_set_scores;
    trees_with_good_fragments.reserve(good_fragments_in.size());
    fragment_set_scores.reserve(good_fragments_in.size());
    for (auto& kv : good_fragments_in) {
        // Make a vector of the numbers of all the still-eligible trees
        trees_with_good_fragments.push_back(kv.first);
        // And score each set of fragments
        double fragment_set_score = 0;
        for (auto& anchor_index : kv.second) {
            fragment_set_score += fragment_anchors.at(anchor_index).score();
        }
        fragment_set_scores.push_back(fragment_set_score);
    }
>>>>>>> 292bdd4a

    if (show_work) {
        #pragma omp critical (cerr)
        {
            cerr << log_name() << "=====Creating chains=====" << endl;
        }
    }

    process_until_threshold_b<double>(fragment_set_scores,
        fragment_set_score_threshold, min_chaining_problems, max_chaining_problems, rng, 
        [&](size_t processed_num, size_t item_count) -> bool {
            // This tree's fragment set is good enough.
            // Called in descending score order
            
            // TODO: How should this connect to multiplicity_by_tree? Given that we're dropping whole trees again?

            // Look up which tree this is
            size_t tree_num = trees_with_good_fragments.at(processed_num);
            auto& tree_fragments = good_fragments_in[tree_num];

            if (show_work) {
                #pragma omp critical (cerr)
                {
                    cerr << log_name() << "Tree " << tree_num << " has a good enough fragment set (score=" << fragment_set_scores[processed_num] << ")" << endl;
                    if (track_correctness) {
                        for (auto& fragment_num : tree_fragments) {
                            if (funnel.was_correct(fragment_num)) {
                                cerr << log_name() << "\tCORRECT!" << endl;
                                break;
                            }
                        }
                    }
                }
            }
            if (track_provenance) {
                for (auto& fragment_num : tree_fragments) {
                    funnel.pass("fragment-set-score-threshold", fragment_num, fragment_set_scores[processed_num]);
                    funnel.pass("max-chaining-problems", fragment_num);
                }
            }

            //If we are not doing chaining, then just turn the best max_direct_to_chain_per_tree fragments into chains
            if (max_direct_to_chain > 0) {
                process_until_threshold_a(tree_fragments.size(),(std::function<double(size_t)>) [&](size_t i) -> double {
                    return fragment_scores[tree_fragments[i]];
                }, 0, 1, max_direct_to_chain, rng, 
                [&](size_t fragment_num, size_t fragment_count) {
                    // This alignment makes it
                    // Called in score order

                    // Get its fragment number out of all fragments
                    size_t fragment_num_overall = tree_fragments.at(fragment_num);
                    
                    // Go get that fragment
                    auto& fragment = fragments.at(fragment_num_overall);
                        
                    // Each fragment becomes a chain of seeds
                    chains.emplace_back();
                    auto& chain = chains.back();
                    // Append all the seed numbers to the chain
                    std::copy(fragment.begin(), fragment.end(), std::back_inserter(chain));

                    // The chain has a source
                    chain_source_tree.push_back(tree_num);
                    // And a score
                    chain_score_estimates.emplace_back(fragment_scores.at(fragment_num_overall));

                    // And counts of each minimizer kept
                    minimizer_kept_chain_count.emplace_back();
                    auto& minimizer_kept = minimizer_kept_chain_count.back();
                    auto& fragment_minimizer_kept = minimizer_kept_fragment_count.at(fragment_num_overall);
                    if (minimizer_kept.size() < fragment_minimizer_kept.size()) {
                        minimizer_kept.resize(fragment_minimizer_kept.size());
                    }
                    for (size_t i = 0; i < fragment_minimizer_kept.size(); i++) {
                        minimizer_kept[i] += fragment_minimizer_kept[i];
                    }

                    //Remember the multiplicity from the fragments. For now, it is just based on
                    //the trees so it doesn't matter which fragment this comes from
                    multiplicity_by_chain.emplace_back(multiplicity_by_tree[tree_num]);
                    
                    
                    if (track_provenance) {
                        funnel.pass("max-direct-chain",tree_fragments.at(fragment_num));
                        // Say that this fragment became a chain
                        funnel.project(fragment_num_overall);
                        // With the same score
                        funnel.score(funnel.latest(), chain_score_estimates.back());
                    }
                    if (show_work) {
                        #pragma omp critical (cerr)
                        {
                            std::cerr << log_name() << "Chain " << (chains.size() - 1) << " with score " << chain_score_estimates.back() << " is made from single local fragment: " 
                                      << fragment_num << std::endl;
                            std::cerr << log_name() << "Chain " << (chains.size() - 1) << " with score " << chain_score_estimates.back() << " is made from single global fragment: "
                                      << fragment_num_overall << std::endl;
                            std::cerr << log_name() << "Chain " << (chains.size() - 1) << " with score " << chain_score_estimates.back() << " contains seeds:";
                            for (auto& s : chains.back()) {
                                std::cerr << " " << s;
                            } 
                            std::cerr << std::endl;
                        }
                        if (track_provenance) {
                            for (auto& handle_and_range : funnel.get_positions(funnel.latest())) {
                                // Log each range on a path associated with the chain.
                                #pragma omp critical (cerr)
                                std::cerr << log_name() << "\tAt linear reference "
                                    << this->path_graph->get_path_name(handle_and_range.first)
                                    << ":" << handle_and_range.second.first
                                    << "-" << handle_and_range.second.second << std::endl;
                            }
                        }
                        if (track_correctness && funnel.is_correct(funnel.latest())) {
                            #pragma omp critical (cerr)
                            cerr << log_name() << "\tCORRECT!" << endl;
                        }
                    } 
                    return true;

                }, [&](size_t fragment_num) {
                    // We already have enough fragments, although this one has a good score
                    // We take all fragments to chains
                    //TODO: Do I need to fail the funnel here? I don't think there's a funnel item yet
                    if (track_provenance){
                        funnel.fail("max-direct-chain",tree_fragments.at(fragment_num));
                    }
                    return;
       
                }, [&](size_t fragment_num) {
                    // This fragment does not have a sufficiently good score
                    // Score threshold is 0; this should never happen
                    crash_unless(false);
                    return;
                });

                return true;
            }

            // Get a view of all the good fragments.
            // TODO: Should we just not make a global fragment anchor list?
            VectorView<algorithms::Anchor> fragment_view {fragment_anchors, tree_fragments};
            
            // We should not be making empty entries
            crash_unless(!fragment_view.empty());
            
            if (show_work) {
                #pragma omp critical (cerr)
                std::cerr << log_name() << "Chaining fragments from zip code tree " << tree_num << std::endl;
            } 

            // Compute lookback and indel limits based on read length.
            // Important since seed density goes down on longer reads.
            size_t lookback_limit = std::max(this->max_lookback_bases, (size_t)(this->max_lookback_bases_per_base * aln.sequence().size()));
            size_t indel_limit = std::max(this->max_indel_bases, (size_t)(this->max_indel_bases_per_base * aln.sequence().size()));

            // Chain up the fragments
            algorithms::transition_iterator for_each_transition = algorithms::zip_tree_transition_iterator(
                seeds,
                zip_code_forest.trees[tree_num],
                lookback_limit
            );
            std::vector<std::pair<int, std::vector<size_t>>> chain_results = algorithms::find_best_chains(
                fragment_view,
                *distance_index,
                gbwt_graph,
                get_regular_aligner()->gap_open,
                get_regular_aligner()->gap_extension,
                this->max_alignments,
                for_each_transition,
                this->item_bonus,
                this->item_scale,
                this->gap_scale,
                this->points_per_possible_match,
                indel_limit,
                show_work
            );
            
            for (size_t result = 0; result < chain_results.size(); result++) {
                auto& chain_result = chain_results[result];
                // Each chain of fragments becomes a chain of seeds
                chains.emplace_back();
                auto& chain = chains.back();
                // With a source
                chain_source_tree.push_back(tree_num);
                // With a score
                chain_score_estimates.emplace_back(0);
                int& score = chain_score_estimates.back();
                // And counts of each minimizer kept
                minimizer_kept_chain_count.emplace_back();
                auto& minimizer_kept = minimizer_kept_chain_count.back();
                //Remember the multiplicity from the fragments. For now, it is just based on
                //the trees so it doesn't matter which fragment this comes from
                multiplicity_by_chain.emplace_back(multiplicity_by_tree[tree_num]);
                
                // We record the fragments that merge into each chain for reporting.
                std::vector<size_t> chain_fragment_nums_overall;
                chain_fragment_nums_overall.reserve(chain_result.second.size());
                
                for (const size_t& local_fragment: chain_result.second) {
                    // For each fragment in the chain
                               
                    // Get its fragment number out of all fragments
                    size_t fragment_num_overall = tree_fragments.at(local_fragment);
                    
                    // Save it
                    chain_fragment_nums_overall.push_back(fragment_num_overall);
                    
                    // Go get that fragment
                    auto& fragment = fragments.at(fragment_num_overall);
                        
                    // And append all the seed numbers to the chain
                    std::copy(fragment.begin(), fragment.end(), std::back_inserter(chain));
                    
                    // And count the score
                    score += fragment_scores.at(fragment_num_overall);
                    
                    // And count the kept minimizers
                    auto& fragment_minimizer_kept = minimizer_kept_fragment_count.at(fragment_num_overall);
                    if (minimizer_kept.size() < fragment_minimizer_kept.size()) {
                        minimizer_kept.resize(fragment_minimizer_kept.size());
                    }
                    for (size_t i = 0; i < fragment_minimizer_kept.size(); i++) {
                        minimizer_kept[i] += fragment_minimizer_kept[i];
                    }
                }
                if (track_provenance) {
                    // Say all those fragments became a chain
                    funnel.merge_group(chain_fragment_nums_overall.begin(), chain_fragment_nums_overall.end());
                    // With the total score
                    funnel.score(funnel.latest(), score);
                }
                if (show_work) {
                    if (result < MANY_LIMIT) {
                        #pragma omp critical (cerr)
                        {
                            std::cerr << log_name() << "Chain " << (chains.size() - 1) << " with score " << score << " is composed from local fragments:";
                            for (auto& f : chain_result.second) {
                                std::cerr << " " << f;
                            } 
                            std::cerr << std::endl;
                            std::cerr << log_name() << "Chain " << (chains.size() - 1) << " with score " << score << " is composed from global fragments:";
                            for (auto& f : chain_fragment_nums_overall) {
                                std::cerr << " " << f;
                            } 
                            std::cerr << std::endl;
                            std::cerr << log_name() << "Chain " << (chains.size() - 1) << " with score " << score << " contains seeds:";
                            for (auto& s : chains.back()) {
                                std::cerr << " " << s;
                            } 
                            std::cerr << std::endl;
                        }
                        if (track_provenance) {
                            for (auto& handle_and_range : funnel.get_positions(funnel.latest())) {
                                // Log each range on a path associated with the chain.
                                #pragma omp critical (cerr)
                                std::cerr << log_name() << "\tAt linear reference "
                                    << this->path_graph->get_path_name(handle_and_range.first)
                                    << ":" << handle_and_range.second.first
                                    << "-" << handle_and_range.second.second << std::endl;
                            }
                        }
                        if (track_correctness && funnel.is_correct(funnel.latest())) {
                            #pragma omp critical (cerr)
                            cerr << log_name() << "\tCORRECT!" << endl;
                        }
                    } else if (result == MANY_LIMIT) {
                        #pragma omp critical (cerr)
                        std::cerr << log_name() << "<" << (chain_results.size() - result) << " more chains>" << std::endl;
                    }
                } 
            }

            return true;

        }, [&](size_t processed_num) -> void {
            // There are too many sufficiently good fragment sets.
            size_t tree_num = trees_with_good_fragments.at(processed_num);
            if (show_work) {
                #pragma omp critical (cerr)
                {
                    cerr << log_name() << "Tree " << tree_num << " skipped because too many trees have good enough fragment sets (score=" << fragment_set_scores[processed_num] << ")" << endl;
                    if (track_correctness) {
                        for (auto& fragment_num : good_fragments_in[tree_num]) {
                            if (funnel.was_correct(fragment_num)) {
                                cerr << log_name() << "\tCORRECT!" << endl;
                                break;
                            }
                        }
                    }
                }
            }
            if (track_provenance) {
                for (auto& fragment_num : good_fragments_in[tree_num]) {
                    funnel.pass("fragment-set-score-threshold", fragment_num, fragment_set_scores[processed_num]);
                    funnel.fail("max-chaining-problems", fragment_num);
                }
            }
        }, [&](size_t processed_num) -> void {
            // This fragment set is not sufficiently good.
            size_t tree_num = trees_with_good_fragments.at(processed_num);
            if (show_work) {
                #pragma omp critical (cerr)
                {
                    cerr << log_name() << "Tree " << tree_num << " skipped because its fragment set is not good enough (score=" << fragment_set_scores[processed_num] << ")" << endl;
                    if (track_correctness) {
                        for (auto& fragment_num : good_fragments_in[tree_num]) {
                            if (funnel.was_correct(fragment_num)) {
                                cerr << log_name() << "\tCORRECT!" << endl;
                                break;
                            }
                        }
                    }
                }
            }
            if (track_provenance) {
                for (auto& fragment_num : good_fragments_in[tree_num]) {
                    funnel.fail("fragment-set-score-threshold", fragment_num, fragment_set_scores[processed_num]);
                }
            }
        });

}

void MinimizerMapper::get_best_chain_stats(Alignment& aln, const ZipCodeForest& zip_code_forest, const std::vector<Seed>& seeds, 
                                           const VectorView<MinimizerMapper::Minimizer>& minimizers,
                                           const std::vector<std::vector<size_t>>& fragments,
                                           const std::unordered_map<size_t, std::vector<size_t>>& good_fragments_in,
                                           const std::vector<std::vector<size_t>>& chains,
                                           const std::vector<size_t>& chain_source_tree,
                                           const vector<algorithms::Anchor>& seed_anchors,
                                           const std::vector<int>& chain_score_estimates,
                                           bool& best_chain_correct, double& best_chain_coverage, size_t& best_chain_longest_jump, 
                                           double& best_chain_average_jump, size_t& best_chain_anchors, size_t& best_chain_anchor_length,
                                           Funnel& funnel) const {
    // Find the best chain
    size_t best_chain = std::numeric_limits<size_t>::max();
    int best_chain_score = 0;
    for (size_t i = 0; i < chains.size(); i++) {
        if (best_chain == std::numeric_limits<size_t>::max() || chain_score_estimates.at(i) > best_chain_score) {
            // Friendship ended with old chain
            best_chain = i;
            best_chain_score = chain_score_estimates[i];
        }
    }
    if (track_correctness && best_chain != std::numeric_limits<size_t>::max()) {
        // We want to explicitly check if the best chain was correct, for looking at stats about it later.
        if (funnel.is_correct(best_chain)) {
            best_chain_correct = true;
        }
    }

    if (show_work && best_chain != std::numeric_limits<size_t>::max()) {
        // Dump the best chain

        auto& tree_num = chain_source_tree.at(best_chain);
        
        // Find all the seeds in its zip tree
        vector<size_t> involved_seeds;
        for (ZipCodeTree::oriented_seed_t found : zip_code_forest.trees.at(tree_num)) {
            involved_seeds.push_back(found.seed);   
        }

        // Start making a list of things to show. 
        std::vector<std::pair<std::string, std::vector<std::vector<size_t>>>> seed_sets;
        seed_sets.emplace_back("", std::vector<std::vector<size_t>>{std::move(involved_seeds)});
        seed_sets.emplace_back("chain", std::vector<std::vector<size_t>>{chains.at(best_chain)});

        // Find all the fragments we passed for this tree
        std::vector<std::vector<size_t>> relevant_fragments;
        const auto& tree_fragments = good_fragments_in.at(tree_num);
        for (const auto& fragment_num : tree_fragments) {
            // Get all the seeds in each fragment
            const std::vector<size_t>& fragment = fragments.at(fragment_num);
            relevant_fragments.push_back(fragment);
        }
        seed_sets.emplace_back("frag", std::move(relevant_fragments));

        // Sort everything in read order
        for (auto& seed_set : seed_sets) {
            for (auto& run : seed_set.second) {
                std::sort(run.begin(), run.end(), [&](const size_t& seed_index_a, const size_t& seed_index_b) {
                    auto& seed_a = seeds.at(seed_index_a);
                    auto& seed_b = seeds.at(seed_index_b);
                    
                    return minimizers[seed_a.source].forward_offset() < minimizers[seed_b.source].forward_offset();
    
                });
            }
        }


        dump_debug_dotplot("best-chain", minimizers, seeds, seed_sets, this->path_graph);

    }
    
    // Find its coverage
    if (best_chain != std::numeric_limits<size_t>::max()) {
        best_chain_coverage = get_read_coverage(aln, std::vector<std::vector<size_t>> {chains.at(best_chain)}, seeds, minimizers);
    }
    
    // Find out how gappy it is. We can get the longest and the average distance maybe.
    size_t best_chain_total_jump = 0;
    if (best_chain != std::numeric_limits<size_t>::max()) {
        for (size_t i = 1; i < chains.at(best_chain).size(); i++) {
            // Find the pair of anchors we go between
            auto& left_anchor = seed_anchors.at(chains.at(best_chain).at(i - 1));
            auto& right_anchor = seed_anchors.at(chains.at(best_chain).at(i));
            // And get the distance between them in the read
            size_t jump = right_anchor.read_start() - left_anchor.read_end();
            // Max and add it in
            best_chain_longest_jump = std::max(best_chain_longest_jump, jump);
            best_chain_total_jump += jump;
        }
        best_chain_average_jump = chains.at(best_chain).size() > 1 ? best_chain_total_jump / (chains.at(best_chain).size() - 1) : 0.0;
    }

    // Also count anchors in the chain
    if (best_chain != std::numeric_limits<size_t>::max()) {
        best_chain_anchors = chains.at(best_chain).size();
    }

    // And total length of anchors in the chain
    if (best_chain != std::numeric_limits<size_t>::max()) {
        for (auto& item : chains.at(best_chain)) {
            best_chain_anchor_length += seed_anchors.at(item).length();
        }
    }

}

void MinimizerMapper::do_alignment_on_chains(Alignment& aln, const std::vector<Seed>& seeds, 
                                            const VectorView<MinimizerMapper::Minimizer>& minimizers,
                                            const vector<algorithms::Anchor>& seed_anchors,
                                            const std::vector<std::vector<size_t>>& chains, 
                                            const std::vector<size_t>& chain_source_tree,
                                            const std::vector<double>& multiplicity_by_chain,
                                            const std::vector<int>& chain_score_estimates, 
                                            const std::vector<std::vector<size_t>>& minimizer_kept_chain_count,
                                            vector<Alignment>& alignments, vector<double>& multiplicity_by_alignment,
                                            vector<size_t>& alignments_to_source,
                                            SmallBitset& minimizer_explored, aligner_stats_t& stats,
                                            bool& funnel_depleted,
                                            LazyRNG& rng, Funnel& funnel) const {
  
    if (track_provenance) {
        funnel.stage("align");
    }
    //For finding the multiplicity of each alignment, first get the count
    // of equal scoring chains
    vector<size_t> chain_count_by_alignment (alignments.size(), 0);

#ifdef print_minimizer_table
    //How many of each minimizer ends up in a chain that actually gets turned into an alignment?
    vector<size_t> minimizer_kept_count(minimizers.size(), 0);
#endif

    // Create a new alignment object to get rid of old annotations.
    {
      Alignment temp;
      temp.set_sequence(aln.sequence());
      temp.set_name(aln.name());
      temp.set_quality(aln.quality());
      aln = std::move(temp);
    }

    // Annotate the read with metadata
    if (!sample_name.empty()) {
        aln.set_sample_name(sample_name);
    }
    if (!read_group.empty()) {
        aln.set_read_group(read_group);
    }
    
    // We need to be able to discard a chain because its score isn't good enough.
    // We have more components to the score filter than process_until_threshold_b supports.
    auto discard_chain_by_score = [&](size_t processed_num) -> void {
        // This chain is not good enough.
        if (track_provenance) {
            funnel.fail("min-chain-score-per-base||max-min-chain-score", processed_num, chain_score_estimates[processed_num]);
        }
        
        if (show_work) {
            #pragma omp critical (cerr)
            {
                cerr << log_name() << "chain " << processed_num << " failed because its score was not good enough (score=" << chain_score_estimates[processed_num] << ")" << endl;
                if (track_correctness && funnel.was_correct(processed_num)) {
                    cerr << log_name() << "\tCORRECT!" << endl;
                }
            }
        }
    };
    
    // Compute lower limit on chain score to actually investigate
    int chain_min_score = std::min((int) (min_chain_score_per_base * aln.sequence().size()), max_min_chain_score);

    // Track how many tree chains were used
    std::unordered_map<size_t, size_t> chains_per_tree;

    // Track what node ID, orientation, read-minus-node offset tuples were used
    // in previously generated alignments, so we can fish out alignments to
    // different placements.
    // Use pairs since we can't hash tuples.
    std::unordered_set<std::pair<std::pair<nid_t, bool>, int64_t>> used_matchings;

    
    // Go through the chains in estimated-score order.
    process_until_threshold_b<int>(chain_score_estimates,
        chain_score_threshold, min_chains, max_alignments, rng, 
        [&](size_t processed_num, size_t item_count) -> bool {
            // This chain is good enough.
            // Called in descending score order.
        
            if (chain_score_estimates[processed_num] < chain_min_score) {
                // Actually discard by score
                discard_chain_by_score(processed_num);
                return false;
            }
            
            if (show_work) {
                #pragma omp critical (cerr)
                {
                    cerr << log_name() << "Chain " << processed_num << " is good enough (score=" << chain_score_estimates[processed_num] << "/" << chain_min_score << ")" << endl;
                    if (track_correctness && funnel.was_correct(processed_num)) {
                        cerr << log_name() << "\tCORRECT!" << endl;
                    }
                }
            }
            if (track_provenance) {
                funnel.pass("min-chain-score-per-base||max-min-chain-score", processed_num, chain_score_estimates[processed_num]);
                funnel.pass("max-alignments", processed_num);
            }

            for (auto& seed_num : chains[processed_num]) {
                // Look at the individual pin points and their associated read-node offset
                size_t read_pos = minimizers[seeds.at(seed_num).source].pin_offset();
                pos_t graph_pos = seeds.at(seed_num).pos;

                nid_t node_id = id(graph_pos);
                bool orientation = is_rev(graph_pos);
                int64_t read_minus_node_offset = (int64_t)read_pos - (int64_t)offset(graph_pos);
                auto matching = std::make_pair(std::make_pair(node_id, orientation), read_minus_node_offset);
                if (used_matchings.count(matching)) {
                    if (track_provenance) {
                        funnel.fail("no-chain-overlap", processed_num);
                    }
                    if (show_work) {
                        #pragma omp critical (cerr)
                        {
                            cerr << log_name() << "Chain " << processed_num << " overlaps a previous alignment at read pos " << read_pos << " and graph pos " << graph_pos << " with matching " << matching.first.first << ", " << matching.first.second << ", " << matching.second << endl;
                        }
                    }
                    return false;
                } else {
#ifdef debug
                    if (show_work) {
                        #pragma omp critical (cerr)
                        {
                            cerr << log_name() << "Chain " << processed_num << " uniquely places read pos " << read_pos << " at graph pos " << graph_pos << " with matching " << matching.first.first << ", " << matching.first.second << ", " << matching.second << endl;
                        }
                    }
#endif
                }
            }
            if (show_work) {
                #pragma omp critical (cerr)
                {
<<<<<<< HEAD
                    cerr << log_name() << "Chain " << processed_num << " overlaps none of the " << used_matchings.size() << " read-node matchings used in previous alignments" << endl;
                }
            }
            if (track_provenance) {
                funnel.pass("no-chain-overlap", processed_num);
            }

            // Make sure we aren't doing too many chains from this one tree.
            auto& tree_count = chains_per_tree[chain_source_tree[processed_num]];
            if (tree_count >= max_chains_per_tree) {
                if (track_provenance) {
                    funnel.fail("max-chains-per-tree", processed_num, tree_count);
                }
                if (show_work) {
                    #pragma omp critical (cerr)
                    {
                        cerr << log_name() << "Chain " << processed_num << " is chain " << tree_count << " in its tree " << chain_source_tree[processed_num] << " and is rejected (score=" << chain_score_estimates[processed_num] << ")" << endl;
                    }
                }
                tree_count++;
                return false;
            } else {
                if (track_provenance) {
                    funnel.pass("max-chains-per-tree", processed_num, tree_count);
                }
                if (show_work) {
                    #pragma omp critical (cerr)
                    {
                        cerr << log_name() << "Chain " << processed_num << " is chain " << tree_count << " in its tree " << chain_source_tree[processed_num] << " and is kept" << endl;
=======
                    cerr << log_name() << "Chain " << processed_num << " is good enough (score=" << chain_score_estimates[processed_num] << "/" << chain_min_score << ")" << endl;
                    if (track_correctness && funnel.was_correct(processed_num)) {
                        cerr << log_name() << "\tCORRECT!" << endl;
>>>>>>> 292bdd4a
                    }
                }
                tree_count++;
            }

            if (track_provenance) {
<<<<<<< HEAD
=======
                funnel.pass("min-chain-score-per-base||max-min-chain-score", processed_num, chain_score_estimates[processed_num]);
                funnel.pass("max-alignments", processed_num);
            }

            for (auto& seed_num : chains[processed_num]) {
                // Look at the individual pin points and their associated read-node offset
                size_t read_pos = minimizers[seeds.at(seed_num).source].pin_offset();
                pos_t graph_pos = seeds.at(seed_num).pos;

                nid_t node_id = id(graph_pos);
                bool orientation = is_rev(graph_pos);
                int64_t read_minus_node_offset = (int64_t)read_pos - (int64_t)offset(graph_pos);
                auto matching = std::make_pair(std::make_pair(node_id, orientation), read_minus_node_offset);
                if (used_matchings.count(matching)) {
                    if (track_provenance) {
                        funnel.fail("no-chain-overlap", processed_num);
                    }
                    if (show_work) {
                        #pragma omp critical (cerr)
                        {
                            cerr << log_name() << "Chain " << processed_num << " overlaps a previous alignment at read pos " << read_pos << " and graph pos " << graph_pos << " with matching " << matching.first.first << ", " << matching.first.second << ", " << matching.second << endl;
                        }
                    }
                    return false;
                } else {
#ifdef debug
                    if (show_work) {
                        #pragma omp critical (cerr)
                        {
                            cerr << log_name() << "Chain " << processed_num << " uniquely places read pos " << read_pos << " at graph pos " << graph_pos << " with matching " << matching.first.first << ", " << matching.first.second << ", " << matching.second << endl;
                        }
                    }
#endif
                }
            }
            if (show_work) {
                #pragma omp critical (cerr)
                {
                    cerr << log_name() << "Chain " << processed_num << " overlaps none of the " << used_matchings.size() << " read-node matchings used in previous alignments" << endl;
                }
            }
            if (track_provenance) {
                funnel.pass("no-chain-overlap", processed_num);
            }

            // Make sure we aren't doing too many chains from this one tree.
            auto& tree_count = chains_per_tree[chain_source_tree[processed_num]];
            if (tree_count >= max_chains_per_tree) {
                if (track_provenance) {
                    funnel.fail("max-chains-per-tree", processed_num, tree_count);
                }
                if (show_work) {
                    #pragma omp critical (cerr)
                    {
                        cerr << log_name() << "Chain " << processed_num << " is chain " << tree_count << " in its tree " << chain_source_tree[processed_num] << " and is rejected (score=" << chain_score_estimates[processed_num] << ")" << endl;
                    }
                }
                tree_count++;
                return false;
            } else {
                if (track_provenance) {
                    funnel.pass("max-chains-per-tree", processed_num, tree_count);
                }
                if (show_work) {
                    #pragma omp critical (cerr)
                    {
                        cerr << log_name() << "Chain " << processed_num << " is chain " << tree_count << " in its tree " << chain_source_tree[processed_num] << " and is kept" << endl;
                    }
                }
                tree_count++;
            }

            if (track_provenance) {
>>>>>>> 292bdd4a
                funnel.processing_input(processed_num);
            }

            // Collect the top alignments. Make sure we have at least one always, starting with unaligned.
            vector<Alignment> best_alignments(1, aln);

            // Align from the chained-up seeds
            if (do_dp) {
                // We need to do base-level alignment.
            
                if (track_provenance) {
                    funnel.substage("align");
                }
                
                // We currently just have the one best score and chain per zip code tree
                const vector<size_t>& chain = chains.at(processed_num);
                
                try {
                    // Do the DP between the items in the chain

                    // Collect stats into here
                    aligner_stats_t alignment_stats;
                    best_alignments[0] = find_chain_alignment(aln, seed_anchors, chain, &alignment_stats);
                    alignment_stats.add_annotations(best_alignments[0], "alignment");

                    // Remember the stats' usages
                    stats += alignment_stats;

                    // Mark the alignment with its chain score
                    set_annotation(best_alignments[0], "chain_score", chain_score_estimates[processed_num]);
                } catch (ChainAlignmentFailedError& e) {
                    // We can't actually make an alignment from this chain
                    #pragma omp critical (cerr)
                    cerr << log_name() << "Error creating alignment from chain for " << aln.name() << ": " << e.what() << endl;
                    // Leave the read unmapped.
                }

                if (track_provenance) {
                    funnel.substage_stop();
                }
                    
                // TODO: Come up with a good secondary somehow.
            } else {
                // We would do base-level alignment but it is disabled.
                // Leave best_alignment unaligned
            }
           
            // Have a function to process the best alignments we obtained
            auto observe_alignment = [&](Alignment& aln) {
                alignments.emplace_back(std::move(aln));
                alignments_to_source.push_back(processed_num);
                multiplicity_by_alignment.emplace_back(multiplicity_by_chain[processed_num]);
                chain_count_by_alignment.emplace_back(item_count);
                
                size_t read_pos = 0;
                for (auto& mapping : alignments.back().path().mapping()) {
                    // Mark all the read-node matches it visits used.
                    pos_t graph_pos = make_pos_t(mapping.position());

                    nid_t node_id = id(graph_pos);
                    bool orientation = is_rev(graph_pos);
                    size_t graph_offset = offset(graph_pos);

                    for (auto& edit : mapping.edit()) {
                        if (edit.sequence().empty() && edit.from_length() == edit.to_length()) {
                            // It's an actual match so make a matching
                            int64_t read_minus_node_offset = (int64_t)read_pos - (int64_t)graph_offset;
                            auto matching = std::make_pair(std::make_pair(node_id, orientation), read_minus_node_offset);

#ifdef debug
                            if (show_work) {
                                #pragma omp critical (cerr)
                                {
                                    cerr << log_name() << "Create matching " << matching.first.first << ", " << matching.first.second << ", " << matching.second << endl;
                                }
                            }
#endif

                            used_matchings.emplace(std::move(matching));
                        }
                        read_pos += edit.to_length();
                        graph_offset += edit.from_length();
                    }
                    
                }

                if (track_provenance) {
                    funnel.project(processed_num);
                    funnel.score(alignments.size() - 1, alignments.back().score());
                }
                if (show_work) {
                    #pragma omp critical (cerr)
                    {
                        cerr << log_name() << "Produced alignment from chain " << processed_num
                            << " with score " << alignments.back().score() << ": " << log_alignment(alignments.back()) << endl;
                    }
                }
            };
            
            if (!best_alignments.empty() && best_alignments[0].score() <= 0) {
                if (show_work) {
                    // Alignment won't be observed but log it anyway.
                    #pragma omp critical (cerr)
                    {
                        cerr << log_name() << "Produced terrible best alignment from chain " << processed_num << ": " << log_alignment(best_alignments[0]) << endl;
                    }
                }
            }
            for(auto aln_it = best_alignments.begin() ; aln_it != best_alignments.end() && aln_it->score() != 0 && aln_it->score() >= best_alignments[0].score() * 0.8; ++aln_it) {
                //For each additional alignment with score at least 0.8 of the best score
                observe_alignment(*aln_it);
            }
           
            if (track_provenance) {
                // We're done with this input item
                funnel.processed_input();
            }

            if (track_provenance) {
                funnel.substage("minimizers_kept");
            }

            for (size_t i = 0 ; i < minimizer_kept_chain_count[processed_num].size() ; i++) {
#ifdef print_minimizer_table
                minimizer_kept_count[i] += minimizer_kept_chain_count[processed_num][i];
#endif
                if (use_explored_cap && minimizer_kept_chain_count[processed_num][i] > 0) {
                    // This minimizer is in a zip code tree that gave rise
                    // to at least one alignment, so it is explored.
                    minimizer_explored.insert(i);
                }
            }

            if (track_provenance) {
                funnel.substage_stop();
            }
            
            return true;
        }, [&](size_t processed_num) -> void {
            // There are too many sufficiently good chains
            if (track_provenance) {
                funnel.pass("min-chain-score-per-base||max-min-chain-score", processed_num, chain_score_estimates[processed_num]);
                funnel.fail("max-alignments", processed_num);
            }
            
            if (show_work) {
                #pragma omp critical (cerr)
                {
                    cerr << log_name() << "chain " << processed_num << " failed because there were too many good chains (score=" << chain_score_estimates[processed_num] << ")" << endl;
                    if (track_correctness && funnel.was_correct(processed_num)) {
                        cerr << log_name() << "\tCORRECT!" << endl;
                    }
                }
            }
        }, discard_chain_by_score);

    // We want to be able to feed in an unaligned alignment on the normal
    // codepath, but we don't want it to really participate in the funnel
    // filters anymore. So we set this flag if the funnel is really empty of
    // items so we stop talking about filters.

    if (alignments.size() == 0) {
        // Produce an unaligned Alignment
        alignments.emplace_back(aln);
        alignments_to_source.push_back(numeric_limits<size_t>::max());
        multiplicity_by_alignment.emplace_back(0);
        // Stop telling the funnel about filters and items.
        funnel_depleted = true;
    } else {
        //chain_count_by_alignment is currently the number of better or equal chains that were used
        // We really want the number of chains not including the ones that represent the same mapping
        // TODO: This isn't very efficient
        for (size_t i = 0 ; i < chain_count_by_alignment.size() ; ++i) {
            size_t chain_i = alignments_to_source[i];
            for (size_t j = 0 ; j < chain_count_by_alignment.size() ; ++j) {
                size_t chain_j = alignments_to_source[j];
                if (i != j &&
                    chain_score_estimates[chain_i] >= chain_score_estimates[chain_j] &&
                    chain_ranges_are_equivalent(seeds[chains[chain_i].front()],
                                         seeds[chains[chain_i].back()],
                                         seeds[chains[chain_j].front()],
                                         seeds[chains[chain_j].back()])) {
                    --chain_count_by_alignment[i];
                }
            }
        }
        for (size_t i = 0 ; i < multiplicity_by_alignment.size() ; ++i) {
            multiplicity_by_alignment[i] += (chain_count_by_alignment[i] >= alignments.size()
                                          ? ((double)chain_count_by_alignment[i] - (double) alignments.size())
                                          : 0.0);
        }
    }
}

void MinimizerMapper::pick_mappings_from_alignments(Alignment& aln, const std::vector<Alignment>& alignments, 
                                                    const std::vector<double>& multiplicity_by_alignment,
                                                    const std::vector<size_t>& alignments_to_source,
                                                    const std::vector<int>& chain_score_estimates,
                                                    std::vector<Alignment>& mappings,
                                                    std::vector<double>& scores,
                                                    std::vector<double>& multiplicity_by_mapping,
                                                    bool& funnel_depleted, LazyRNG& rng,
                                                    Funnel& funnel) const {

    // Look for duplicate alignments by using this collection of node IDs and orientations
    std::unordered_set<std::pair<nid_t, bool>> used_nodes;
    
    // Compute the fraction of an alignment that is unique
    auto get_fraction_unique = [&](size_t alignment_num) {
        // Work out how much of this alignment is from nodes not claimed by previous alignments
        size_t from_length_from_used = 0;
        size_t from_length_total = 0;
        for (size_t i = 0; i < alignments[alignment_num].path().mapping_size(); i++) {
            // For every mapping
            auto& mapping = alignments[alignment_num].path().mapping(i);
            auto& position = mapping.position();
            size_t from_length = mapping_from_length(mapping);
            std::pair<nid_t, bool> key{position.node_id(), position.is_reverse()};
            if (used_nodes.count(key)) {
                // Count the from_length on already-used nodes
                from_length_from_used += from_length;
            }
            // And the overall from length
            from_length_total += from_length;
        }
        double unique_node_fraction = from_length_total > 0 ? ((double)(from_length_total - from_length_from_used) / from_length_total) : 1.0;
        return unique_node_fraction;
    };

    // Mark the nodes visited by an alignment as used for uniqueness.
    auto mark_nodes_used = [&](size_t alignment_num) {
        for (size_t i = 0; i < alignments[alignment_num].path().mapping_size(); i++) {
            // For every mapping
            auto& mapping = alignments[alignment_num].path().mapping(i);
            auto& position = mapping.position();
            std::pair<nid_t, bool> key{position.node_id(), position.is_reverse()};
            // Make sure we know we used the oriented node.
            used_nodes.insert(key);
        }
    };

    // Have a way to get the score to use to sort alignments, which is configurable
    auto get_sorting_score = [&](size_t alignment_number) -> double {
        if (this->sort_by_chain_score) {
            // Use the chain's score to rank the alignments
            size_t chain_number = alignments_to_source.at(alignment_number);
            if (chain_number == std::numeric_limits<size_t>::max()) {
                // This is an unaligned alignment, score 0.
                return 0;
            }
            return chain_score_estimates.at(chain_number);
        } else {
            // Use base-level alignment score to rank alignments
            return alignments.at(alignment_number).score();
        }
    };
    
    // Grab all the scores in order for MAPQ computation.
    scores.reserve(alignments.size());
    
    // Go through the alignments in descending score order, with ties at the top end shuffled.
    process_until_threshold_a(alignments.size(), (std::function<double(size_t)>) [&](size_t i) -> double {
        return get_sorting_score(i);
    }, 0, 1, max_multimaps, rng, [&](size_t alignment_num, size_t item_count) {
        // This alignment makes it
        // Called in score order
        
        // Do the unique node fraction filter
        double unique_node_fraction = get_fraction_unique(alignment_num);
        if (unique_node_fraction < min_unique_node_fraction) {
            // If not enough of the alignment is from unique nodes, drop it.
            if (track_provenance && !funnel_depleted) {
                funnel.fail("min-unique-node-fraction", alignment_num, unique_node_fraction);
            }
            if (show_work) {
                #pragma omp critical (cerr)
                {
                    cerr << log_name() << "alignment " << alignment_num << " rejected because only " << unique_node_fraction << " of it is from nodes not already used" << endl;
                    if (track_correctness && !funnel_depleted && funnel.was_correct(alignment_num)) {
                        cerr << log_name() << "\tCORRECT!" << endl;
                    }
                }
            }
            return false;
        } else {
            if (track_provenance && !funnel_depleted) {
                funnel.pass("min-unique-node-fraction", alignment_num, unique_node_fraction);
            }
            if (show_work) {
                #pragma omp critical (cerr)
                {
                    cerr << log_name() << "alignment " << alignment_num << " accepted because " << unique_node_fraction << " of it is from nodes not already used" << endl;
                    if (track_correctness && !funnel_depleted && funnel.was_correct(alignment_num)) {
                        cerr << log_name() << "\tCORRECT!" << endl;
                    }
                }
            }
        }

        if (track_provenance && !funnel_depleted) {
            // Tell the funnel
            funnel.pass("max-multimaps", alignment_num);
        }

        mark_nodes_used(alignment_num);

        // Remember the score at its rank
        scores.emplace_back(alignments[alignment_num].score());
        
        // Remember the output alignment
        mappings.emplace_back(std::move(alignments[alignment_num]));

        // Remember the multiplicity
        multiplicity_by_mapping.emplace_back(multiplicity_by_alignment[alignment_num]);
        
        if (track_provenance && !funnel_depleted) {
            // Tell the funnel
            funnel.project(alignment_num);
            funnel.score(funnel.latest(), scores.back());
        }
        
        return true;
    }, [&](size_t alignment_num) {
        // We already have enough alignments, although this one has a good score
       
        // Go back and do the unique node fraction filter first.
        // TODO: Deduplicate logging code
        double unique_node_fraction = get_fraction_unique(alignment_num);
        if (unique_node_fraction < min_unique_node_fraction) {
            // If not enough of the alignment is from unique nodes, drop it.
            if (track_provenance && !funnel_depleted) {
                funnel.fail("min-unique-node-fraction", alignment_num, unique_node_fraction);
            }
            if (show_work) {
                #pragma omp critical (cerr)
                {
                    cerr << log_name() << "alignment " << alignment_num << " rejected because only " << unique_node_fraction << " of it is from nodes not already used" << endl;
                    if (track_correctness && !funnel_depleted && funnel.was_correct(alignment_num)) {
                        cerr << log_name() << "\tCORRECT!" << endl;
                    }
                }
            }
            // If we fail the unique node fraction filter, we won't count as a secondary for MAPQ
            return;
        } else {
            if (track_provenance && !funnel_depleted) {
                funnel.pass("min-unique-node-fraction", alignment_num, unique_node_fraction);
            }
            if (show_work) {
                #pragma omp critical (cerr)
                {
                    cerr << log_name() << "alignment " << alignment_num << " accepted because " << unique_node_fraction << " of it is from nodes not already used" << endl;
                    if (track_correctness && !funnel_depleted && funnel.was_correct(alignment_num)) {
                        cerr << log_name() << "\tCORRECT!" << endl;
                    }
                }
            }
        }

        // Remember the score at its rank even if it won't be output as a multimapping
        scores.emplace_back(alignments[alignment_num].score());
        multiplicity_by_mapping.emplace_back(multiplicity_by_alignment[alignment_num]);
        
        if (track_provenance && !funnel_depleted) {
            funnel.fail("max-multimaps", alignment_num);
        }
    }, [&](size_t alignment_num) {
        // This alignment does not have a sufficiently good score
        // Score threshold is 0; this should never happen
        crash_unless(false);
    });
}

double MinimizerMapper::get_read_coverage(
    const Alignment& aln,
    const VectorView<std::vector<size_t>>& seed_sets,
    const std::vector<Seed>& seeds,
    const VectorView<Minimizer>& minimizers) const {
    
    std::vector<bool> covered(aln.sequence().size(), false);
    
    for (auto& list : seed_sets) {
        // We will fill in the range it occupies in the read
        std::pair<size_t, size_t> read_range {std::numeric_limits<size_t>::max(), 0};
        
        for (auto& seed_index : list) {
            // Which means we look at the minimizer for each seed
            auto& seed = seeds.at(seed_index);
            crash_unless(seed.source < minimizers.size());
            auto& minimizer = minimizers[seed.source];
            
            if (minimizer.forward_offset() < read_range.first) {
                // Min all their starts to get the start
                read_range.first = minimizer.forward_offset();
            }
            
            if (minimizer.forward_offset() + minimizer.length > read_range.second) {
                // Max all their past-ends to get the past-end
                read_range.second = minimizer.forward_offset() + minimizer.length;
            }
        }
        
        // Then mark its coverage
        set_coverage_flags(covered, read_range.first, read_range.second);
    }
    
    // And return the fraction covered.
    return get_fraction_covered(covered);
}

Alignment MinimizerMapper::find_chain_alignment(
    const Alignment& aln,
    const VectorView<algorithms::Anchor>& to_chain,
    const std::vector<size_t>& chain,
    aligner_stats_t* stats
) const {
    
    if (chain.empty()) {
        throw ChainAlignmentFailedError("Cannot find an alignment for an empty chain!");
    }
    
    if (show_work) {
        #pragma omp critical (cerr)
        {
            cerr << log_name() << "Align chain of";
            if (chain.size() < MANY_LIMIT) {
                cerr << ": ";
                for (auto item_number : chain) {
                    cerr << " " << item_number;
                }
            } else {
                cerr << " " << chain.size() << " items";
            }
            cerr << " in " << to_chain.size() << " items" << endl;
        }
    }
    
    // We need an Aligner for scoring.
    const Aligner& aligner = *get_regular_aligner();

    // We need an ErrorModel to limit what our WFAExtender is allowed to do.
    // The ErrorModel is in terms of mismatches, gaps, and gap extensions, but if you fill them all in then a problem is allowed to have that many of *all* of those.
    // So we set a limit just in mismatches, and if fewer mismatches than that are used some gaps will be allowed.
    WFAExtender::ErrorModel wfa_error_model {
        {wfa_max_mismatches_per_base, wfa_max_mismatches, wfa_max_max_mismatches},
        {0, 0, 0},
        {0, 0, 0},
        {wfa_distance_per_base, wfa_distance, wfa_max_distance}
    };
    
    // We need a WFAExtender to do tail and intervening alignments.
    // Note that the extender expects anchoring matches!!!
<<<<<<< HEAD
    WFAExtender wfa_extender(gbwt_graph, aligner, wfa_error_model); 
=======
    WFAExtender extender(gbwt_graph, aligner, wfa_error_model); 
>>>>>>> 292bdd4a
    
    // Keep a couple cursors in the chain: extension before and after the linking up we need to do.
    auto here_it = chain.begin();
    auto next_it = here_it;
    ++next_it;
    
    // Track the anchor we're at.
    // Note that, although it has a score, that's an anchor score; it isn't the
    // right score for the perfect-match alignment it represents.
    const algorithms::Anchor* here = &to_chain[*here_it];
    
#ifdef debug_chain_alignment
    if (show_work) {
        #pragma omp critical (cerr)
        {
            cerr << log_name() << "First item " << *here_it
                << " with overall index " << to_chain.backing_index(*here_it)
                << " aligns " << (*here).read_start() << "-" << (*here).read_end()
                << " with " << (*here).graph_start() << "-" << (*here).graph_end()
                << endl;
        }
    }
#endif

    // We time each alignment operation using this scratch.
    std::chrono::high_resolution_clock::time_point start_time;
    std::chrono::high_resolution_clock::time_point stop_time;

    
    // We compose into a Path, since sometimes we may have to drop back to
    // aligners that aren't the WFAAligner and don't make WFAAlignments.
    Path composed_path;
    // We also track the total score of all the pieces.
    int composed_score = 0;

    // Do the left tail, if any.
    size_t left_tail_length = (*here).read_start();
    if (left_tail_length > 0) {
        // We need to do a left tail.
        // Anchor position will not be covered.
        
        string left_tail = aln.sequence().substr(0, left_tail_length);
        WFAAlignment left_alignment;
        pos_t right_anchor = (*here).graph_start();
        if (left_tail.size() <= max_tail_length) {
            // Tail is short so keep to the GBWT.
            // We align the left tail with prefix(), which creates a prefix of the alignment.
            if (stats) {
                start_time = std::chrono::high_resolution_clock::now();
            }
<<<<<<< HEAD
            left_alignment = wfa_extender.prefix(left_tail, right_anchor);
=======
            left_alignment = extender.prefix(left_tail, right_anchor);
>>>>>>> 292bdd4a
            if (stats) {
                stop_time = std::chrono::high_resolution_clock::now();
                stats->bases.wfa_tail += left_tail_length;
                stats->time.wfa_tail += std::chrono::duration_cast<chrono::duration<double>>(stop_time - start_time).count();
                stats->invocations.wfa_tail += 1;
            }
            if (left_alignment && left_alignment.seq_offset != 0) {
                // We didn't get all the way to the left end of the read without
                // running out of score.
                // Prepend a softclip.
                // TODO: Can we let the aligner know it can softclip for free?
                WFAAlignment prepend = WFAAlignment::make_unlocalized_insertion(0, left_alignment.seq_offset, 0);
                prepend.join(left_alignment);
                left_alignment = std::move(prepend);
            }
            if (left_alignment.length != (*here).read_start()) {
                // We didn't get the alignment we expected.
                stringstream ss;
                ss << "Aligning left tail " << left_tail << " from " << (*here).graph_start() << " produced wrong-length alignment ";
                left_alignment.print(ss);
                throw ChainAlignmentFailedError(ss.str());
            }
        }
        if (left_alignment) {
            // We got an alignment, so make it a path
            left_alignment.check_lengths(gbwt_graph);
            
#ifdef debug_chain_alignment
            if (show_work) {
                #pragma omp critical (cerr)
                {
                    cerr << log_name() << "Start with left tail of " << left_alignment.length << " with score of " << left_alignment.score << endl;
                }
            }
#endif
            
            composed_path = left_alignment.to_path(this->gbwt_graph, aln.sequence());
            composed_score = left_alignment.score;
        } else {
            // We need to fall back on alignment against the graph
            
            if (left_tail_length > max_tail_dp_length) {
                // Left tail is too long to align.
                
#ifdef debug_chain_alignment
                #pragma omp critical (cerr)
                {
                    cerr << "warning[MinimizerMapper::find_chain_alignment]: Refusing to align " << left_tail_length << " bp left tail against " << right_anchor << " in " << aln.name() << " to avoid overflow" << endl;
                }
#endif
                
                // Make a softclip for it.
                left_alignment = WFAAlignment::make_unlocalized_insertion(0, left_tail.size(), 0);
                composed_path = left_alignment.to_path(this->gbwt_graph, aln.sequence());
                composed_score = left_alignment.score;
            } else {
            
#ifdef debug_chain_alignment
                if (show_work) {
                    #pragma omp critical (cerr)
                    {
                        cerr << log_name() << "Start with long left tail fallback alignment" << endl;
                    }
                }
#endif
                
                Alignment tail_aln;
                tail_aln.set_sequence(left_tail);
                if (!aln.quality().empty()) {
                    tail_aln.set_quality(aln.quality().substr(0, left_tail_length));
                }
                
                // Work out how far the tail can see
                size_t max_gap_length = std::min(this->max_tail_gap, longest_detectable_gap_in_range(aln, aln.sequence().begin(), aln.sequence().begin() + left_tail_length, this->get_regular_aligner()));
                size_t graph_horizon = left_tail_length + max_gap_length;

#ifdef warn_on_fallback
                #pragma omp critical (cerr)
                {
                    cerr << "warning[MinimizerMapper::find_chain_alignment]: Falling back to non-GBWT alignment of " << left_tail_length << " bp left tail against " << right_anchor << " allowing " << max_gap_length << " bp gap in " << aln.name() << endl;
                }
#endif

                // Align the left tail, anchoring the right end.
                if (stats) {
                    start_time = std::chrono::high_resolution_clock::now();
                }
<<<<<<< HEAD
                auto nodes_and_bases = align_sequence_between_consistently(empty_pos_t(), right_anchor, graph_horizon, max_gap_length, &this->gbwt_graph, this->get_regular_aligner(), tail_aln, &aln.name(), this->max_dp_cells, this->choose_band_padding);
=======
                auto nodes_and_bases = align_sequence_between(empty_pos_t(), right_anchor, graph_horizon, max_gap_length, &this->gbwt_graph, this->get_regular_aligner(), tail_aln, &aln.name(), this->max_dp_cells, this->choose_band_padding);
>>>>>>> 292bdd4a
                if (stats) {
                    stop_time = std::chrono::high_resolution_clock::now();
                    if (nodes_and_bases.first > 0) {
                        // Actually did the alignment
                        stats->bases.dozeu_tail += left_tail_length;
                        stats->time.dozeu_tail += std::chrono::duration_cast<chrono::duration<double>>(stop_time - start_time).count();
                        stats->invocations.dozeu_tail += 1;
                    }
                }

                
                if (show_work && max_tail_length > 0) {
                    #pragma omp critical (cerr)
                    {
                        cerr << "warning[MinimizerMapper::find_chain_alignment]: Fallback score: " << tail_aln.score() << endl;
                    }
                }

                // Since it's the left tail we can just clobber the path
                composed_path = tail_aln.path();
                composed_score = tail_aln.score();
            }
        }
        
        if (show_work) {
            #pragma omp critical (cerr)
            {
                cerr << log_name() << "Aligned left tail length " << left_tail_length << std::endl;
            }
        }

    }

    size_t longest_attempted_connection = 0;
    while(next_it != chain.end()) {
        // Do each region between successive gapless extensions
        
        // We have to find the next item we can actually connect to
        const algorithms::Anchor* next;
        // And the actual connecting alignment to it
        WFAAlignment link_alignment;
        // Where did it come from?
        std::string link_alignment_source;
        
        while (next_it != chain.end()) {
            next = &to_chain[*next_it];
            // Try and find a next thing to connect to
            
            if (algorithms::get_read_distance(*here, *next) == std::numeric_limits<size_t>::max()) {
                // There's overlap between these items. Keep here and skip next.
#ifdef debug_chain_alignment
                if (show_work) {
                    #pragma omp critical (cerr)
                    {
                        cerr << log_name() << "Don't try and connect " << *here_it << " to " << *next_it << " because they overlap" << endl;
                    }
                }
#endif
            
                ++next_it;
            } else {
                // No overlap, so try it.
                break;
            }
        }
        
        if (next_it == chain.end()) {
            // We couldn't find anything to connect to
            break;
        }
            
#ifdef debug_chain_alignment
        if (show_work) {
            #pragma omp critical (cerr)
            {
                cerr << log_name() << "Add current item " << *here_it << " of length " << (*here).length() << endl;
            }
        }
#endif
        
        // Make an alignment for the bases used in this item, and
        // concatenate it in.
        WFAAlignment here_alignment = this->to_wfa_alignment(*here, aln, &aligner);

#ifdef debug_chain_alignment
        if (show_work) {
            #pragma omp critical (cerr)
            {
                cerr << log_name() << "\tScore " << here_alignment.score << endl;
            }
        }
#endif

        append_path(composed_path, here_alignment.to_path(this->gbwt_graph, aln.sequence()));
        composed_score += here_alignment.score;
        
#ifdef debug_chain_alignment
        if (show_work) {
            #pragma omp critical (cerr)
            {
                cerr << log_name() << "Next connectable item " << *next_it
                    << " with overall index " << to_chain.backing_index(*next_it)
                    << " aligns " << (*next).read_start() << "-" << (*next).read_end()
                    << " with " << (*next).graph_start() << "-" << (*next).graph_end()
                    << endl;
            }
        }
#endif

        // Pull out the intervening string to the next, if any.
        size_t link_start = (*here).read_end();
        size_t link_length = (*next).read_start() - link_start;
        string linking_bases = aln.sequence().substr(link_start, link_length);
        size_t graph_length = algorithms::get_graph_distance(*here, *next, *distance_index, gbwt_graph);
        
#ifdef debug_chain_alignment
        if (show_work) {
            #pragma omp critical (cerr)
            {
                cerr << log_name() << "Need to align graph from " << (*here).graph_end() << " to " << (*next).graph_start()
                    << " separated by " << graph_length << " bp and sequence \"" << linking_bases << "\"" << endl;
            }
        }
#endif
        
        if (link_length == 0 && graph_length == 0) {
            // These items abut in the read and the graph, so we assume we can just connect them.
            // WFAExtender::connect() can't handle an empty read sequence, and
            // our fallback method to align just against the graph can't handle
            // an empty graph region.
            // TODO: We can be leaving the GBWT's space here!
            
#ifdef debug_chain_alignment
            if (show_work) {
                #pragma omp critical (cerr)
                {
                    cerr << log_name() << "Treat as empty link" << endl;
                }
            }
#endif
            
            link_alignment = WFAAlignment::make_empty();
            link_alignment_source = "empty";
        } else if (link_length > 0 && link_length <= max_chain_connection) {
            // If it's not empty and is a reasonable size, align it.
            // Make sure to walk back the left anchor so it is outside of the region to be aligned.
            pos_t left_anchor = (*here).graph_end();
            get_offset(left_anchor)--;
            
            if (stats) {
                start_time = std::chrono::high_resolution_clock::now();
            }
<<<<<<< HEAD
            link_alignment = connect_consistently(linking_bases, left_anchor, (*next).graph_start(), wfa_extender);
=======
            link_alignment = extender.connect(linking_bases, left_anchor, (*next).graph_start());
>>>>>>> 292bdd4a
            if (stats) {
                stop_time = std::chrono::high_resolution_clock::now();
                stats->bases.wfa_middle += link_length;
                stats->time.wfa_middle += std::chrono::duration_cast<chrono::duration<double>>(stop_time - start_time).count();
                stats->invocations.wfa_middle += 1;
                if (!link_alignment) {
                    // Note that we had to fall back from WFA
                    stats->fallbacks.wfa_middle += 1;
                } else {
                    stats->fallbacks.wfa_middle += 0;
                }
            }
            link_alignment_source = "WFAExtender";

            longest_attempted_connection = std::max(longest_attempted_connection, linking_bases.size());
            
            if (!link_alignment) {
                // We couldn't align.
                if (graph_length == 0) {
                    // We had read sequence but no graph sequence.
                    // Try falling back to a pure insertion.
                    // TODO: We can be leaving the GBWT's space here!
                    // TODO: What if this is forcing an insertion that could also be in the graph already?
#ifdef debug_chain_alignment
                    if (show_work) {
                        #pragma omp critical (cerr)
                        {
                            cerr << log_name() << "connect() failed; treat as insertion" << endl;
                        }
                    }
#endif
                    link_alignment = WFAAlignment::make_unlocalized_insertion((*here).read_end(), link_length, aligner.score_gap(link_length));
                    link_alignment_source = "unlocalized_insertion";
                }
            } else if (link_alignment.length != linking_bases.size()) {
                // We could align, but we didn't get the alignment we expected. This shouldn't happen for a middle piece that can't softclip.
                stringstream ss;
                ss << "Aligning anchored link " << linking_bases << " (" << linking_bases.size() << " bp) from " << left_anchor << " - " << (*next).graph_start() << " against graph distance " << graph_length << " produced wrong-length alignment ";
                link_alignment.print(ss);
                throw ChainAlignmentFailedError(ss.str());
            } else {
                // We got the right alignment.
                // Put the alignment back into full read space
                link_alignment.seq_offset += (*here).read_end();
            }
        }
        
        if (link_alignment) {
            // We found a link alignment
            
#ifdef debug_chain_alignment
            if (show_work) {
                #pragma omp critical (cerr)
                {
                    cerr << log_name() << "Add link of length " << link_alignment.length << " with score of " << link_alignment.score << endl;
                }
            }
#endif
        
            link_alignment.check_lengths(gbwt_graph);
            
            // Then the link (possibly empty)
            {
                Path link_path = link_alignment.to_path(this->gbwt_graph, aln.sequence());
#ifdef debug_chain_alignment
                if (show_work) {
                    #pragma omp critical (cerr)
                    {
                        cerr << log_name() << "\t" << pb2json(link_path) << endl;
                    }
                }
#endif
                append_path(composed_path, std::move(link_path));
            }
            composed_score += link_alignment.score;
        } else {
            // The sequence to the next thing is too long, or we couldn't reach it doing connect().
            // Fall back to another alignment method
            
            if (linking_bases.size() > max_middle_dp_length) {
                // This would be too long for the middle aligner(s) to handle and might overflow a score somewhere.
                #pragma omp critical (cerr)
                {
                    cerr << "warning[MinimizerMapper::find_chain_alignment]: Refusing to align " << link_length << " bp connection between chain items " << to_chain.backing_index(*here_it) << " and " << to_chain.backing_index(*next_it) << " which are " << graph_length << " apart at " << (*here).graph_end() << " and " << (*next).graph_start() << " in " << aln.name() << " to avoid overflow, creating " << (aln.sequence().size() - (*here).read_end()) << " bp right tail" << endl;
                }
                // Just jump to right tail
                break;
            }
           
#ifdef warn_on_fallback
            // We can't actually do this alignment, we'd have to align too
            // long of a sequence to find a connecting path.
            #pragma omp critical (cerr)
            {
                cerr << "warning[MinimizerMapper::find_chain_alignment]: Falling back to non-GBWT alignment of " << link_length << " bp connection between chain items " << to_chain.backing_index(*here_it) << " and " << to_chain.backing_index(*next_it) << " which are " << graph_length << " apart at " << (*here).graph_end() << " and " << (*next).graph_start() << " in " << aln.name() << endl;
            }
#endif
            
            Alignment link_aln;
            link_aln.set_sequence(linking_bases);
            if (!aln.quality().empty()) {
                link_aln.set_quality(aln.quality().substr(link_start, link_length));
            }
            // Guess how long of a graph path we ought to allow in the alignment.
            size_t max_gap_length = longest_detectable_gap_in_range(aln, aln.sequence().begin() + link_start, aln.sequence().begin() + link_start + link_length, this->get_regular_aligner());
            size_t path_length = std::max(graph_length, link_length);
            if (stats) {
                start_time = std::chrono::high_resolution_clock::now();
            }
<<<<<<< HEAD
            auto nodes_and_bases = MinimizerMapper::align_sequence_between_consistently((*here).graph_end(), (*next).graph_start(), path_length, max_gap_length, &this->gbwt_graph, this->get_regular_aligner(), link_aln, &aln.name(), this->max_dp_cells, this->choose_band_padding);
=======
            auto nodes_and_bases = MinimizerMapper::align_sequence_between((*here).graph_end(), (*next).graph_start(), path_length, max_gap_length, &this->gbwt_graph, this->get_regular_aligner(), link_aln, &aln.name(), this->max_dp_cells, this->choose_band_padding);
>>>>>>> 292bdd4a
            if (stats) {
                stop_time = std::chrono::high_resolution_clock::now();
                if (nodes_and_bases.first > 0) {
                    // Actually did the alignment
                    stats->bases.bga_middle += link_length;
                    stats->time.bga_middle += std::chrono::duration_cast<chrono::duration<double>>(stop_time - start_time).count();
                    stats->invocations.bga_middle += 1;
                }
            }
            link_alignment_source = "align_sequence_between";
            
            if (show_work) {
                #pragma omp critical (cerr)
                {
                    cerr << log_name() << "Add link of length " << path_to_length(link_aln.path()) << " with score of " << link_aln.score() << endl;
                }
            }
            
            // Then tack that path and score on
            append_path(composed_path, link_aln.path());
            composed_score += link_aln.score();
        }

        if (show_work) {
            #pragma omp critical (cerr)
            {
                cerr << log_name() << "Aligned and added link of " << link_length << " via " << link_alignment_source << std::endl;
            }
        }
        
        // Advance here to next and start considering the next after it
        here_it = next_it;
        ++next_it;
        here = next;
    }

    if (next_it == chain.end()) {
        // We didn't bail out to treat a too-long connection as a tail. We still need to add the final extension anchor.
    
#ifdef debug_chain_alignment
        if (show_work) {
            #pragma omp critical (cerr)
            {
                cerr << log_name() << "Add last extension " << *here_it << " of length " << (*here).length() << endl;
            }
        }
#endif
    
        WFAAlignment here_alignment = this->to_wfa_alignment(*here, aln, &aligner);

#ifdef debug_chain_alignment
        if (show_work) {
            #pragma omp critical (cerr)
            {
                cerr << log_name() << "\tScore " << here_alignment.score << endl;
            }
        }
#endif

        here_alignment.check_lengths(gbwt_graph);
    
        // Do the final GaplessExtension itself (may be the first)
        append_path(composed_path, here_alignment.to_path(this->gbwt_graph, aln.sequence()));
        composed_score += here_alignment.score;
    }

    // Do the right tail, if any. Do as much of it as we can afford to do.
    size_t right_tail_length = aln.sequence().size() - (*here).read_end();
    if (right_tail_length > 0) {
        // We need to do a right tail
        
        string right_tail = aln.sequence().substr((*here).read_end(), right_tail_length);
        WFAAlignment right_alignment;
        // Grab the past-end graph position from the last thing in the chain. It is included in the tail as a base to align against.
        pos_t left_anchor_included = (*here).graph_end();
        // Pull back a base to get the outside-the-alignment anchoring position.
        pos_t left_anchor_excluded = left_anchor_included;
        get_offset(left_anchor_excluded)--;
        if (right_tail_length <= max_tail_length) {
            // We align the right tail with suffix(), which creates a suffix of the alignment.
            // Make sure to use the anchor outside of the region to be aligned.
            if (stats) {
                start_time = std::chrono::high_resolution_clock::now();
            }
<<<<<<< HEAD
            right_alignment = wfa_extender.suffix(right_tail, left_anchor_excluded);
=======
            right_alignment = extender.suffix(right_tail, left_anchor_excluded);
>>>>>>> 292bdd4a
            if (stats) {
                stop_time = std::chrono::high_resolution_clock::now();
                stats->bases.wfa_tail += right_tail_length;
                stats->time.wfa_tail += std::chrono::duration_cast<chrono::duration<double>>(stop_time - start_time).count();
                stats->invocations.wfa_tail += 1;
            }
        }
        
        if (right_alignment) {
            // Right tail did align. Put the alignment back into full read space.
            right_alignment.seq_offset += (*here).read_end();
            if (right_alignment.seq_offset + right_alignment.length != aln.sequence().size()) {
                // We didn't get all the way to the right end of the read without
                // running out of score.
                // Append a softclip.
                // TODO: Can we let the aligner know it can softclip for free?
                size_t right_end = right_alignment.seq_offset + right_alignment.length;
                size_t remaining = aln.sequence().size() - right_end;
                right_alignment.join(WFAAlignment::make_unlocalized_insertion(right_end, remaining, 0));
            }
            if (right_alignment.length != right_tail_length) {
                // We didn't get the alignment we expected.
                stringstream ss;
                ss << "Aligning right tail " << right_tail << " from " << left_anchor_excluded << " produced wrong-length alignment ";
                right_alignment.print(ss);
                throw ChainAlignmentFailedError(ss.str());
            }
#ifdef debug_chain_alignment
            if (show_work) {
                #pragma omp critical (cerr)
                {
                    cerr << log_name() << "Add right tail of " << right_tail.size() << " with score of " << right_alignment.score << endl;
                }
            }
#endif
            
            right_alignment.check_lengths(gbwt_graph);
            
            append_path(composed_path, right_alignment.to_path(this->gbwt_graph, aln.sequence()));
            composed_score += right_alignment.score;
        } else {
            // We need to fall back on alignment against the graph
            
#ifdef debug_chain_alignment
            if (show_work) {
                #pragma omp critical (cerr)
                {
                    cerr << log_name() << "End with long right tail fallback alignment" << endl;
                }
            }
#endif

            if (right_tail.size() > max_tail_dp_length) {
                // Right tail is too long to align.
               
#ifdef debug_chain_alignment
                #pragma omp critical (cerr)
                {
                    cerr << "warning[MinimizerMapper::find_chain_alignment]: Refusing to align " << right_tail.size() << " bp right tail against " << left_anchor_included << " in " << aln.name() << " to avoid overflow" << endl;
                }
#endif
                
                // Make a softclip for it.
                right_alignment = WFAAlignment::make_unlocalized_insertion((*here).read_end(), aln.sequence().size() - (*here).read_end(), 0);
                append_path(composed_path, right_alignment.to_path(this->gbwt_graph, aln.sequence()));
                composed_score += right_alignment.score;
            } else {

                Alignment tail_aln;
                tail_aln.set_sequence(right_tail);
                if (!aln.quality().empty()) {
                    tail_aln.set_quality(aln.quality().substr((*here).read_end(), right_tail_length));
                }

                // Work out how far the tail can see
                size_t max_gap_length = std::min(this->max_tail_gap, longest_detectable_gap_in_range(aln, aln.sequence().begin() + (*here).read_end(), aln.sequence().end(), this->get_regular_aligner()));
                size_t graph_horizon = right_tail_length + max_gap_length;

#ifdef warn_on_fallback
                #pragma omp critical (cerr)
                {
                    cerr << "warning[MinimizerMapper::find_chain_alignment]: Falling back to non-GBWT alignment of " << right_tail_length << " bp right tail against " << left_anchor_included << " allowing " << max_gap_length << " bp gap in " << aln.name() << endl;
                }
#endif

                // Align the right tail, anchoring the left end.
                // We need to use the included-in-the-alignment left anchor position.
                // TODO: What if it is past a node end? Is it guaranteed to be handled right?
                if (stats) {
                    start_time = std::chrono::high_resolution_clock::now();
                }
<<<<<<< HEAD
                auto nodes_and_bases = align_sequence_between_consistently(left_anchor_included, empty_pos_t(), graph_horizon, max_gap_length, &this->gbwt_graph, this->get_regular_aligner(), tail_aln, &aln.name(), this->max_dp_cells, this->choose_band_padding);
=======
                auto nodes_and_bases = align_sequence_between(left_anchor_included, empty_pos_t(), graph_horizon, max_gap_length, &this->gbwt_graph, this->get_regular_aligner(), tail_aln, &aln.name(), this->max_dp_cells, this->choose_band_padding);
>>>>>>> 292bdd4a
                if (stats) {
                    stop_time = std::chrono::high_resolution_clock::now();
                    if (nodes_and_bases.first > 0) {
                        // Actually did the alignment
                        stats->bases.dozeu_tail += right_tail_length;
                        stats->time.dozeu_tail += std::chrono::duration_cast<chrono::duration<double>>(stop_time - start_time).count();
                        stats->invocations.dozeu_tail += 1;
                    }
                }

                if (show_work && max_tail_length > 0) {
                    #pragma omp critical (cerr)
                    {
                        cerr << "warning[MinimizerMapper::find_chain_alignment]: Fallback score: " << tail_aln.score() << endl;
                    }
                }

                // Since it's the right tail we have to add it on
                append_path(composed_path, tail_aln.path());
                composed_score += tail_aln.score();
            }
        } 
        
        if (show_work) {
            #pragma omp critical (cerr)
            {
                cerr << log_name() << "Aligned right tail length " << right_tail_length << std::endl;
            }
        }

    }
    
    if (show_work) {
        #pragma omp critical (cerr)
        {
            cerr << log_name() << "Composed alignment is length " << path_to_length(composed_path) << " with score of " << composed_score << endl;
            if (composed_path.mapping_size() > 0) {
                cerr << log_name() << "Composed alignment starts with: " << pb2json(composed_path.mapping(0)) << endl;
                cerr << log_name() << "Composed alignment ends with: " << pb2json(composed_path.mapping(composed_path.mapping_size() - 1)) << endl;
            }
        }
    }
    
    // Convert to a vg Alignment.
    Alignment result(aln);
    // Simplify the path but keep internal deletions; we want to assert the
    // read deleted relative to some graph, and avoid jumps along nonexistent
    // edges.
    *result.mutable_path() = std::move(simplify(composed_path, false));
    result.set_score(composed_score);
    if (!result.sequence().empty()) {
        result.set_identity(identity(result.path()));
    }
    
    set_annotation(result, "left_tail_length", (double) left_tail_length);
    set_annotation(result, "longest_attempted_connection", (double) longest_attempted_connection); 
    set_annotation(result, "right_tail_length", (double) right_tail_length);
    
    return result;
}

void MinimizerMapper::wfa_alignment_to_alignment(const WFAAlignment& wfa_alignment, Alignment& alignment) const {
    *(alignment.mutable_path()) = wfa_alignment.to_path(this->gbwt_graph, alignment.sequence());
    alignment.set_score(wfa_alignment.score);
    if (!alignment.sequence().empty()) {
        alignment.set_identity(identity(alignment.path()));
    }
}

void MinimizerMapper::with_dagified_local_graph(const pos_t& left_anchor, const pos_t& right_anchor, size_t max_path_length, const HandleGraph& graph, const std::function<void(DeletableHandleGraph&, const std::function<std::pair<nid_t, bool>(const handle_t&)>&)>& callback) {
    
    if (is_empty(left_anchor) && is_empty(right_anchor)) {
        throw ChainAlignmentFailedError("Cannot align sequence between two unset positions");
    }
    
    // We need to get the graph to align to.
    bdsg::HashGraph local_graph;
    unordered_map<id_t, id_t> local_to_base;
    if (!is_empty(left_anchor) && !is_empty(right_anchor)) {
        // We want a graph actually between two positions
        local_to_base = algorithms::extract_connecting_graph(
            &graph,
            &local_graph,
            max_path_length,
            left_anchor, right_anchor
        );
    } else if (!is_empty(left_anchor)) {
        // We only have the left anchor
        local_to_base = algorithms::extract_extending_graph(
            &graph,
            &local_graph,
            max_path_length,
            left_anchor,
            false,
            false
        );
    } else {
        // We only have the right anchor
        local_to_base = algorithms::extract_extending_graph(
            &graph,
            &local_graph,
            max_path_length,
            right_anchor,
            true,
            false
        );
    }

#ifdef debug
    std::cerr << "Local graph:" << std::endl;
    dump_debug_graph(local_graph);
#endif
    
    // To find the anchoring nodes in the extracted graph, we need to scan local_to_base.
    nid_t local_left_anchor_id = 0;
    nid_t local_right_anchor_id = 0;
    for (auto& kv : local_to_base) {
        if (kv.second == id(left_anchor) && kv.second == id(right_anchor)) {
            // The left and right anchors are on the same node, and this is a copy of it.
            // It could be that the anchors face each other, and we extracted one intervening piece of node.
            // In which case we go through this section once.
            if (local_left_anchor_id == 0 && local_right_anchor_id == 0) {
                // First time through, say we probably cut out the middle piece of a node
                local_left_anchor_id = kv.first;
                local_right_anchor_id = kv.first;
            } else {
                // Or it could be that we have two pieces of the original
                // shared node represented as separate nodes, because the
                // connecting path has to come back to the other end of this
                // shared node.
                //
                // In that case, we assume that extract_connecting_graph
                // assigns IDs so the start copy has a lower ID than the end
                // copy.
                if (local_left_anchor_id != local_right_anchor_id) {
                    // We thought we already figured out the start and end
                    // nodes; there are too many copies of our shared node to
                    // work out which is which.
                    std::stringstream ss;
                    ss << "Extracted graph from " << left_anchor;
                    if (!is_empty(right_anchor)) {
                        ss << " to " << right_anchor;
                    }
                    ss << " with max path length of " << max_path_length;
                    ss << " but shared node appeared more than twice in the resulting translation";
                    local_graph.serialize("crashdump.vg");
                    throw ChainAlignmentFailedError(ss.str());
                }
                // Whichever copy has the lower ID is the left one and
                // whichever copy has the higher ID is the right one.
                local_left_anchor_id = std::min(local_left_anchor_id, kv.first);
                local_right_anchor_id = std::max(local_right_anchor_id, kv.second);
            }
        } else if (kv.second == id(left_anchor)) {
            local_left_anchor_id = kv.first;
        } else if (kv.second == id(right_anchor)) {
            local_right_anchor_id = kv.first;
        }
        // TODO: Stop early when we found them all.
    }

    if (!is_empty(left_anchor) && local_left_anchor_id == 0) {
        #pragma omp critical (cerr)
        {
            for (auto& kv : local_to_base) {
                std::cerr << "Local ID " << kv.first << " = base graph ID " << kv.second << std::endl;
            }
        }
        // Somehow the left anchor didn't come through. Complain.
        std::stringstream ss;
        ss << "Extracted graph from " << left_anchor;
        if (!is_empty(right_anchor)) {
            ss << " to " << right_anchor;
        }
        ss << " with max path length of " << max_path_length;
        ss << " but from node was not present in the resulting translation";
        local_graph.serialize("crashdump.vg");
        throw ChainAlignmentFailedError(ss.str());
    }

    if (!is_empty(right_anchor) && local_right_anchor_id == 0) {
        // Somehow the right anchor didn't come through. Complain.
        std::stringstream ss;
        ss << "Extracted graph";
        if (!is_empty(left_anchor)) {
            ss << " from " << left_anchor;
        }
        ss << " to " << right_anchor;
        ss << " with max path length of " << max_path_length;
        ss << " but to node was not present in the resulting translation";
        local_graph.serialize("crashdump.vg");
        throw ChainAlignmentFailedError(ss.str());
    }
    
    // And split by strand since we can only align to one strand
    StrandSplitGraph split_graph(&local_graph);

#ifdef debug
    std::cerr << "Split graph:" << std::endl;
    dump_debug_graph(split_graph);
#endif
    
    // And make sure it's a DAG of the stuff reachable from our anchors
    bdsg::HashGraph dagified_graph;
    // For which we need the handles that anchor the graph, facing inwards
    std::vector<handle_t> bounding_handles;
    if (!is_empty(left_anchor)) {
        // Dagify from the forward version of the left anchor
        
        // Grab the left anchor in the local graph
        if (!local_graph.has_node(local_left_anchor_id)) {
            std::stringstream ss;
            ss << "Extracted graph from " << left_anchor;
            if (!is_empty(right_anchor)) {
                ss << " to " << right_anchor;
            }
            ss << " with max path length of " << max_path_length;
            ss << " but from node local ID " << local_left_anchor_id << " was not present in the resulting graph";
            local_graph.serialize("crashdump.vg");
            throw ChainAlignmentFailedError(ss.str());
        }
        handle_t local_handle = local_graph.get_handle(local_left_anchor_id, is_rev(left_anchor));
        
        // And get the node that that orientation of it is in the strand-split graph
        handle_t overlay_handle = split_graph.get_overlay_handle(local_handle);
        
        // And use that
        bounding_handles.push_back(overlay_handle);
    }
    if (!is_empty(right_anchor)) {
        // Dagify from the reverse version of the node for the forward version of the right anchor
        
        // Grab the right anchor from the local graph
        if (!local_graph.has_node(local_right_anchor_id)) {
            std::stringstream ss;
            ss << "Extracted graph";
            if (!is_empty(left_anchor)) {
                ss << " from " << left_anchor;
            }
            ss << " to " << right_anchor;
            ss << " with max path length of " << max_path_length;
            ss << " but to node local ID " << local_right_anchor_id << " was not present in the resulting graph";
            local_graph.serialize("crashdump.vg");
            throw ChainAlignmentFailedError(ss.str());
        }
        handle_t local_handle = local_graph.get_handle(local_right_anchor_id, is_rev(right_anchor));
        
        // And get the node that that orientation of it is in the strand-split graph
        // But flip it because we want to dagify going inwards from the right
        handle_t overlay_handle = split_graph.flip(split_graph.get_overlay_handle(local_handle));
        
        // And use that
        bounding_handles.push_back(overlay_handle);
    }
    
    auto dagified_to_split = handlegraph::algorithms::dagify_from(&split_graph, bounding_handles, &dagified_graph, max_path_length);
    
#ifdef debug
    std::cerr << "Dagified from " << bounding_handles.size() << " bounding handles in " << split_graph.get_node_count() << " node strand-split graph to " << dagified_graph.get_node_count() << " node DAG" << std::endl;
#endif

    // Make an accessor for getting back to the base graph space
    auto dagified_handle_to_base = [&](const handle_t& h) -> pair<nid_t, bool> {
        nid_t dagified_id = dagified_graph.get_id(h);
        bool dagified_is_reverse = dagified_graph.get_is_reverse(h);
        auto found_in_split = dagified_to_split.find(dagified_id);
        if (found_in_split == dagified_to_split.end()) {
            throw ChainAlignmentFailedError("ID " + std::to_string(dagified_id) + " from dagified graph not found in strand-split graph");
        }
        nid_t split_id = found_in_split->second;
        handle_t split_handle = split_graph.get_handle(split_id, dagified_is_reverse);
        // We rely on get_underlying_handle understanding reversed handles in the split graph
        handle_t local_handle = split_graph.get_underlying_handle(split_handle);
        nid_t local_id = local_graph.get_id(local_handle);
        bool local_is_reverse = local_graph.get_is_reverse(local_handle);
        auto found_in_base = local_to_base.find(local_id);
        if (found_in_base == local_to_base.end()) {
            throw ChainAlignmentFailedError("ID " + std::to_string(local_id) + " from local graph not found in full base graph");
        }
        nid_t base_id = found_in_base->second;
        return std::make_pair(base_id, local_is_reverse);
    };
    
    // Show the graph we made and the translation function
    callback(dagified_graph, dagified_handle_to_base);
}

size_t MinimizerMapper::longest_detectable_gap_in_range(const Alignment& aln, const std::string::const_iterator& sequence_begin, const std::string::const_iterator& sequence_end, const GSSWAligner* aligner) {
    
    // TODO: Should we take numbers and not iterators? This API could convert
    // better to quality adjustment later though.

    // If the range covers the middle, the longest detectable gap is the one from the middle.
    // TODO: Won't always be true anymore if we add quality adjustment
    size_t middle_index = aln.sequence().size() / 2;
    size_t begin_index = sequence_begin - aln.sequence().begin();
    size_t end_index = sequence_end - aln.sequence().begin();
    if (end_index > middle_index && begin_index <= middle_index) {
        return aligner->longest_detectable_gap(aln, aln.sequence().begin() + middle_index);
    }
<<<<<<< HEAD
    
    // Otherwise it is the length from the boundary nearest to the middle.
    // And we know the while range is on one side or the other of the middle.
    if (begin_index > middle_index) {
        // Beginning is on the inside
        return aligner->longest_detectable_gap(aln, sequence_begin);
    }

    // Otherwise the end is on the inside
    return aligner->longest_detectable_gap(aln, sequence_end);
}

std::pair<size_t, size_t> MinimizerMapper::align_sequence_between(const pos_t& left_anchor, const pos_t& right_anchor, size_t max_path_length, size_t max_gap_length, const HandleGraph* graph, const GSSWAligner* aligner, Alignment& alignment, const std::string* alignment_name, size_t max_dp_cells, const std::function<size_t(const Alignment&, const HandleGraph&)>& choose_band_padding) {

    // This holds node count and node length aligned to.
=======
    
    // Otherwise it is the length from the boundary nearest to the middle.
    // And we know the while range is on one side or the other of the middle.
    if (begin_index > middle_index) {
        // Beginning is on the inside
        return aligner->longest_detectable_gap(aln, sequence_begin);
    }

    // Otherwise the end is on the inside
    return aligner->longest_detectable_gap(aln, sequence_end);
}

std::pair<size_t, size_t> MinimizerMapper::align_sequence_between(const pos_t& left_anchor, const pos_t& right_anchor, size_t max_path_length, size_t max_gap_length, const HandleGraph* graph, const GSSWAligner* aligner, Alignment& alignment, const std::string* alignment_name, size_t max_dp_cells, const std::function<size_t(const Alignment&, const HandleGraph&)>& choose_band_padding) {
    
>>>>>>> 292bdd4a
    std::pair<size_t, size_t> to_return;

    // Get the dagified local graph, and the back translation
    MinimizerMapper::with_dagified_local_graph(left_anchor, right_anchor, max_path_length, *graph,
        [&](DeletableHandleGraph& dagified_graph, const std::function<std::pair<nid_t, bool>(const handle_t&)>& dagified_handle_to_base) {

#ifdef debug
        dump_debug_graph(dagified_graph);
#endif
        
        // Then trim off the tips that are either in the wrong orientation relative
        // to whether we want them to be a source or a sink, or extraneous
        
        std::vector<handle_t> tip_handles = handlegraph::algorithms::find_tips(&dagified_graph);
        bool trimmed;
        size_t trim_count = 0;
        do {
            trimmed = false;
            // We need to make sure to remove only one orientation of each handle
            // we remove.
            std::unordered_set<nid_t> to_remove_ids;
            std::vector<handle_t> to_remove_handles;
            for (auto& h : tip_handles) {
                auto base_coords = dagified_handle_to_base(h);
                if (!dagified_graph.get_is_reverse(h) && (is_empty(left_anchor) || base_coords.first == id(left_anchor))) {
                    // Tip is inward forward, so it's a source.
                    // This is a head in the subgraph, and either matches a left
                    // anchoring node or we don't have any, so keep it.
#ifdef debug
                    std::cerr << "Dagified graph node " << dagified_graph.get_id(h) << " " << dagified_graph.get_is_reverse(h) << " is an acceptable source (" << base_coords.first << " " << base_coords.second << ")" << std::endl;
#endif
                } else if (dagified_graph.get_is_reverse(h) && (is_empty(right_anchor) || base_coords.first == id(right_anchor))) {
                    // Tip is inward reverse, so it's a sink.
                    // This is a tail in the subgraph, and either matches a right
                    // anchoring node or we don't have any, so keep it.
#ifdef debug
                    std::cerr << "Dagified graph node " << dagified_graph.get_id(h) << " " << dagified_graph.get_is_reverse(h) << " is an acceptable sink (" << base_coords.first << " " << base_coords.second << ")" << std::endl;
#endif
                } else {
                    // This is a wrong orientation of an anchoring node, or some other tip.
                    // We don't want to keep this handle
#ifdef debug
                    std::cerr << "Dagified graph node " << dagified_graph.get_id(h) << " " << dagified_graph.get_is_reverse(h) << " is an unacceptable tip (" << base_coords.first << " " << base_coords.second << ")" << std::endl;
#endif
                    nid_t dagified_id = dagified_graph.get_id(h);
                    if (!to_remove_ids.count(dagified_id)) {
                        to_remove_ids.insert(dagified_id);
                        to_remove_handles.push_back(h);
                    }
                }
            }
            for (auto& h : to_remove_handles) {
                dagified_graph.destroy_handle(h);
                trimmed = true;
            }
            if (trimmed) {
                // TODO: This is going to be O(slow) if we actually have to
                // prune back a dangling run. We should look at what is
                // connected to the tip and the tip only, and make that the new
                // tip. Or keep some kind of online tip info. Or use an
                // algorithm function that we make actually good.
                tip_handles = handlegraph::algorithms::find_tips(&dagified_graph);
                trim_count++;

#ifdef debug
                std::cerr << "Dagified graph trim " << trim_count << ":" << std::endl;
                dump_debug_graph(dagified_graph);
#endif
            }
        } while (trimmed);
        if (trim_count > 0) {
            #pragma omp critical (cerr)
            {
                std::cerr << "warning[MinimizerMapper::align_sequence_between]: Trimmed back tips " << trim_count << " times on graph between " << left_anchor << " and " << right_anchor << " leaving " <<  dagified_graph.get_node_count() << " nodes and " << tip_handles.size() << " tips";
                if (alignment_name) {
                    std::cerr << " for read " << *alignment_name;
                }
                std::cerr << std::endl;
            }
        }
        
        if (!is_empty(left_anchor) && !is_empty(right_anchor)) {
            // Then align the linking bases, with global alignment so they have
            // to go from a source to a sink. Banded alignment means we can
            // safely do big problems.
            //
            // We need to pick band padding based on what we are aligning, and
            // we want to use permissive banding.
            size_t band_padding = choose_band_padding(alignment, dagified_graph);
#ifdef debug
            std::cerr << "Aligning with band padding: " << band_padding << " for alignment length " << alignment.sequence().size() << std::endl;
#endif
            aligner->align_global_banded(alignment, dagified_graph, band_padding, true);
            to_return.first = dagified_graph.get_node_count();
            to_return.second = dagified_graph.get_total_length();
        } else {
            // Do pinned alignment off the anchor we actually have.
            // Work out how big it will be.
            size_t cell_count = dagified_graph.get_total_length() * alignment.sequence().size();
            if (cell_count > max_dp_cells) {
                #pragma omp critical (cerr)
                {
                    std::cerr << "warning[MinimizerMapper::align_sequence_between]: Refusing to fill " << cell_count << " DP cells in tail with Xdrop";
                    if (alignment_name) {
                        std::cerr << " for read " << *alignment_name;
                    }
                    std::cerr << std::endl;
                }
                // Fake a softclip right in input graph space
                alignment.clear_path();
                Mapping* m = alignment.mutable_path()->add_mapping();
                // TODO: Is this fake position OK regardless of anchoring side?
                m->mutable_position()->set_node_id(is_empty(left_anchor) ? id(right_anchor) : id(left_anchor));
                m->mutable_position()->set_is_reverse(is_empty(left_anchor) ? is_rev(right_anchor) : is_rev(left_anchor));
                m->mutable_position()->set_offset(is_empty(left_anchor) ? offset(right_anchor) : offset(left_anchor));
                Edit* e = m->add_edit();
                e->set_to_length(alignment.sequence().size());
                e->set_sequence(alignment.sequence());
                to_return.first = 0;
                to_return.second = 0;
                return;
            } else {
#ifdef debug
                #pragma omp critical (cerr)
                std::cerr << "debug[MinimizerMapper::align_sequence_between]: Fill " << cell_count << " DP cells in tail with Xdrop" << std::endl;
#endif
                aligner->align_pinned(alignment, dagified_graph, !is_empty(left_anchor), true, max_gap_length);
                to_return.first = dagified_graph.get_node_count();
                to_return.second = dagified_graph.get_total_length();
            }
        }

        // And translate back into original graph space
        for (size_t i = 0; i < alignment.path().mapping_size(); i++) {
            // Translate each mapping's ID and orientation down to the base graph
            Mapping* m = alignment.mutable_path()->mutable_mapping(i);
            
            handle_t dagified_handle = dagified_graph.get_handle(m->position().node_id(), m->position().is_reverse());
            auto base_coords = dagified_handle_to_base(dagified_handle);

            m->mutable_position()->set_node_id(base_coords.first);
            m->mutable_position()->set_is_reverse(base_coords.second);
        }
        if (!is_empty(left_anchor) && alignment.path().mapping_size() > 0) {
            // Get the positions of the leftmost mapping
            Position* left_pos = alignment.mutable_path()->mutable_mapping(0)->mutable_position();

            if (offset(left_anchor) != 0 && offset(left_anchor) < graph->get_length(graph->get_handle(id(left_anchor)))) {
                // There is some of the left anchor's node actually in the
                // extracted graph. The left anchor isn't past the end of its node.

                // The alignment must actually start on the anchor node.
                assert(left_pos->node_id() == id(left_anchor));
            }

            if (left_pos->node_id() == id(left_anchor)) {
                // If the alignment does start on the anchor node (even at 0 or at the past-end position)

                // Add on the offset for the cut-off piece of the left anchor node
                left_pos->set_offset(left_pos->offset() + offset(left_anchor));
            }
        }
        if (alignment.path().mapping_size() > 0) {
            // Make sure we don't have an empty mapping on the end
            auto* last_mapping = alignment.mutable_path()->mutable_mapping(alignment.path().mapping_size() - 1);
            if (last_mapping->edit_size() > 0) {
                // Make sure we don't have an empty edit on the end
                auto& last_edit = last_mapping->edit(last_mapping->edit_size() - 1);
                if (last_edit.from_length() == 0 && last_edit.to_length() == 0 && last_edit.sequence().empty()) {
                    // Last edit is empty so drop from the mapping
                    last_mapping->mutable_edit()->RemoveLast();
                }
            }
            if (last_mapping->edit_size() == 0) {
                // Last mapping is empty, so drop it.
                alignment.mutable_path()->mutable_mapping()->RemoveLast();
            }
        }
    
        // Now the alignment is filled in!
    });

    return to_return;
<<<<<<< HEAD
}

std::pair<size_t, size_t> MinimizerMapper::align_sequence_between_consistently(const pos_t& left_anchor, const pos_t& right_anchor, size_t max_path_length, size_t max_gap_length, const HandleGraph* graph, const GSSWAligner* aligner, Alignment& alignment, const std::string* alignment_name, size_t max_dp_cells, const std::function<size_t(const Alignment&, const HandleGraph&)>& choose_band_padding) {
    if (left_anchor < right_anchor) {
        // Left anchor is unambiguously first, so align as-is
        return align_sequence_between(left_anchor, right_anchor, max_path_length, max_gap_length, graph, aligner, alignment, alignment_name, max_dp_cells, choose_band_padding);
    }

    // Otherwise left anchor is equal or greater.

    // Make a node length getter for flipping alignments
    auto get_node_length = [&](id_t node_id) -> int64_t {
        return graph->get_length(graph->get_handle(node_id));
    };
    

    // Compute the reverse-complement sequence, which we either need or might break the tie.
    Alignment flipped_query = reverse_complement_alignment(alignment, get_node_length);

    if (left_anchor == right_anchor && flipped_query.sequence() >= alignment.sequence()) {
        // The anchors are tied and the sequence doesn't demand a switch. Align as-is.
        //
        // TODO: For palindromic sequences aligned between identical endpoints,
        // we still might get inconsistencies by read strand in the final
        // output, since the read around it might be in either orientation
        // relative to the flow of the reference.
        return align_sequence_between(left_anchor, right_anchor, max_path_length, max_gap_length, graph, aligner, alignment, alignment_name, max_dp_cells, choose_band_padding);
    }

    // Now we know a swap is required.
    
    
    // The anchors face left to right so we need to flip their orientations in addition to swapping them.
    // align_sequence_between uses between-base positions for anchoring
    pos_t flipped_left_anchor = is_empty(right_anchor) ? empty_pos_t() : reverse(right_anchor, get_node_length(id(right_anchor)));
    pos_t flipped_right_anchor = is_empty(left_anchor) ? empty_pos_t() : reverse(left_anchor, get_node_length(id(left_anchor)));

    // Do the alignment
    auto result = align_sequence_between(flipped_left_anchor, flipped_right_anchor, max_path_length, max_gap_length, graph, aligner, flipped_query, alignment_name, max_dp_cells, choose_band_padding);

    // Flip and send the answer
    reverse_complement_alignment_in_place(&flipped_query, get_node_length);
    alignment = std::move(flipped_query);

    // Return the metadata we track
    return result;
}

WFAAlignment MinimizerMapper::connect_consistently(const std::string& sequence, const pos_t& left_anchor, const pos_t& right_anchor, const WFAExtender& wfa_extender) {

    // TODO: Deduplicate swap logic with align_sequence_between_consistently

    if (left_anchor < right_anchor) {
        // Left anchor is unambiguously first, so align as-is
        return wfa_extender.connect(sequence, left_anchor, right_anchor);
    }

    // Otherwise left anchor is equal or greater.
    // Compute the reverse-complement sequence, which we either need or might break the tie.
    std::string flipped_sequence = reverse_complement(sequence);

    if (left_anchor == right_anchor && flipped_sequence >= sequence) {
        // The anchors are tied and the sequence doesn't demand a switch. Align as-is.
        //
        // TODO: For palindromic sequences aligned between identical endpoints,
        // we still might get inconsistencies by read strand in the final
        // output, since the read around it might be in either orientation
        // relative to the flow of the reference.
        return wfa_extender.connect(sequence, left_anchor, right_anchor);
    }

    // Now we know a swap is required.
    
    // TODO: We probably don't *really* need to track orientation here
    handle_t left_handle = wfa_extender.graph->get_handle(id(left_anchor), is_rev(left_anchor));
    handle_t right_handle = wfa_extender.graph->get_handle(id(right_anchor), is_rev(right_anchor));
    
    // The anchors face left to right so we need to flip their orientations in addition to swapping them.
    // Also note that WFAExtender works with base positions and not intervening positions.
    pos_t flipped_left_anchor = reverse_base_pos(right_anchor, wfa_extender.graph->get_length(right_handle));
    pos_t flipped_right_anchor = reverse_base_pos(left_anchor, wfa_extender.graph->get_length(left_handle));
   
    // Make the reverse alignment
    WFAAlignment result = wfa_extender.connect(flipped_sequence, flipped_left_anchor, flipped_right_anchor);
    
    // Put the alignment back, which needs the final alignment's sequence (see WFAExtender's prefix() implementation)
    result.flip(*wfa_extender.graph, sequence);
    
    // And ship it
    return result;
=======
>>>>>>> 292bdd4a
}

std::vector<algorithms::Anchor> MinimizerMapper::to_anchors(const Alignment& aln, const VectorView<Minimizer>& minimizers, std::vector<Seed>& seeds) const {
    std::vector<algorithms::Anchor> to_return;
    to_return.reserve(seeds.size());
    for (size_t i = 0; i < seeds.size(); i++) {
        to_return.push_back(MinimizerMapper::to_anchor(aln, minimizers, seeds, i, gbwt_graph, get_regular_aligner()));
    }
    return to_return;
}

<<<<<<< HEAD
algorithms::Anchor MinimizerMapper::to_anchor(const Alignment& aln, const VectorView<Minimizer>& minimizers, const std::vector<Seed>& seeds, size_t seed_number, const HandleGraph& graph, const Aligner* aligner) {
=======
algorithms::Anchor MinimizerMapper::to_anchor(const Alignment& aln, const VectorView<Minimizer>& minimizers, std::vector<Seed>& seeds, size_t seed_number, const HandleGraph& graph, const Aligner* aligner) {
>>>>>>> 292bdd4a
    // Turn each seed into the part of its match on the node where the
    // anchoring end (start for forward-strand minimizers, end for
    // reverse-strand minimizers) falls.
    auto& seed = seeds[seed_number];
    auto& source = minimizers[seed.source];
    size_t length;
    pos_t graph_start;
    size_t read_start;
    size_t hint_start;
    size_t margin_left;
    size_t margin_right;
    if (source.value.is_reverse) {
        // Seed stores the final base of the match in the graph.
        // So get the past-end position.
        pos_t graph_end = make_pos_t(id(seed.pos), is_rev(seed.pos), offset(seed.pos) + 1);
        
        // Work out how much of the node it could use before there.
        length = std::min((size_t) source.length, offset(graph_end));
        // And how much we cut off the start
        margin_left = (size_t)source.length - length;
        // We cut nothing off the end
        margin_right = 0;
        // And derive the graph start
        graph_start = make_pos_t(id(graph_end), is_rev(graph_end), offset(graph_end) - length);
        // And the read start
        read_start = source.pin_offset() + 1 - length;
        // The seed is actually the last 1bp interval
        hint_start = length - 1;
    } else {
        // Seed stores the first base of the match in the graph
        graph_start = seed.pos;
        
        // Get the handle to the node it's on.
        handle_t start_handle = graph.get_handle(id(graph_start), is_rev(graph_start));
        // Work out how much of the node it could use before there.
        length = std::min((size_t) source.length, graph.get_length(start_handle) - offset(graph_start));
        // We cut nothing off the start
        margin_left = 0;
        // How much do we cut off the end?
        margin_right = (size_t)source.length - length;
        // And we store the read start position already in the item
        read_start = source.pin_offset();
        // The seed is actually at the start
        hint_start = 0;
    }

#ifdef debug
    std::cerr << "Minimizer at read " << source.forward_offset() << " length " << source.length
              << " orientation " << source.value.is_reverse << " pinned at " << source.pin_offset()
              << " is anchor of length " << length << " matching graph " << graph_start << " and read " << read_start
              << " forward, with hint " << hint_start << " bases later on the read" << std::endl;
#endif

    // Work out how many points the anchor is.
    // TODO: Always make sequence and quality available for scoring!
    // We're going to score the anchor as the full minimizer, and rely on the margins to stop us from taking overlapping anchors.
    int score = aligner->score_exact_match(aln, read_start - margin_left, length + margin_right);
<<<<<<< HEAD
    return algorithms::Anchor(read_start, graph_start, length, margin_left, margin_right, score, seed_number, seed.zipcode_decoder.get(), hint_start); 
=======
    return algorithms::Anchor(read_start, graph_start, length, margin_left, margin_right, score, seed_number, &(seed.zipcode), hint_start); 
>>>>>>> 292bdd4a
}

algorithms::Anchor MinimizerMapper::to_anchor(const Alignment& aln, size_t read_start, size_t read_end, const std::vector<size_t>& sorted_seeds, const std::vector<algorithms::Anchor>& seed_anchors, const std::vector<size_t>::const_iterator& mismatch_begin, const std::vector<size_t>::const_iterator& mismatch_end, const HandleGraph& graph, const Aligner* aligner) {
    if (sorted_seeds.empty()) {
        // This should never happen
        throw std::runtime_error("Can't make an anchor from no seeds");
    }

    // Score all the matches and mismatches.
    int score = 0;
    size_t scored_until = read_start;
    auto mismatch_it = mismatch_begin;
    while(mismatch_it != mismatch_end) {
        // Score the perfect match up to mismatch_it, and the mismatch at mismatch_it.
        score += aligner->score_exact_match(aln, scored_until, *mismatch_it - scored_until);
        score += aligner->score_mismatch(aln.sequence().begin() + *mismatch_it,
                                         aln.sequence().begin() + *mismatch_it + 1,
                                         aln.quality().begin() + *mismatch_it); 
        scored_until = *mismatch_it + 1;
        ++mismatch_it;
    }
    // Score the perfect match from where we are to the end.
    score += aligner->score_exact_match(aln, scored_until, read_end - scored_until);
    
    // Get the anchors we are going to weld together. These may be the same one.
    const algorithms::Anchor& left_anchor = seed_anchors.at(sorted_seeds.front());
    const algorithms::Anchor& right_anchor = seed_anchors.at(sorted_seeds.back());

    // Work out the additional left and right margin we need to block out other
    // overlapping extensions and justify our score. The range can extend
    // beyond even the outermost minimizers.
    size_t extra_left_margin = left_anchor.read_exclusion_start() - read_start;
    size_t extra_right_margin = read_end - right_anchor.read_exclusion_end();

    // Now make an anchor with the score of the range, with the anchors of
    // the first and last seeds, and enough margin to cover the distance out
    // from the outer seeds that we managed to extend.
    algorithms::Anchor result(left_anchor, right_anchor, extra_left_margin, extra_right_margin, score);

    assert(result.read_exclusion_start() == read_start);
    assert(result.read_exclusion_end() == read_end);

    return result;
}

WFAAlignment MinimizerMapper::to_wfa_alignment(const algorithms::Anchor& anchor, const Alignment& aln, const Aligner* aligner) const {
    // Get the score without full length bonuses
    auto score = aligner->score_exact_match(aln, anchor.read_start(), anchor.length());
    if (anchor.read_start() == 0) {
        // Apply full elngth bonus on the left if we abut the left end of the read.
        score += aligner->score_full_length_bonus(true, aln);
    }
    if (anchor.read_end() == aln.sequence().length()) {
        // Apply full lenght bonus on the right if we abut the riht end of the read.
        score += aligner->score_full_length_bonus(false, aln);
    }

    return {
        {gbwt_graph.get_handle(id(anchor.graph_start()), is_rev(anchor.graph_start()))},
        {{WFAAlignment::match, (uint32_t)anchor.length()}},
        (uint32_t)offset(anchor.graph_start()),
        (uint32_t)anchor.read_start(),
        (uint32_t)anchor.length(),
        score,
        true
    };
}

}<|MERGE_RESOLUTION|>--- conflicted
+++ resolved
@@ -91,28 +91,6 @@
 static bool chain_ranges_are_equivalent(const MinimizerMapper::Seed& start_seed1, const MinimizerMapper::Seed& end_seed1,
                                         const MinimizerMapper::Seed& start_seed2, const MinimizerMapper::Seed& end_seed2) {
 #ifdef debug
-<<<<<<< HEAD
-    assert(start_seed1.zipcode_decoder->get_distance_index_address(0) ==
-           end_seed1.zipcode_decoder->get_distance_index_address(0));
-    assert(start_seed2.zipcode_decoder->get_distance_index_address(0) ==
-           end_seed2.zipcode_decoder->get_distance_index_address(0));
-#endif
-    if (start_seed1.zipcode_decoder->get_distance_index_address(0) !=
-        start_seed2.zipcode_decoder->get_distance_index_address(0)) {
-        //If the two ranges are on different connected components
-        return false;
-    }
-    if (start_seed1.zipcode_decoder->get_code_type(0) == ZipCode::ROOT_SNARL) {
-        //If this is in a root snarl
-        if (start_seed1.zipcode_decoder->get_rank_in_snarl(1) !=
-            start_seed2.zipcode_decoder->get_rank_in_snarl(1) 
-            ||
-            start_seed1.zipcode_decoder->get_rank_in_snarl(1) !=
-            end_seed1.zipcode_decoder->get_rank_in_snarl(1) 
-            ||
-            start_seed2.zipcode_decoder->get_rank_in_snarl(1) !=
-            end_seed2.zipcode_decoder->get_rank_in_snarl(1)) {
-=======
     assert(start_seed1.zipcode.get_distance_index_address(0) ==
            end_seed1.zipcode.get_distance_index_address(0));
     assert(start_seed2.zipcode.get_distance_index_address(0) ==
@@ -133,7 +111,6 @@
             ||
             start_seed2.zipcode.get_rank_in_snarl(1) !=
             end_seed2.zipcode.get_rank_in_snarl(1)) {
->>>>>>> 292bdd4a
             //If the two ranges are on different children of the snarl
             return false;
         }
@@ -142,36 +119,20 @@
     //Get the offset used for determining the range
     //On the top-level chain, node, or child of the top-level snarl 
     auto get_seed_offset = [&] (const MinimizerMapper::Seed& seed) {
-<<<<<<< HEAD
-        if (seed.zipcode_decoder->get_code_type(0) == ZipCode::ROOT_CHAIN) {
-            return seed.zipcode_decoder->get_offset_in_chain(1);
-        } else if (seed.zipcode_decoder->get_code_type(0) == ZipCode::ROOT_NODE) {
-            return is_rev(seed.pos) ? seed.zipcode_decoder->get_length(0) - offset(seed.pos)
-=======
         if (seed.zipcode.get_code_type(0) == ZipCode::ROOT_CHAIN) {
             return seed.zipcode.get_offset_in_chain(1);
         } else if (seed.zipcode.get_code_type(0) == ZipCode::ROOT_NODE) {
             return is_rev(seed.pos) ? seed.zipcode.get_length(0) - offset(seed.pos)
->>>>>>> 292bdd4a
                                     : offset(seed.pos);
         } else {
             //Otherwise, this is a top-level snarl, and we've already made sure that it's on the 
             //same child chain/node
-<<<<<<< HEAD
-            if (seed.zipcode_decoder->get_code_type(1) == ZipCode::CHAIN) {
-                //On a chain
-                return seed.zipcode_decoder->get_offset_in_chain(2);
-            } else {
-                //On a node
-                return is_rev(seed.pos) ? seed.zipcode_decoder->get_length(1) - offset(seed.pos)
-=======
             if (seed.zipcode.get_code_type(1) == ZipCode::CHAIN) {
                 //On a chain
                 return seed.zipcode.get_offset_in_chain(2);
             } else {
                 //On a node
                 return is_rev(seed.pos) ? seed.zipcode.get_length(1) - offset(seed.pos)
->>>>>>> 292bdd4a
                                         : offset(seed.pos);
             }
         }
@@ -302,7 +263,6 @@
     SubgraphExplainer exp(true);
     exp.subgraph(graph);
 }
-<<<<<<< HEAD
 
 std::pair<double, double> MinimizerMapper::score_tree(const ZipCodeForest& zip_code_forest, size_t i, const VectorView<Minimizer>& minimizers, const std::vector<Seed>& seeds, size_t seq_length, Funnel& funnel) const {
     // Initialize the values.
@@ -314,19 +274,6 @@
     score = 0;
     // Coverage gets set all at once.
 
-=======
-
-std::pair<double, double> MinimizerMapper::score_tree(const ZipCodeForest& zip_code_forest, size_t i, const VectorView<Minimizer>& minimizers, const std::vector<Seed>& seeds, size_t seq_length, Funnel& funnel) const {
-    // Initialize the values.
-    std::pair<double, double> to_return;
-    auto& score = to_return.first;
-    auto& coverage = to_return.second;
-    
-    // Start score at 0.
-    score = 0;
-    // Coverage gets set all at once.
-
->>>>>>> 292bdd4a
     // Track if minimizers are present
     SmallBitset present(minimizers.size());
     // And if read bases are covered
@@ -367,15 +314,9 @@
         // Record the tree in the funnel as a group of the size of the number of items.
         funnel.merge_group(tree_seeds.begin(), tree_seeds.end());
         funnel.score(funnel.latest(), score);
-<<<<<<< HEAD
 
         // TODO: Should we tell the funnel we produced an output?
 
-=======
-
-        // TODO: Should we tell the funnel we produced an output?
-
->>>>>>> 292bdd4a
         if (show_work && track_correctness) {
             // We will have positions early, for all the seeds.
             auto tree_positions = funnel.get_positions(funnel.latest());
@@ -766,7 +707,6 @@
                                  chains, chain_source_tree, chain_score_estimates, minimizer_kept_chain_count, multiplicity_by_chain, 
                                  multiplicity_by_tree,
                                  good_fragments_in, rng, funnel); 
-<<<<<<< HEAD
     }
 
     //Fill in chain stats for annotating the final alignment
@@ -783,87 +723,10 @@
                              best_chain_anchors, best_chain_anchor_length, funnel);
     }
         
-=======
-    }
-
-    //Fill in chain stats for annotating the final alignment
-    bool best_chain_correct = false;
-    double best_chain_coverage = 0;
-    size_t best_chain_longest_jump = 0;
-    double best_chain_average_jump = 0;
-    size_t best_chain_anchors = 0;
-    size_t best_chain_anchor_length = 0;
-
-    if (alignments.size() == 0) {
-        get_best_chain_stats(aln, zip_code_forest, seeds, minimizers, fragments, good_fragments_in, chains, chain_source_tree, seed_anchors, 
-                             chain_score_estimates, best_chain_correct, best_chain_coverage, best_chain_longest_jump, best_chain_average_jump,
-                             best_chain_anchors, best_chain_anchor_length, funnel);
-    }
-        
 
     if (show_work) {
         #pragma omp critical (cerr)
         {
-            cerr << log_name() << "=====Creating alignments=====" << endl;
-        }
-    }
-
-    
-    // Now start the alignment step. Everything has to become an alignment.
-
-    // We will fill this with all computed alignments in estimated score order.
-//TODO    vector<Alignment> alignments;
-//    alignments.reserve(chain_score_estimates.size());
-//    //The multiplicity for each alignment, projected from previous stages
-//    vector<double> multiplicity_by_alignment;
-//    // Track if minimizers were explored by alignments
-//    SmallBitset minimizer_explored(minimizers.size());
-
-    // Track statistics about how many bases were aligned by diffrent methods, and how much time was used.
-    aligner_stats_t stats; 
-
-    bool funnel_depleted = false;
-
-    // This maps from alignment index back to chain index, for
-    // tracing back to minimizers for MAPQ. Can hold
-    // numeric_limits<size_t>::max() for an unaligned alignment.
-    vector<size_t> alignments_to_source;
-    alignments_to_source.reserve(chain_score_estimates.size());
-
-    if (alignments.size() == 0) {
-        do_alignment_on_chains(aln, seeds, minimizers, seed_anchors, chains, chain_source_tree, multiplicity_by_chain, chain_score_estimates, 
-                               minimizer_kept_chain_count, alignments, multiplicity_by_alignment, 
-                               alignments_to_source, minimizer_explored, stats, funnel_depleted, rng, funnel);
-    }
-    
-    
-    if (track_provenance) {
-        // Now say we are finding the winner(s)
-        funnel.stage("winner");
-    }
-    
-    // Fill this in with the alignments we will output as mappings
-    vector<Alignment> mappings;
-    mappings.reserve(min(alignments.size(), max_multimaps));
-    //The scores of the mappings
-    vector<double> scores;
-    //The multiplicities of mappings
-    vector<double> multiplicity_by_mapping;
-    
-    pick_mappings_from_alignments(aln, alignments, multiplicity_by_alignment, alignments_to_source, chain_score_estimates, 
-                                  mappings, scores, multiplicity_by_mapping, funnel_depleted, rng, funnel);
-    
-    if (track_provenance) {
-        funnel.substage("mapq");
-    }
-
-    // Note that it is possible for the top base-level alignment score *not* to be the winning alignment!
->>>>>>> 292bdd4a
-
-    if (show_work) {
-        #pragma omp critical (cerr)
-        {
-<<<<<<< HEAD
             cerr << log_name() << "=====Creating alignments=====" << endl;
         }
     }
@@ -1769,855 +1632,6 @@
     if (track_provenance) {
         funnel.substage("chain");
     }
-=======
-            cerr << log_name() << "Picked best alignment " << log_alignment(mappings[0]) << endl;
-            cerr << log_name() << "For scores:";
-            for (size_t i = 0; i < scores.size(); i++) {
-                cerr << " " << scores[i];
-                if (i + 1 < scores.size()) {
-                    cerr << ",";
-                }
-            }
-            cerr << endl;
-        }
-    }
-
-    vector<double> scaled_scores;
-    scaled_scores.reserve(scores.size());
-    for (auto& score : scores) {
-        double scaled_score = score;
-        if (mapq_score_window > 0) {
-            // Rescale to the size of the score window
-            scaled_score = scaled_score * mapq_score_window / aln.sequence().size();
-        }
-        // Rescale by a constant factor
-        scaled_score *= mapq_score_scale;
-        scaled_scores.push_back(scaled_score);
-    }
-
-    if (show_work) {
-        #pragma omp critical (cerr)
-        {
-            cerr << log_name() << "Scaled scores:";
-            for (size_t i = 0; i < scaled_scores.size(); i++) {
-                cerr << " " << scaled_scores[i];
-                if (i + 1 < scaled_scores.size()) {
-                    cerr << ",";
-                }
-            }
-            cerr << endl;
-        }
-    }
-
-    crash_unless(!mappings.empty());
-    // Compute MAPQ if not unmapped. Otherwise use 0 instead of the 50% this would give us.
-    // Use exact mapping quality.
-    // Because the winning alignment won't necessarily *always* have the
-    // maximum score, we need to use compute_first_mapping_quality and not
-    // compute_max_mapping_quality.
-    double mapq = (mappings.front().path().mapping_size() == 0) ? 0 : 
-        get_regular_aligner()->compute_first_mapping_quality(scaled_scores, false, &multiplicity_by_alignment) ;
-
-#ifdef debug_write_minimizers
-#pragma omp critical
-    {
-        std::ofstream out;
-        out.open("minimizers.tsv", std::ios::app);
-        out << aln.name() << "\t" << mapq << "\t" << aln.sequence().size();
-        for (size_t i = 0 ; i < minimizers.size() ; i++) {
-            out << "\t";
-            out << minimizer_kept[i]
-                << "," << passed_downsampling[minimizer_score_order[i]]
-                << "," << minimizers[i].hits 
-                << "," << minimizers[i].score
-                << "," << minimizers[i].forward_offset()
-                << "," << minimizers[i].length;
-        }
-        out << endl;
-        out.close(); 
-    }
-#endif
-    
-#ifdef print_minimizer_table
-    double uncapped_mapq = mapq;
-#endif
-
-    set_annotation(mappings.front(), "mapq_uncapped", mapq);
-
-    if (use_explored_cap) {
-
-        if (show_work) {
-            #pragma omp critical (cerr)
-            {
-                cerr << log_name() << "uncapped MAPQ is " << mapq << endl;
-            }
-        }
-    
-        // TODO: give SmallBitset iterators so we can use it instead of an index vector.
-        vector<size_t> explored_minimizers;
-        for (size_t i = 0; i < minimizers.size(); i++) {
-            if (minimizer_explored.contains(i)) {
-                explored_minimizers.push_back(i);
-            }
-        }
-        // Compute caps on MAPQ. TODO: avoid needing to pass as much stuff along.
-        double escape_bonus = mapq < std::numeric_limits<int32_t>::max() ? 1.0 : 2.0;
-        double mapq_explored_cap = escape_bonus * faster_cap(minimizers, explored_minimizers, aln.sequence(), aln.quality());
-
-        set_annotation(mappings.front(), "mapq_explored_cap", mapq_explored_cap);
-
-        // Apply the caps and transformations
-        mapq = round(min(mapq_explored_cap, mapq));
-
-        if (show_work) {
-            #pragma omp critical (cerr)
-            {
-                cerr << log_name() << "Explored cap is " << mapq_explored_cap << endl;
-            }
-        }
-    }
-
-
-    // Make sure to clamp 0-60.
-    mapq = max(mapq, 0.0);
-    mapq = min(mapq, 60.0);
-    // And save the MAPQ
-    mappings.front().set_mapping_quality(mapq);
-
-    if (show_work) {
-        #pragma omp critical (cerr)
-        {
-            cerr << log_name() << "MAPQ is " << mapq << endl;
-        }
-    }
-
-    // Remember the scores
-    set_compressed_annotation(mappings.front(),"secondary_scores", scores);
-
-    if (track_provenance) {
-        funnel.substage_stop();
-    }
-    
-    for (size_t i = 0; i < mappings.size(); i++) {
-        // For each output alignment in score order
-        auto& out = mappings[i];
-        
-        // Assign primary and secondary status
-        out.set_is_secondary(i > 0);
-    }
-
-    if (this->set_refpos) {
-        if (track_provenance) {
-            // Time how long setting reference positions takes
-            funnel.substage("refpos");
-        }
-
-        crash_unless(path_graph != nullptr);
-        for (auto& m : mappings) {
-            // Annotate the reads with the positions of the nodes they are actually on (fast)
-            vg::algorithms::annotate_with_node_path_positions(*path_graph, m, -1);
-        }
-    }
-    
-    // Stop this alignment
-    funnel.stop();
-
-    // Annotate with whatever's in the funnel
-    funnel.annotate_mapped_alignment(mappings[0], track_correctness);
-    
-    if (track_provenance) {
-        if (track_correctness) {
-            annotate_with_minimizer_statistics(mappings[0], minimizers, seeds, seeds.size(), fragments.size(), funnel);
-        }
-    }
-    
-    // Special fragment and chain statistics
-    set_compressed_annotation(mappings[0], "fragment_scores", fragment_scores);
-    if (track_correctness) {
-        set_annotation(mappings[0], "best_chain.correct", best_chain_correct);
-    }
-    set_annotation(mappings[0], "best_chain.coverage", best_chain_coverage);
-    set_annotation(mappings[0], "best_chain.longest_jump", (double) best_chain_longest_jump);
-    set_annotation(mappings[0], "best_chain.average_jump", best_chain_average_jump);
-    set_annotation(mappings[0], "best_chain.anchors", (double) best_chain_anchors);
-    set_annotation(mappings[0], "best_chain.anchor_length", (double) best_chain_anchor_length);
-
-    stats.add_annotations(mappings[0], "read");
-    
-#ifdef print_minimizer_table
-    cerr << aln.sequence() << "\t";
-    for (char c : aln.quality()) {
-        cerr << (char)(c+33);
-    }
-    cerr << "\t" << zip_code_forest.trees.size();
-    for (size_t i = 0 ; i < minimizers.size() ; i++) {
-        auto& minimizer = minimizers[i];
-        cerr << "\t"
-             << minimizer.value.key.decode(minimizer.length) << "\t"
-             << minimizer.forward_offset() << "\t"
-             << minimizer.agglomeration_start << "\t"
-             << minimizer.agglomeration_length << "\t"
-             << minimizer.hits << "\t"
-             << minimizer_kept_count[i];
-         if (minimizer_kept_count[i]>0) {
-             assert(minimizer.hits<=hard_hit_cap) ;
-         }
-    }
-    cerr << "\t" << uncapped_mapq << "\t" << mapq_explored_cap << "\t"  << mappings.front().mapping_quality() << "\t";
-    cerr << "\t";
-    for (auto& score : scores) {
-        cerr << score << ",";
-    }
-    if (track_correctness) {
-        cerr << "\t" << funnel.last_correct_stage() << endl;
-    } else {
-        cerr << "\t" << "?" << endl;
-    }
-#endif
-
-    if (track_provenance) {
-        if (show_work && aln.sequence().size() < LONG_LIMIT) {
-            // Dump the funnel info graph to standard error
-            #pragma omp critical (cerr)
-            {
-                funnel.to_dot(cerr);
-            }
-        }
-        
-        // Otherwise/also, if we are dumping explanations, dump it to a file
-        DotDumpExplainer<Funnel> explainer(true, funnel);
-    }
-
-    return mappings;
-}
-
-#define debug
-void MinimizerMapper::do_fragmenting_on_trees(Alignment& aln, const ZipCodeForest& zip_code_forest, 
-        const std::vector<Seed>& seeds, const VectorView<MinimizerMapper::Minimizer>& minimizers,
-        const vector<algorithms::Anchor>& seed_anchors,
-        std::vector<std::vector<size_t>>& fragments, std::vector<double>& fragment_scores,
-        std::vector<algorithms::Anchor>& fragment_anchors, std::vector<size_t>& fragment_source_tree,
-        std::vector<std::vector<size_t>>& minimizer_kept_fragment_count, std::vector<double>& multiplicity_by_fragment,
-        std::vector<Alignment>& alignments, SmallBitset& minimizer_explored, vector<double>& multiplicity_by_alignment, 
-        LazyRNG& rng, Funnel& funnel) const {
-
-    // Keep track of which fragment each alignment comes from for the funnel
-    std::vector<size_t> alignment_source_fragment;
-
-    // For now, multiplicity_by_fragment just stores how many trees had equal or better score. After going through all
-    // trees and counting how many are kept, each value will be divided by the number of trees kept
-    size_t kept_tree_count = 0;
-
-    //Do gapless extension if the read length is less than the limit
-    bool do_gapless_extension = aln.sequence().size() <= gapless_extension_limit;
-
-    // First score all the zip code trees in the forest by summing the scores of their involved minimizers.
-    vector<double> tree_scores;
-    double best_tree_score = 0;
-    double second_best_tree_score = 0;
-    tree_scores.reserve(zip_code_forest.trees.size());
-
-    vector<double> tree_coverages;
-    double best_tree_coverage = 0;
-    double second_best_tree_coverage = 0;
-    tree_coverages.reserve(zip_code_forest.trees.size());
-
-    for (size_t i = 0; i < zip_code_forest.trees.size(); i++) {
-        // For each zip code tree
-        
-        // Score it
-        std::pair<double, double> metrics = this->score_tree(zip_code_forest, i, minimizers, seeds, aln.sequence().size(), funnel);
-        auto& score = metrics.first;
-        auto& coverage = metrics.second;
-
-        tree_scores.push_back(score);
-        tree_coverages.push_back(coverage);
-
-        if (score > best_tree_score) {
-            second_best_tree_score = best_tree_score;
-            best_tree_score = score;
-        } else if (score > second_best_tree_score) {
-            second_best_tree_score = score;
-        }
-
-        if (coverage > best_tree_coverage) {
-            second_best_tree_coverage = best_tree_coverage;
-            best_tree_coverage = coverage;
-        } else if (coverage > second_best_tree_coverage) {
-            second_best_tree_coverage = coverage;
-        }
-    }
-
-    // We will set a score cutoff based on the best, but move it down to the
-    // second best if it does not include the second best and the second best
-    // is within pad_zipcode_tree_score_threshold of where the cutoff would
-    // otherwise be. This ensures that we won't throw away all but one 
-    // based on score alone, unless it is really bad.
-    double tree_score_cutoff = best_tree_score - zipcode_tree_score_threshold;
-    if (tree_score_cutoff - pad_zipcode_tree_score_threshold < second_best_tree_score) {
-        tree_score_cutoff = std::min(tree_score_cutoff, second_best_tree_score);
-    }
-
-    if (show_work) {
-        #pragma omp critical (cerr)
-        {
-            std::cerr << log_name() << "Found " << zip_code_forest.trees.size() << " zip code trees, scores " << best_tree_score << " best, " << second_best_tree_score << " second best, coverages " << best_tree_coverage << " best, " << second_best_tree_coverage << " second best" << std::endl;
-        }
-    }
-
-
-
-
-    if (track_provenance) {
-        funnel.stage("fragment");
-        funnel.substage("fragment");
-    }
-    
-    if (show_work) {
-        #pragma omp critical (cerr)
-        {
-            cerr << log_name() << "=====Creating fragments=====" << endl;
-        }
-    }
-
-    // If we don't do gapless extension, we need one-item vectors for all the
-    // seeds of their own numbers, to show what seed each anchor represents.
-    // TODO: Can we only do this for the seeds that are in trees we keep?
-    std::vector<std::vector<size_t>> seed_seed_sequences;
-    if (!do_gapless_extension) {
-        seed_seed_sequences.reserve(seed_anchors.size());
-        for (size_t i = 0; i < seed_anchors.size(); ++i) {
-            seed_seed_sequences.push_back({i});
-        }
-    }
-
-    process_until_threshold_c<double>(zip_code_forest.trees.size(), [&](size_t i) -> double {
-            return tree_coverages[i];
-        }, [&](size_t a, size_t b) -> bool {
-            auto equalish = [&] (const double x, const double y) {
-                if (x == y) {
-                    return true;
-                } else if (x > y) {
-                    return x - y <= std::numeric_limits<double>::round_error();
-                } else {
-                    return y - x <= std::numeric_limits<double>::round_error();
-                }
-            };
-            auto greater_than = [&] (const double x, const double y) {
-                if (equalish(x, y)) {
-                    return false;
-                } else {
-                    return x > y;
-                }
-            };
-
-            return greater_than(tree_coverages[a], tree_coverages[b])
-                || (equalish(tree_coverages[a], tree_coverages[b]) && greater_than(tree_scores[a], tree_scores[b]));
-
-        }, this->zipcode_tree_coverage_threshold, this->min_to_fragment, this->max_to_fragment, rng, [&](size_t item_num, size_t item_count) -> bool {
-            // Handle sufficiently good fragmenting problems in descending score order
-            
-            if (track_provenance) {
-                funnel.pass("zipcode-tree-coverage-threshold", item_num, tree_coverages[item_num]);
-                funnel.pass("max-to-fragment", item_num);
-            }
-
-            // First check against the additional score filter
-            if (zipcode_tree_score_threshold != 0 && tree_scores[item_num] < tree_score_cutoff 
-                && kept_tree_count >= min_to_fragment) {
-                // If the score isn't good enough and we already kept at least min_to_fragment trees,
-                // ignore this tree
-                if (track_provenance) {
-                    funnel.fail("zipcode-tree-score-threshold", item_num, tree_scores[item_num]);
-                }
-                return false;
-            }
-            
-            if (track_provenance) {
-                funnel.pass("zipcode-tree-score-threshold", item_num, tree_scores[item_num]); 
-            }
-
-            if (show_work) {
-                #pragma omp critical (cerr)
-                {
-                    cerr << log_name() << "Making fragments for zip code tree " << item_num << " with score " << tree_scores[item_num] << " and coverage " << tree_coverages[item_num] << endl;
-                }
-            }
-            
-            kept_tree_count++;
-
-            if (track_provenance) {
-                // Say we're working on this 
-                funnel.processing_input(item_num);
-            }
-          
-            // Also make a list of all the seeds in the problem.
-            // This lets us select the single-seed anchors to use.
-
-            //Make sure that each seed gets added only once
-            vector<bool> added_seed (seeds.size(), false);
-            vector<size_t> selected_seeds;
-            for (ZipCodeTree::oriented_seed_t found : zip_code_forest.trees[item_num]) {
-                if (!added_seed[found.seed]) {
-                    selected_seeds.push_back(found.seed);
-                    added_seed[found.seed] = true;
-                }
-            }
-            
-            if (show_work) {
-                dump_debug_seeds(minimizers, seeds, selected_seeds);
-            }
-
-            // If we do gapless extension, we will use these anchors to fragment instead of the seed ones.
-            std::vector<algorithms::Anchor> extension_anchors;
-            // And each of them (or of the seed anchors, if we use those) represents this run of seed numbers to put into the final chain.
-            std::vector<std::vector<size_t>> extension_seed_sequences;
-            // Extensions use a distinct list of included seeds vs. seeds we actually paste in, so we can glom up overlapping seeds.
-            std::vector<std::vector<size_t>> extension_represented_seeds;
-            // We need a list of all extension anchor indexes that we can sort.
-            std::vector<size_t> extension_anchor_indexes;
-
-            if (do_gapless_extension) {
-                // Instead of fragmenting directly on the seeds, fragment on gapless extensions of the seeds.
-
-                if (track_provenance) {
-                    funnel.substage("gapless_extension");
-                }
-
-                // Extend the seeds and keep track of the seeds that went into each extension.
-                // We'll use this to make anchors later.
-                std::vector<std::vector<size_t>> seeds_for_extension;
-                std::vector<GaplessExtension> tree_extensions = this->extend_seed_group(
-                    selected_seeds,
-                    item_num,
-                    minimizers,
-                    seeds,
-                    aln.sequence(),
-                    this->max_extension_mismatches,
-                    nullptr,
-                    nullptr,
-                    &seeds_for_extension);
-                // Note that we don't use the funnel here; we don't actually
-                // track a gapless extension stage.
-
-                //If there are full-length extensions that are good enough, then just turn them into alignments.
-                if (GaplessExtender::full_length_extensions(tree_extensions)) {
-                    for (size_t extension_i = 0 ; extension_i < tree_extensions.size() ; extension_i++) {
-                        if (tree_extensions[extension_i].full() && 
-                            tree_extensions[extension_i].mismatches() <= this->default_max_extension_mismatches) {
-
-                            // For all good-scoring full-length extensions, make them into alignments
-                            // TODO When we pair:
-                            // We want them all to go on to the pairing stage so we don't miss a possible pairing in a tandem repeat.
-
-                            alignments.emplace_back(aln);
-                            alignments.back().clear_refpos();
-                            alignments.back().clear_path();
-                            alignments.back().set_score(0);
-                            alignments.back().set_identity(0);
-                            alignments.back().set_mapping_quality(0);
-                            this->extension_to_alignment(tree_extensions[extension_i], alignments.back());
-
-                            if (track_provenance) {
-                                //We want to know which "fragment" this came from
-                                alignment_source_fragment.emplace_back(fragments.size());
-                            }
-
-                            multiplicity_by_alignment.emplace_back(item_count);
-                            for (size_t seed_i : seeds_for_extension[extension_i]) {
-                                minimizer_explored.insert(seeds.at(seed_i).source);
-                            }
-
-                            if (show_work) {
-                                #pragma omp critical (cerr)
-                                {
-                                    cerr << log_name() << "Produced additional alignment directly from full length gapless extension " << extension_i << endl;
-                                }
-                            }
-                        }
-                    }
-                }
-                // If we got at least two full-length extensions as alignments, even if they didn't come from this tree,
-                // Then skip fragmenting for this tree
-                if (alignments.size() >= 1) {
-                    if (track_provenance) {
-                        //We might have already done some fragmenting so the funnel might already have started on that stage
-                        //So to get the funnel to track the gapless extensions properly, we need to make a fake fragmenting
-                        //stage for these too
-                        // Tell the funnel
-                        //TODO: idk what score to give it funnel.score(funnel.latest(), scored_fragment.first);!
-
-                        funnel.project(item_num);
-
-                        funnel.processed_input();
-
-                        //Add an entry to the list of fragments so we know which fragment num to give the alignments
-                        //This is just so the funnel can track everything
-                        fragments.emplace_back();
-
-                    }
-                    return true;
-                }
-
-                
-                // We can't actually handle the same seed being used as the
-                // endpoint of multiple anchors in the chaining. So we need to
-                // go through the gapless extensions in score order and make
-                // them into anchors using the seeds not yet used by previous
-                // ones.
-                auto extension_score_order = sort_permutation(tree_extensions.begin(), tree_extensions.end(), [&](const GaplessExtension& a, const GaplessExtension& b) {
-                    // Return true if the first gapless extension needs to be first.
-                    // TODO: use real scores from the aligner.
-                    int a_score = (a.read_interval.second - a.read_interval.first) - a.mismatch_positions.size() * 5;
-                    int b_score = (b.read_interval.second - b.read_interval.first) - b.mismatch_positions.size() * 5;
-                    // We want to sort descending so larger scores come first.
-                    return a_score > b_score;
-                });
-
-                // This holds the seeds used to make previous anchors.
-                std::unordered_set<size_t> used_seeds;
-
-                for (auto& extension_index : extension_score_order) {
-                    // For each extension
-                    const GaplessExtension& extension = tree_extensions[extension_index];
-                    // And the seeds that made it, sorted by stapled base
-                    const std::vector<size_t>& extension_seeds = seeds_for_extension[extension_index];
-
-                    // Make a list of all the seed positions still available
-                    std::vector<size_t> seed_positions;
-                    seed_positions.reserve(extension_seeds.size());
-                    for (auto& seed_index : extension_seeds) {
-                        if (!used_seeds.count(seed_index)) {
-                            seed_positions.push_back(minimizers[seeds.at(seed_index).source].pin_offset());
-                        }
-                    }
-
-                    if (seed_positions.empty()) {
-                        if (show_work) {
-                            #pragma omp critical (cerr)
-                            {
-                                cerr << log_name() << "Extension on read " << extension.read_interval.first << "-" << extension.read_interval.second << " has no distinct seeds left to use for anchors" << endl;
-                            }
-                        }
-                        continue;
-                    }
-
-
-                    // We want to break up the extension into read intervals
-                    // and the seeds that go with them. Each of those will
-                    // become an anchor.
-                    std::vector<std::pair<size_t, size_t>> anchor_intervals = find_anchor_intervals(extension.read_interval, extension.mismatch_positions, seed_positions);
-
-                    // Then convert those intervals into anchors.
-                    auto mismatch_it = extension.mismatch_positions.begin();
-                    auto seed_it = extension_seeds.begin();
-                    for (auto& anchor_interval : anchor_intervals) {
-                        // Find the relevant mismatch range
-                        while (mismatch_it != extension.mismatch_positions.end() && *mismatch_it < anchor_interval.first) {
-                            // Move mismatch iterator to inside or past the interval
-                            ++mismatch_it;
-                        }
-                        auto internal_mismatch_begin = mismatch_it;
-                        while (mismatch_it != extension.mismatch_positions.end() && *mismatch_it < anchor_interval.second) {
-                            // Move mismatch iterator to past the interval
-                            ++mismatch_it;
-                        }
-                        auto internal_mismatch_end = mismatch_it;
-
-                        // Find the relevant seed range
-                        std::vector<size_t> anchor_seeds;
-                        while (seed_it != extension_seeds.end() && minimizers[seeds.at(*seed_it).source].pin_offset() < anchor_interval.first) {
-                            // Move seed iterator to inside or past the interval (should really always be already inside).
-                            ++seed_it;
-                        }
-                        while (seed_it != extension_seeds.end() && minimizers[seeds.at(*seed_it).source].pin_offset() < anchor_interval.second) {
-                            // Take all the seeds into the vector of anchor seeds.
-                            auto found = used_seeds.find(*seed_it);
-                            if (found == used_seeds.end()) {
-                                // As long as they haven't been used
-                                anchor_seeds.push_back(*seed_it);
-                                // And mark them used
-                                used_seeds.insert(found, *seed_it);
-                            }
-                            ++seed_it;
-                        }
-
-                        if (anchor_seeds.empty()) {
-                            // All the seeds we wanted for this piece specifically are already represented by pieces of previous extensions
-                            if (show_work) {
-                                #pragma omp critical (cerr)
-                                {
-                                    cerr << log_name() << "Extension on read " << extension.read_interval.first << "-" << extension.read_interval.second << " would produce anchor " << anchor_interval.first << "-" << anchor_interval.second << " but all seeds in the interval were used already" << endl;
-                                }
-                            }
-                            // Go on to the next anchor interval
-                        } else {
-                            // We have seeds here and can make an anchor
-
-                            // Note the index of the new anchor
-                            extension_anchor_indexes.push_back(extension_anchors.size());
-                            // Make the actual anchor out of this range of seeds and this read range.
-                            extension_anchors.push_back(to_anchor(aln, anchor_interval.first, anchor_interval.second, anchor_seeds, seed_anchors, internal_mismatch_begin, internal_mismatch_end, gbwt_graph, this->get_regular_aligner()));
-                            if (show_work) {
-                                #pragma omp critical (cerr)
-                                {
-                                    cerr << log_name() << "Extension on read " << extension.read_interval.first << "-" << extension.read_interval.second << " produces anchor " << anchor_interval.first << "-" << anchor_interval.second << " with " << anchor_seeds.size() << " seeds involved and " << (internal_mismatch_end - internal_mismatch_begin) << " internal mismatches, score " << extension_anchors.back().score() << endl;
-                                }
-                            }
-
-                            // And if we take that anchor, we'll grab these underlying
-                            // seeds into the elaborating chain. Just use the bounding
-                            // seeds and connect between them where it is easy.
-                            extension_seed_sequences.push_back({anchor_seeds.front()});
-                            if (seed_anchors.at(anchor_seeds.front()).read_end() <= seed_anchors.at(anchor_seeds.back()).read_start()) {
-                                // There are multiple seeds in the extension and the last
-                                // one doesn't overlap the first, so take the last one too.
-                                extension_seed_sequences.back().push_back(anchor_seeds.back());
-                            }
-
-                            // Keep all the seeds that this anchor counts as using.
-                            extension_represented_seeds.emplace_back(std::move(anchor_seeds));
-                        }
-                    }
-                }
-            }
-            
-            // Figure out what anchors we want to view.
-            const std::vector<algorithms::Anchor>& anchors_to_fragment = do_gapless_extension ? extension_anchors : seed_anchors;
-            // And what seeds each represents
-            const std::vector<std::vector<size_t>>& anchor_seed_sequences = do_gapless_extension ? extension_seed_sequences : seed_seed_sequences;
-            // And what subset/in what order
-            std::vector<size_t>& anchor_indexes = do_gapless_extension ? extension_anchor_indexes : selected_seeds;
-            // Sort anchors by read start of seeded region
-            algorithms::sort_anchor_indexes(anchors_to_fragment, anchor_indexes);
-
-            // And what seeds should count as explored when we take an anchor
-            const std::vector<std::vector<size_t>>& anchor_represented_seeds = do_gapless_extension ? extension_represented_seeds : anchor_seed_sequences;
-            
-            
-
-            if (track_provenance) {
-                funnel.substage("fragment");
-            }
-            
-            if (show_work) {
-                #pragma omp critical (cerr)
-                {
-                    cerr << log_name() << "Computing fragments over " << anchor_indexes.size() << " anchors" << endl;
-                }
-            }
-#ifdef debug
-            if (show_work) {
-                // Log the chaining problem so we can try it again elsewhere.
-                this->dump_chaining_problem(anchors_to_fragment, anchor_indexes, gbwt_graph);
-            }
-#endif
-            
-            // Compute lookback and indel limits based on read length.
-            // Important since seed density goes down on longer reads.
-            size_t lookback_limit = std::max(this->fragment_max_lookback_bases, (size_t)(this->fragment_max_lookback_bases_per_base * aln.sequence().size()));
-            size_t indel_limit = std::max(this->fragment_max_indel_bases, (size_t)(this->fragment_max_indel_bases_per_base * aln.sequence().size()));
-
-            // Find fragments over the seeds in the zip code tree
-            algorithms::transition_iterator for_each_transition = algorithms::zip_tree_transition_iterator(
-                seeds,
-                zip_code_forest.trees[item_num],
-                lookback_limit
-            ); 
-            // Make a view of the anchors we will fragment over
-            VectorView<algorithms::Anchor> anchor_view {anchors_to_fragment, anchor_indexes}; 
-            std::vector<std::pair<int, std::vector<size_t>>> results = algorithms::find_best_chains(
-                anchor_view,
-                *distance_index,
-                gbwt_graph,
-                get_regular_aligner()->gap_open,
-                get_regular_aligner()->gap_extension,
-                this->max_fragments,
-                for_each_transition,
-                this->item_bonus,
-                this->item_scale,
-                this->fragment_gap_scale,
-                this->fragment_points_per_possible_match,
-                indel_limit,
-                false
-            );
-            if (show_work) {
-                #pragma omp critical (cerr)
-                cerr << log_name() << "Found " << results.size() << " fragments in zip code tree " << item_num
-                    << " running " << anchors_to_fragment[anchor_indexes.front()] << " to " << anchors_to_fragment[anchor_indexes.back()] << std::endl;
-            }
-            for (size_t result = 0; result < results.size(); result++) {
-                // For each result
-                auto& scored_fragment = results[result];
-                if (show_work) {
-#ifdef debug
-                    if(true)
-#else
-                    if (result < MANY_LIMIT)
-#endif
-                    {
-                        if (!scored_fragment.second.empty()) {
-                            #pragma omp critical (cerr)
-                            {
-                                cerr << log_name() << "\tFragment with score " << scored_fragment.first
-                                    << " and length " << scored_fragment.second.size()
-                                    << " running " << anchor_view[scored_fragment.second.front()]
-                                    << " to " << anchor_view[scored_fragment.second.back()] << std::endl;
-#ifdef debug
-                                
-                                for (auto& anchor_number : scored_fragment.second) {
-                                    std::cerr << log_name() << "\t\t" << anchor_view[anchor_number] << std::endl;
-                                }
-#endif
-
-                            }
-                        }
-                    } else if (result == MANY_LIMIT) {
-                        #pragma omp critical (cerr)
-                        std::cerr << log_name() << "\t<" << (results.size() - result) << " more fragments>" << std::endl;
-                    }
-                }
-
-                // Count how many of each minimizer is in each fragment produced
-                minimizer_kept_fragment_count.emplace_back(minimizers.size(), 0);
-
-                // Translate fragments into seed numbers and not local anchor numbers.
-                fragments.emplace_back();
-                fragments.back().reserve(scored_fragment.second.size() * 2);
-                for (auto& selected_number : scored_fragment.second) {
-                    // For each anchor in the chain, get its number in the whole group of anchors.
-                    size_t anchor_number = anchor_indexes.at(selected_number);
-                    for (auto& seed_number : anchor_seed_sequences.at(anchor_number)) {
-                        // And get all the seeds it actually uses in sequence and put them in the fragment.
-                        fragments.back().push_back(seed_number);
-                    }
-                    for (auto& seed_number : anchor_represented_seeds.at(anchor_number)) {
-                        // And get all the seeds it represents exploring and mark their minimizers explored.
-                        // TODO: Can we get the gapless extension logic to count this for us for that codepath?
-                        minimizer_kept_fragment_count.back()[seeds[seed_number].source]++;
-                    }
-                }
-                // Remember the score
-                fragment_scores.push_back(scored_fragment.first);
-                // And make an anchor of it right now, for chaining later.
-                // Make sure to do it by combining the gapless extension anchors if applicable.
-                fragment_anchors.push_back(algorithms::Anchor(anchors_to_fragment.at(anchor_indexes.at(scored_fragment.second.front())), anchors_to_fragment.at(anchor_indexes.at(scored_fragment.second.back())), 0, 0, fragment_scores.back()));
-                // Remember how we got it
-                fragment_source_tree.push_back(item_num);
-                //Remember the number of better or equal-scoring trees
-                multiplicity_by_fragment.emplace_back((float)item_count);
-
-                if (track_provenance) {
-                    // Tell the funnel
-                    funnel.introduce();
-                    funnel.score(funnel.latest(), scored_fragment.first);
-                    // We come from all the seeds directly
-                    // TODO: Include all the middle seeds when gapless extending!
-                    funnel.also_merge_group(2, fragments.back().begin(), fragments.back().end());
-                    // And are related to the problem
-                    funnel.also_relevant(1, item_num);
-                }
-
-                if (track_position && result < MANY_LIMIT) {
-                    // Add position annotations for the good-looking fragments.
-                    // Should be much faster than full correctness tracking from every seed.
-                    crash_unless(this->path_graph);
-                    for (auto& boundary : {anchor_view[scored_fragment.second.front()].graph_start(), anchor_view[scored_fragment.second.back()].graph_end()}) {
-                        // For each end of the fragment
-                        auto offsets = algorithms::nearest_offsets_in_paths(this->path_graph, boundary, 100);
-                        for (auto& handle_and_positions : offsets) {
-                            for (auto& position : handle_and_positions.second) {
-                                // Tell the funnel all the effective positions, ignoring orientation
-                                funnel.position(funnel.latest(), handle_and_positions.first, position.first);
-                            }
-                        }
-
-                    }
-                }
-                if (track_provenance && show_work && result < MANY_LIMIT) {
-                    for (auto& handle_and_range : funnel.get_positions(funnel.latest())) {
-                        // Log each range on a path associated with the fragment.
-                        #pragma omp critical (cerr)
-                        std::cerr << log_name() << "\t\tAt linear reference "
-                            << this->path_graph->get_path_name(handle_and_range.first)
-                            << ":" << handle_and_range.second.first
-                            << "-" << handle_and_range.second.second << std::endl;
-                    }
-                    if (track_correctness && funnel.is_correct(funnel.latest())) {
-                        #pragma omp critical (cerr)
-                        cerr << log_name() << "\t\tCORRECT!" << endl;
-                    }
-                }
-            }
-
-            
-            if (track_provenance) {
-                // Say we're done with this 
-                funnel.processed_input();
-            }
-            
-            return true;
-            
-        }, [&](size_t item_num) -> void {
-            // There are too many sufficiently good problems to do
-            if (track_provenance) {
-                funnel.pass("zipcode-tree-coverage-threshold", item_num, tree_coverages[item_num]);
-                funnel.fail("max-to-fragment", item_num);
-            }
-            
-        }, [&](size_t item_num) -> void {
-            // This item is not sufficiently good.
-            if (track_provenance) {
-                funnel.fail("zipcode-tree-coverage-threshold", item_num, tree_coverages[item_num]);
-            }
-        });
-
-    if (alignments.size() >= 1) {
-        //If we did get alignments from fragmenting, boot them through the funnel all at once
-        funnel.stage("extension_to_alignment");
-        for (size_t fragment_num : alignment_source_fragment) {
-            funnel.project(fragment_num);
-        }
-        //Get the actual multiplicity from the counts
-        for (size_t i = 0 ; i < multiplicity_by_alignment.size() ; i++) {
-            multiplicity_by_alignment[i] = multiplicity_by_alignment[i] >= kept_tree_count
-                                        ?  multiplicity_by_alignment[i] - (float)kept_tree_count
-                                        : 0.0;
-        }
-
-    } else {
-
-        //Get the actual multiplicity from the counts
-        for (size_t i = 0 ; i < multiplicity_by_fragment.size() ; i++) {
-            multiplicity_by_fragment[i] = multiplicity_by_fragment[i] >= kept_tree_count
-                                        ?  multiplicity_by_fragment[i] - (float)kept_tree_count
-                                        : 0.0;
-        }
-    }
-
-}
-#undef debug
-
-void MinimizerMapper::do_chaining_on_fragments(Alignment& aln, const ZipCodeForest& zip_code_forest, 
-        const std::vector<Seed>& seeds, const VectorView<MinimizerMapper::Minimizer>& minimizers,
-        const std::vector<std::vector<size_t>>& fragments, const std::vector<double>& fragment_scores, 
-        const std::vector<algorithms::Anchor>& fragment_anchors, const std::vector<size_t>& fragment_source_tree,
-        const std::vector<std::vector<size_t>>& minimizer_kept_fragment_count, const std::vector<double>& multiplicity_by_fragment,
-        std::vector<std::vector<size_t>>& chains, std::vector<size_t>& chain_source_tree, std::vector<int>& chain_score_estimates,
-        std::vector<std::vector<size_t>>& minimizer_kept_chain_count, std::vector<double>& multiplicity_by_chain,
-        std::vector<double>& multiplicity_by_tree,
-        std::unordered_map<size_t, std::vector<size_t>>& good_fragments_in,
-        LazyRNG& rng, Funnel& funnel) const {
- 
-    // Now glom the fragments together into chains 
-    if (track_provenance) {
-        funnel.stage("chain");
-    }
-    
-    if (track_provenance) {
-        funnel.substage("chain");
-    }
->>>>>>> 292bdd4a
     // Get all the fragment numbers for each zip code tree we actually used, so we can chain each independently again.
     // TODO: Stop reswizzling so much.
     std::unordered_map<size_t, std::vector<size_t>> tree_to_fragments;
@@ -2709,7 +1723,6 @@
                 cerr << log_name() << "\tKept " << fragments_kept << "/" << kv.second.size() << " fragments." << endl;
             }
         }
-<<<<<<< HEAD
     }
 
     // Draft trees to chain all the fragments of based on how good their fragment sets look. 
@@ -2727,25 +1740,6 @@
         }
         fragment_set_scores.push_back(fragment_set_score);
     }
-=======
-    }
-
-    // Draft trees to chain all the fragments of based on how good their fragment sets look. 
-    std::vector<size_t> trees_with_good_fragments;
-    std::vector<double> fragment_set_scores;
-    trees_with_good_fragments.reserve(good_fragments_in.size());
-    fragment_set_scores.reserve(good_fragments_in.size());
-    for (auto& kv : good_fragments_in) {
-        // Make a vector of the numbers of all the still-eligible trees
-        trees_with_good_fragments.push_back(kv.first);
-        // And score each set of fragments
-        double fragment_set_score = 0;
-        for (auto& anchor_index : kv.second) {
-            fragment_set_score += fragment_anchors.at(anchor_index).score();
-        }
-        fragment_set_scores.push_back(fragment_set_score);
-    }
->>>>>>> 292bdd4a
 
     if (show_work) {
         #pragma omp critical (cerr)
@@ -3313,7 +2307,6 @@
             if (show_work) {
                 #pragma omp critical (cerr)
                 {
-<<<<<<< HEAD
                     cerr << log_name() << "Chain " << processed_num << " overlaps none of the " << used_matchings.size() << " read-node matchings used in previous alignments" << endl;
                 }
             }
@@ -3343,93 +2336,12 @@
                     #pragma omp critical (cerr)
                     {
                         cerr << log_name() << "Chain " << processed_num << " is chain " << tree_count << " in its tree " << chain_source_tree[processed_num] << " and is kept" << endl;
-=======
-                    cerr << log_name() << "Chain " << processed_num << " is good enough (score=" << chain_score_estimates[processed_num] << "/" << chain_min_score << ")" << endl;
-                    if (track_correctness && funnel.was_correct(processed_num)) {
-                        cerr << log_name() << "\tCORRECT!" << endl;
->>>>>>> 292bdd4a
                     }
                 }
                 tree_count++;
             }
 
             if (track_provenance) {
-<<<<<<< HEAD
-=======
-                funnel.pass("min-chain-score-per-base||max-min-chain-score", processed_num, chain_score_estimates[processed_num]);
-                funnel.pass("max-alignments", processed_num);
-            }
-
-            for (auto& seed_num : chains[processed_num]) {
-                // Look at the individual pin points and their associated read-node offset
-                size_t read_pos = minimizers[seeds.at(seed_num).source].pin_offset();
-                pos_t graph_pos = seeds.at(seed_num).pos;
-
-                nid_t node_id = id(graph_pos);
-                bool orientation = is_rev(graph_pos);
-                int64_t read_minus_node_offset = (int64_t)read_pos - (int64_t)offset(graph_pos);
-                auto matching = std::make_pair(std::make_pair(node_id, orientation), read_minus_node_offset);
-                if (used_matchings.count(matching)) {
-                    if (track_provenance) {
-                        funnel.fail("no-chain-overlap", processed_num);
-                    }
-                    if (show_work) {
-                        #pragma omp critical (cerr)
-                        {
-                            cerr << log_name() << "Chain " << processed_num << " overlaps a previous alignment at read pos " << read_pos << " and graph pos " << graph_pos << " with matching " << matching.first.first << ", " << matching.first.second << ", " << matching.second << endl;
-                        }
-                    }
-                    return false;
-                } else {
-#ifdef debug
-                    if (show_work) {
-                        #pragma omp critical (cerr)
-                        {
-                            cerr << log_name() << "Chain " << processed_num << " uniquely places read pos " << read_pos << " at graph pos " << graph_pos << " with matching " << matching.first.first << ", " << matching.first.second << ", " << matching.second << endl;
-                        }
-                    }
-#endif
-                }
-            }
-            if (show_work) {
-                #pragma omp critical (cerr)
-                {
-                    cerr << log_name() << "Chain " << processed_num << " overlaps none of the " << used_matchings.size() << " read-node matchings used in previous alignments" << endl;
-                }
-            }
-            if (track_provenance) {
-                funnel.pass("no-chain-overlap", processed_num);
-            }
-
-            // Make sure we aren't doing too many chains from this one tree.
-            auto& tree_count = chains_per_tree[chain_source_tree[processed_num]];
-            if (tree_count >= max_chains_per_tree) {
-                if (track_provenance) {
-                    funnel.fail("max-chains-per-tree", processed_num, tree_count);
-                }
-                if (show_work) {
-                    #pragma omp critical (cerr)
-                    {
-                        cerr << log_name() << "Chain " << processed_num << " is chain " << tree_count << " in its tree " << chain_source_tree[processed_num] << " and is rejected (score=" << chain_score_estimates[processed_num] << ")" << endl;
-                    }
-                }
-                tree_count++;
-                return false;
-            } else {
-                if (track_provenance) {
-                    funnel.pass("max-chains-per-tree", processed_num, tree_count);
-                }
-                if (show_work) {
-                    #pragma omp critical (cerr)
-                    {
-                        cerr << log_name() << "Chain " << processed_num << " is chain " << tree_count << " in its tree " << chain_source_tree[processed_num] << " and is kept" << endl;
-                    }
-                }
-                tree_count++;
-            }
-
-            if (track_provenance) {
->>>>>>> 292bdd4a
                 funnel.processing_input(processed_num);
             }
 
@@ -3882,11 +2794,7 @@
     
     // We need a WFAExtender to do tail and intervening alignments.
     // Note that the extender expects anchoring matches!!!
-<<<<<<< HEAD
     WFAExtender wfa_extender(gbwt_graph, aligner, wfa_error_model); 
-=======
-    WFAExtender extender(gbwt_graph, aligner, wfa_error_model); 
->>>>>>> 292bdd4a
     
     // Keep a couple cursors in the chain: extension before and after the linking up we need to do.
     auto here_it = chain.begin();
@@ -3937,11 +2845,7 @@
             if (stats) {
                 start_time = std::chrono::high_resolution_clock::now();
             }
-<<<<<<< HEAD
             left_alignment = wfa_extender.prefix(left_tail, right_anchor);
-=======
-            left_alignment = extender.prefix(left_tail, right_anchor);
->>>>>>> 292bdd4a
             if (stats) {
                 stop_time = std::chrono::high_resolution_clock::now();
                 stats->bases.wfa_tail += left_tail_length;
@@ -4029,11 +2933,7 @@
                 if (stats) {
                     start_time = std::chrono::high_resolution_clock::now();
                 }
-<<<<<<< HEAD
                 auto nodes_and_bases = align_sequence_between_consistently(empty_pos_t(), right_anchor, graph_horizon, max_gap_length, &this->gbwt_graph, this->get_regular_aligner(), tail_aln, &aln.name(), this->max_dp_cells, this->choose_band_padding);
-=======
-                auto nodes_and_bases = align_sequence_between(empty_pos_t(), right_anchor, graph_horizon, max_gap_length, &this->gbwt_graph, this->get_regular_aligner(), tail_aln, &aln.name(), this->max_dp_cells, this->choose_band_padding);
->>>>>>> 292bdd4a
                 if (stats) {
                     stop_time = std::chrono::high_resolution_clock::now();
                     if (nodes_and_bases.first > 0) {
@@ -4186,11 +3086,7 @@
             if (stats) {
                 start_time = std::chrono::high_resolution_clock::now();
             }
-<<<<<<< HEAD
             link_alignment = connect_consistently(linking_bases, left_anchor, (*next).graph_start(), wfa_extender);
-=======
-            link_alignment = extender.connect(linking_bases, left_anchor, (*next).graph_start());
->>>>>>> 292bdd4a
             if (stats) {
                 stop_time = std::chrono::high_resolution_clock::now();
                 stats->bases.wfa_middle += link_length;
@@ -4300,11 +3196,7 @@
             if (stats) {
                 start_time = std::chrono::high_resolution_clock::now();
             }
-<<<<<<< HEAD
             auto nodes_and_bases = MinimizerMapper::align_sequence_between_consistently((*here).graph_end(), (*next).graph_start(), path_length, max_gap_length, &this->gbwt_graph, this->get_regular_aligner(), link_aln, &aln.name(), this->max_dp_cells, this->choose_band_padding);
-=======
-            auto nodes_and_bases = MinimizerMapper::align_sequence_between((*here).graph_end(), (*next).graph_start(), path_length, max_gap_length, &this->gbwt_graph, this->get_regular_aligner(), link_aln, &aln.name(), this->max_dp_cells, this->choose_band_padding);
->>>>>>> 292bdd4a
             if (stats) {
                 stop_time = std::chrono::high_resolution_clock::now();
                 if (nodes_and_bases.first > 0) {
@@ -4389,11 +3281,7 @@
             if (stats) {
                 start_time = std::chrono::high_resolution_clock::now();
             }
-<<<<<<< HEAD
             right_alignment = wfa_extender.suffix(right_tail, left_anchor_excluded);
-=======
-            right_alignment = extender.suffix(right_tail, left_anchor_excluded);
->>>>>>> 292bdd4a
             if (stats) {
                 stop_time = std::chrono::high_resolution_clock::now();
                 stats->bases.wfa_tail += right_tail_length;
@@ -4485,11 +3373,7 @@
                 if (stats) {
                     start_time = std::chrono::high_resolution_clock::now();
                 }
-<<<<<<< HEAD
                 auto nodes_and_bases = align_sequence_between_consistently(left_anchor_included, empty_pos_t(), graph_horizon, max_gap_length, &this->gbwt_graph, this->get_regular_aligner(), tail_aln, &aln.name(), this->max_dp_cells, this->choose_band_padding);
-=======
-                auto nodes_and_bases = align_sequence_between(left_anchor_included, empty_pos_t(), graph_horizon, max_gap_length, &this->gbwt_graph, this->get_regular_aligner(), tail_aln, &aln.name(), this->max_dp_cells, this->choose_band_padding);
->>>>>>> 292bdd4a
                 if (stats) {
                     stop_time = std::chrono::high_resolution_clock::now();
                     if (nodes_and_bases.first > 0) {
@@ -4790,7 +3674,6 @@
     if (end_index > middle_index && begin_index <= middle_index) {
         return aligner->longest_detectable_gap(aln, aln.sequence().begin() + middle_index);
     }
-<<<<<<< HEAD
     
     // Otherwise it is the length from the boundary nearest to the middle.
     // And we know the while range is on one side or the other of the middle.
@@ -4806,22 +3689,6 @@
 std::pair<size_t, size_t> MinimizerMapper::align_sequence_between(const pos_t& left_anchor, const pos_t& right_anchor, size_t max_path_length, size_t max_gap_length, const HandleGraph* graph, const GSSWAligner* aligner, Alignment& alignment, const std::string* alignment_name, size_t max_dp_cells, const std::function<size_t(const Alignment&, const HandleGraph&)>& choose_band_padding) {
 
     // This holds node count and node length aligned to.
-=======
-    
-    // Otherwise it is the length from the boundary nearest to the middle.
-    // And we know the while range is on one side or the other of the middle.
-    if (begin_index > middle_index) {
-        // Beginning is on the inside
-        return aligner->longest_detectable_gap(aln, sequence_begin);
-    }
-
-    // Otherwise the end is on the inside
-    return aligner->longest_detectable_gap(aln, sequence_end);
-}
-
-std::pair<size_t, size_t> MinimizerMapper::align_sequence_between(const pos_t& left_anchor, const pos_t& right_anchor, size_t max_path_length, size_t max_gap_length, const HandleGraph* graph, const GSSWAligner* aligner, Alignment& alignment, const std::string* alignment_name, size_t max_dp_cells, const std::function<size_t(const Alignment&, const HandleGraph&)>& choose_band_padding) {
-    
->>>>>>> 292bdd4a
     std::pair<size_t, size_t> to_return;
 
     // Get the dagified local graph, and the back translation
@@ -5005,7 +3872,6 @@
     });
 
     return to_return;
-<<<<<<< HEAD
 }
 
 std::pair<size_t, size_t> MinimizerMapper::align_sequence_between_consistently(const pos_t& left_anchor, const pos_t& right_anchor, size_t max_path_length, size_t max_gap_length, const HandleGraph* graph, const GSSWAligner* aligner, Alignment& alignment, const std::string* alignment_name, size_t max_dp_cells, const std::function<size_t(const Alignment&, const HandleGraph&)>& choose_band_padding) {
@@ -5096,8 +3962,6 @@
     
     // And ship it
     return result;
-=======
->>>>>>> 292bdd4a
 }
 
 std::vector<algorithms::Anchor> MinimizerMapper::to_anchors(const Alignment& aln, const VectorView<Minimizer>& minimizers, std::vector<Seed>& seeds) const {
@@ -5109,11 +3973,7 @@
     return to_return;
 }
 
-<<<<<<< HEAD
-algorithms::Anchor MinimizerMapper::to_anchor(const Alignment& aln, const VectorView<Minimizer>& minimizers, const std::vector<Seed>& seeds, size_t seed_number, const HandleGraph& graph, const Aligner* aligner) {
-=======
 algorithms::Anchor MinimizerMapper::to_anchor(const Alignment& aln, const VectorView<Minimizer>& minimizers, std::vector<Seed>& seeds, size_t seed_number, const HandleGraph& graph, const Aligner* aligner) {
->>>>>>> 292bdd4a
     // Turn each seed into the part of its match on the node where the
     // anchoring end (start for forward-strand minimizers, end for
     // reverse-strand minimizers) falls.
@@ -5171,11 +4031,7 @@
     // TODO: Always make sequence and quality available for scoring!
     // We're going to score the anchor as the full minimizer, and rely on the margins to stop us from taking overlapping anchors.
     int score = aligner->score_exact_match(aln, read_start - margin_left, length + margin_right);
-<<<<<<< HEAD
-    return algorithms::Anchor(read_start, graph_start, length, margin_left, margin_right, score, seed_number, seed.zipcode_decoder.get(), hint_start); 
-=======
     return algorithms::Anchor(read_start, graph_start, length, margin_left, margin_right, score, seed_number, &(seed.zipcode), hint_start); 
->>>>>>> 292bdd4a
 }
 
 algorithms::Anchor MinimizerMapper::to_anchor(const Alignment& aln, size_t read_start, size_t read_end, const std::vector<size_t>& sorted_seeds, const std::vector<algorithms::Anchor>& seed_anchors, const std::vector<size_t>::const_iterator& mismatch_begin, const std::vector<size_t>::const_iterator& mismatch_end, const HandleGraph& graph, const Aligner* aligner) {

--- conflicted
+++ resolved
@@ -2209,11 +2209,7 @@
     distIndex = di;
 
     size_t numNodes = (v.size()-3) / 4;
-<<<<<<< HEAD
-    
-=======
   
->>>>>>> ba7de8ab
     chainStartID = v[0];
     chainEndID = v[1];
     int64_t par = v[2];

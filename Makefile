DEP_DIR:=./deps
SRC_DIR:=src
ALGORITHMS_SRC_DIR:=$(SRC_DIR)/algorithms
IO_SRC_DIR:=$(SRC_DIR)/io
SUBCOMMAND_SRC_DIR:=$(SRC_DIR)/subcommand
UNITTEST_SRC_DIR:=$(SRC_DIR)/unittest
BIN_DIR:=bin
OBJ_DIR:=obj
ALGORITHMS_OBJ_DIR:=$(OBJ_DIR)/algorithms
IO_OBJ_DIR:=$(OBJ_DIR)/io
SUBCOMMAND_OBJ_DIR:=$(OBJ_DIR)/subcommand
UNITTEST_OBJ_DIR:=$(OBJ_DIR)/unittest
LIB_DIR:=lib
# INC_DIR must be a relative path
INC_DIR:=include
CWD:=$(shell pwd)
CXX ?= g++
PKG_CONFIG ?= pkg-config

SFX :=
EXE:=vg$(SFX)

all: $(BIN_DIR)/$(EXE)

# Magic dependencies (see <http://make.mad-scientist.net/papers/advanced-auto-dependency-generation/#tldr>)
include $(wildcard $(OBJ_DIR)/*.d)
include $(wildcard $(ALGORITHMS_OBJ_DIR)/*.d)
include $(wildcard $(IO_OBJ_DIR)/*.d)
include $(wildcard $(SUBCOMMAND_OBJ_DIR)/*.d)
include $(wildcard $(UNITTEST_OBJ_DIR)/*.d)

# What pkg-config-controlled system dependencies should we use compile and link flags from?
# Use PKG_CONFIG_PATH to point the build system at the right versions of these, if they aren't picked up automatically.
# We can't do this for our bundled, pkg-config-supporting dependencies (like htslib) because they won't be built yet.
PKG_CONFIG_DEPS := cairo jansson 
# These are like PKG_CONFIG_DEPS but we try to always link them statically, if possible.
PKG_CONFIG_STATIC_DEPS := protobuf 

# We don't ask for -fopenmp here because how we get it can depend on the compiler.
# We don't ask for automatic Make dependency file (*.d) generation here because
# the options we pass can interfere with similar options in dependency project.
CXXFLAGS := -O3 -Werror=return-type -std=c++14 -ggdb -g $(CXXFLAGS)
# Keep dependency generation flags for just our own sources
DEPGEN_FLAGS := -MMD -MP

# Set include flags. All -I options need to go in here, so the first directory
# listed is genuinely searched first.
# We make our dependency install directory -isystem; this might not be
# necessary on all platforms and suppresses warnings.
# Also, pkg-config flags need to be made -isystem if our dependency install
# directory is, or they might put a system HTSlib before ours.
INCLUDE_FLAGS :=-I$(CWD)/$(INC_DIR) -isystem $(CWD)/$(INC_DIR) -I. -I$(CWD)/$(SRC_DIR) -I$(CWD)/$(UNITTEST_SRC_DIR) -I$(CWD)/$(SUBCOMMAND_SRC_DIR) -I$(CWD)/$(INC_DIR)/dynamic $(shell $(PKG_CONFIG) --cflags $(PKG_CONFIG_DEPS) $(PKG_CONFIG_STATIC_DEPS) | sed 's/ -I/ -isystem /g')

# Define libraries to link against.
LD_LIB_DIR_FLAGS := -L$(CWD)/$(LIB_DIR)
LD_LIB_FLAGS := $(CWD)/$(LIB_DIR)/libvgio.a -lvcflib -lgssw -lssw -lsublinearLS -lpthread -lncurses -lgcsa2 -lgbwtgraph -lgbwt -ldivsufsort -ldivsufsort64 -lvcfh -lraptor2 -lpinchesandcacti -l3edgeconnected -lsonlib -lfml -lstructures -lvw -lallreduce -lbdsg -lxg -lsdsl -lhandlegraph
# We omit Boost Program Options for now; we find it in a platform-dependent way.
# By default it has no suffix
BOOST_SUFFIX=""
# We define some more libraries to link against at the end, in static linking mode if possible, so we can use faster non-PIC code.
LD_STATIC_LIB_FLAGS := $(CWD)/$(LIB_DIR)/libhts.a $(CWD)/$(LIB_DIR)/libdeflate.a -lz -lbz2 -llzma
# Some of our static libraries depend on libraries that may not always be avilable in static form.
LD_STATIC_LIB_DEPS := -lpthread -lm
# Use pkg-config to find dependencies.
# Always use --static so that we have the -l flags for transitive dependencies, in case we're doing a full static build.
# But only force static linking of the dependencies we want to use non-PIC code for, for speed.
LD_LIB_FLAGS += $(shell $(PKG_CONFIG) --libs --static $(PKG_CONFIG_DEPS))
LD_STATIC_LIB_FLAGS += $(shell $(PKG_CONFIG) --libs --static $(PKG_CONFIG_STATIC_DEPS))

# Travis needs -latomic for all builds *but* GCC on Mac
ifeq ($(strip $(shell $(CXX) -latomic /dev/null -o/dev/null 2>&1 | grep latomic | wc -l)), 0)
    # Use -latomic if the compiler doesn't complain about it
    LD_LIB_FLAGS += -latomic
endif

ifeq ($(shell uname -s),Darwin)
    # Don't try and set an rpath on any dependency utilities because that's not
    # a thing and install names will work.
    LD_UTIL_RPATH_FLAGS=""

    # We may need libraries from Macports
    # TODO: where does Homebrew keep libraries?
    ifeq ($(shell if [ -d /opt/local/lib ];then echo 1;else echo 0;fi), 1)
        # Use /opt/local/lib if present
        LD_LIB_DIR_FLAGS += -L/opt/local/lib
    endif
    ifeq ($(shell if [ -d /usr/local/lib ];then echo 1;else echo 0;fi), 1)
        # Use /usr/local/lib if present.
        LD_LIB_DIR_FLAGS += -L/usr/local/lib
    endif
    ifeq ($(shell if [ -d /usr/local/include ];then echo 1;else echo 0;fi), 1)
        # Use /usr/local/include to the end of the include search path.
        # Make sure it is system level only so it comes after other -I paths.
        INCLUDE_FLAGS += -isystem /usr/local/include

        ifeq ($(shell if [ -d /usr/local/include/cairo ];then echo 1;else echo 0;fi), 1)	
            # pkg-config is not always smart enough to find Cairo's include path for us.
            # We make sure to grab its directory manually if we see it.
            INCLUDE_FLAGS += -isystem /usr/local/include/cairo
            LD_LIB_FLAGS += -lcairo
        endif
    endif
	
	# We need to find Boost Program Options. It is usually
	# -lboost_program_options, except for on Macports installs of Boost where
	# it is -lboost_program_options-mt. If we were a real build system we would
	# try things until it worked. Instead, we guess. 
    ifeq ($(shell if [ -f /opt/local/lib/libboost_program_options-mt.dylib ];then echo 1;else echo 0;fi), 1)
        # This is where Macports puts it, so use that name
		BOOST_SUFFIX="-mt"
    endif

    # Our compiler might be clang that lacks -fopenmp support.
    # Sniff that
    ifeq ($(strip $(shell $(CXX) -fopenmp /dev/null -o/dev/null 2>&1 | grep fopenmp | wc -l)), 1)
        # The compiler complained about fopenmp instead of its nonsense input file.
        # We need to use the hard way of getting OpenMP not bundled with the compiler.
        # The compiler only needs to do the preprocessing
        CXXFLAGS += -Xpreprocessor -fopenmp

        # We also need to link it
        LD_LIB_FLAGS += -lomp
    else
        # The compiler is (probably?) GNU GCC
        # On Mac, we need to make sure to configure it to use libc++ like
        # Clang, and not GNU libstdc++.
        # Otherwise, we won't be able to use any C++ system libraries from
        # Homebrew or Macports, which will be built against libc++.

        # See https://stackoverflow.com/q/22228208

        # TODO: ID compiler more reliably instead of depending on it not having OpenMP...
	
        CXXFLAGS += -fopenmp

        # Find includes using Clang
        LIBCXX_INCLUDES := $(shell clang++ -print-search-dirs | perl -ne 's{^libraries: =(.*)}{$$1/../../../} && print')
        # Use them and libc++ and not the normal standard library
        CXXFLAGS := -isystem $(LIBCXX_INCLUDES)/include/c++/v1 -nostdinc++ -nodefaultlibs -lc -lc++ -lc++abi -lgcc_s.1 -Wl,-no_compact_unwind $(CXXFLAGS)

        # Make sure to use the right libgomp to go with libomp
        LD_LIB_FLAGS += -lomp -lgomp.1
    endif
	
    ifeq ($(shell if [ -d /opt/local/lib/libomp ];then echo 1;else echo 0;fi), 1)
        # Use /opt/local/lib/libomp if present, because Macports installs libomp there.
        # Brew is supposed to put it somewhere the compiler can find it by default.
        LD_LIB_DIR_FLAGS += -L/opt/local/lib/libomp
        # And we need to find the includes. Homebrew puts them in the normal place
        # but Macports hides them in "libomp"
        INCLUDE_FLAGS += -isystem /opt/local/include/libomp
    endif

    # And we need to find the includes for OMP. Homebrew puts them in the
    # normal place but macports hides them in "libomp"
    INCLUDE_FLAGS += -isystem /opt/local/include/libomp

    # We care about building only for the current machine. If we do something
    # more restrictive we can have trouble inlining parts of the standard
    # library that were built for something less restrictive.
    CXXFLAGS += -march=native
    
    # Note shared libraries are dylibs
    SHARED_SUFFIX = dylib
    # Define options to start static linking of libraries.
    # We don't actually do any static linking on Mac, so we leave this empty.
    START_STATIC =
    END_STATIC =
else
    # We are not running on OS X
    
    # Set an rpath for vg and dependency utils to find installed libraries
    LD_UTIL_RPATH_FLAGS="-Wl,-rpath,$(CWD)/$(LIB_DIR)"
    LD_LIB_FLAGS += $(LD_UTIL_RPATH_FLAGS)
    # Make sure to allow backtrace access to all our symbols, even those which are not exported.
    # Absolutely no help in a static build.
    LD_LIB_FLAGS += -rdynamic

    # We want to link against the elfutils libraries
    LD_LIB_FLAGS += -ldwfl -ldw -ldwelf -lelf -lebl

    # We get OpenMP the normal way, using whatever the compiler knows about
    CXXFLAGS += -fopenmp

<<<<<<< HEAD
    ifeq ($(shell arch), x86_64)
        # We care about building for SSE4.2 only and not AVX, to have vaguely portable binaries
        CXXFLAGS += -msse4.2
    endif

=======
    # We care about building for SSE4.2 only and not AVX, to have vaguely portable binaries
    # CXXFLAGS += -msse4.2
    
>>>>>>> e022012f
    # Note shared libraries are so files
    SHARED_SUFFIX = so
    # Define options to start static linking of libraries on GNU ld.
    START_STATIC = -Wl,-Bstatic
    # Note that END_STATIC is only safe to use in a mostly-dynamic build, and has to appear or we will try to statically link secret trailing libraries.
    END_STATIC = -Wl,-Bdynamic
    
   
endif

# Propagate CXXFLAGS to child makes and other build processes
export CXXFLAGS

# Actually set the Boost library option, with the determined suffix
LD_LIB_FLAGS += "-lboost_program_options$(BOOST_SUFFIX)"

# These libs need to come after libdw if used, because libdw depends on them
LD_LIB_FLAGS += -ldl -llzma -lbz2

# Sometimes we need to filter the assembler output. The assembler can run during
# ./configure scripts, compiler calls, or $(MAKE) calls (other than $(MAKE)
# install). So we just stick $(FILTER) at the end of all such commands.
ifeq ($(shell uname -s),Darwin)
    # We need to apply a filter to all our build command output. This discards
    # all the assembler warnings which can overwhelm Travis log storage.
    FILTER=2>&1 | python3 $(CWD)/scripts/filter-noisy-assembler-warnings.py
    # For the filter to work and not just swallow errors we also need to turn on
    # pipefail in the shell
    SHELL=/bin/bash -o pipefail
else
    # No filter
    FILTER=
endif

# When building statically, we need to tell the linker not to bail if it sees multiple definitions.
# libc on e.g. our Jenkins host does not define malloc as weak, so other mallocs can't override it in a static build.
# TODO: Why did this problem only begin to happen when libvw was added?
STATIC_FLAGS=-static -static-libstdc++ -static-libgcc -Wl,--allow-multiple-definition 

# These are put into libvg. Grab everything except main
OBJ = $(filter-out $(OBJ_DIR)/main.o,$(patsubst $(SRC_DIR)/%.cpp,$(OBJ_DIR)/%.o,$(wildcard $(SRC_DIR)/*.cpp)))
# And all the algorithms
ALGORITHMS_OBJ = $(patsubst $(ALGORITHMS_SRC_DIR)/%.cpp,$(ALGORITHMS_OBJ_DIR)/%.o,$(wildcard $(ALGORITHMS_SRC_DIR)/*.cpp))
# And all the IO logic
IO_OBJ = $(patsubst $(IO_SRC_DIR)/%.cpp,$(IO_OBJ_DIR)/%.o,$(wildcard $(IO_SRC_DIR)/*.cpp))

# These aren't put into libvg, but they provide subcommand implementations for the vg bianry
SUBCOMMAND_OBJ = $(patsubst $(SUBCOMMAND_SRC_DIR)/%.cpp,$(SUBCOMMAND_OBJ_DIR)/%.o,$(wildcard $(SUBCOMMAND_SRC_DIR)/*.cpp))

# These aren't put into libvg. But they do go into the main vg binary to power its self-test.
UNITTEST_OBJ = $(patsubst $(UNITTEST_SRC_DIR)/%.cpp,$(UNITTEST_OBJ_DIR)/%.o,$(wildcard $(UNITTEST_SRC_DIR)/*.cpp))

# These aren't put into libvg. They are linked into vg itself to communicate
# things about the platform
CONFIGURATION_OBJ =



RAPTOR_DIR:=deps/raptor
JEMALLOC_DIR:=deps/jemalloc
LOCKFREE_MALLOC_DIR:=deps/lockfree-malloc
SDSL_DIR:=deps/sdsl-lite
SNAPPY_DIR:=deps/snappy
GCSA2_DIR:=deps/gcsa2
GBWT_DIR:=deps/gbwt
GBWTGRAPH_DIR=deps/gbwtgraph
PROGRESS_BAR_DIR:=deps/progress_bar
FASTAHACK_DIR:=deps/fastahack
FERMI_DIR:=deps/fermi-lite
VCFLIB_DIR:=deps/vcflib
HTSLIB_DIR:=$(VCFLIB_DIR)/tabixpp/htslib
GSSW_DIR:=deps/gssw
SPARSEHASH_DIR:=deps/sparsehash
SPARSEPP_DIR:=deps/sparsepp
SHA1_DIR:=deps/sha1
DYNAMIC_DIR:=deps/DYNAMIC
SSW_DIR:=deps/ssw/src
LINLS_DIR:=deps/sublinear-Li-Stephens
STRUCTURES_DIR:=deps/structures
BACKWARD_CPP_DIR:=deps/backward-cpp
DOZEU_DIR:=deps/dozeu
ELFUTILS_DIR:=deps/elfutils
VOWPALWABBIT_DIR:=deps/vowpal_wabbit
LIBDEFLATE_DIR:=deps/libdeflate
LIBVGIO_DIR:=deps/libvgio
LIBHANDLEGRAPH_DIR:=deps/libhandlegraph
LIBBDSG_DIR:=deps/libbdsg
XG_DIR:=deps/xg
MMMULTIMAP_DIR=deps/mmmultimap
IPS4O_DIR=deps/ips4o
BBHASH_DIR=deps/BBHash
MIO_DIR=deps/mio
ATOMIC_QUEUE_DIR=deps/atomic_queue

# Dependencies that go into libvg's archive
# These go in libvg but come from dependencies
DEP_OBJ =
DEP_OBJ += $(OBJ_DIR)/progress_bar.o
DEP_OBJ += $(OBJ_DIR)/sha1.o
DEP_OBJ += $(OBJ_DIR)/Fasta.o


# These are libraries that we need to build before we link vg.
# It would be nice to dump their contents into libvg to make it stand-alone.
# But that requires fancy ar scripting.
# If you just pass them to ar it puts the library *file* in libvg where nothing can read it.
LIB_DEPS =
LIB_DEPS += $(LIB_DIR)/libsdsl.a
LIB_DEPS += $(LIB_DIR)/libssw.a
LIB_DEPS += $(LIB_DIR)/libsnappy.a
LIB_DEPS += $(LIB_DIR)/libgcsa2.a
LIB_DEPS += $(LIB_DIR)/libgbwt.a
LIB_DEPS += $(LIB_DIR)/libgbwtgraph.a
LIB_DEPS += $(LIB_DIR)/libhts.a
LIB_DEPS += $(LIB_DIR)/libvcflib.a
LIB_DEPS += $(LIB_DIR)/libgssw.a
LIB_DEPS += $(LIB_DIR)/libvcfh.a
LIB_DEPS += $(LIB_DIR)/libsonlib.a
LIB_DEPS += $(LIB_DIR)/libpinchesandcacti.a
LIB_DEPS += $(LIB_DIR)/libraptor2.a
LIB_DEPS += $(LIB_DIR)/libfml.a
LIB_DEPS += $(LIB_DIR)/libsublinearLS.a
LIB_DEPS += $(LIB_DIR)/libstructures.a
LIB_DEPS += $(LIB_DIR)/libvw.a
LIB_DEPS += $(LIB_DIR)/liballreduce.a
LIB_DEPS += $(LIB_DIR)/libdeflate.a
LIB_DEPS += $(LIB_DIR)/libvgio.a
LIB_DEPS += $(LIB_DIR)/libhandlegraph.a
LIB_DEPS += $(LIB_DIR)/libbdsg.a
LIB_DEPS += $(LIB_DIR)/libxg.a
ifneq ($(shell uname -s),Darwin)
    # On non-Mac (i.e. Linux), where ELF binaries are used, pull in libdw which
    # backward-cpp will use.
    LIB_DEPS += $(LIB_DIR)/libdw.a
    LIB_DEPS += $(LIB_DIR)/libdwfl.a
    LIB_DEPS += $(LIB_DIR)/libdwelf.a
    LIB_DEPS += $(LIB_DIR)/libebl.a
    LIB_DEPS += $(LIB_DIR)/libelf.a
endif

# common dependencies to build before all vg src files
DEPS = $(LIB_DEPS)
DEPS += $(INC_DIR)/gcsa/gcsa.h
DEPS += $(INC_DIR)/gbwt/dynamic_gbwt.h
DEPS += $(INC_DIR)/gbwtgraph/gbwtgraph.h
DEPS += $(INC_DIR)/lru_cache.h
DEPS += $(INC_DIR)/dynamic/dynamic.hpp
DEPS += $(INC_DIR)/sparsehash/sparse_hash_map
DEPS += $(INC_DIR)/sparsepp/spp.h
DEPS += $(INC_DIR)/gfakluge.hpp
DEPS += $(INC_DIR)/sha1.hpp
DEPS += $(INC_DIR)/progress_bar.hpp
DEPS += $(INC_DIR)/backward.hpp
DEPS += $(INC_DIR)/dozeu/dozeu.h
DEPS += $(INC_DIR)/mmmultimap.hpp
DEPS += $(INC_DIR)/ips4o.hpp
DEPS += $(INC_DIR)/raptor2/raptor2.h
DEPS += $(INC_DIR)/BooPHF.h
DEPS += $(INC_DIR)/mio/mmap.hpp
DEPS += $(INC_DIR)/atomic_queue.h

# Only depend on these files for the final linking stage.	
# These libraries provide no headers to affect the vg build.	
LINK_DEPS =

ifneq ($(shell uname -s),Darwin)
    # Use jemalloc
	LINK_DEPS += $(LIB_DIR)/libjemalloc.a
	LD_LIB_FLAGS += -ljemalloc
endif

.PHONY: clean get-deps deps test set-path static static-docker docs man .pre-build .check-environment .check-git .no-git 

# For a normal dynamic build we remove the static build marker
$(BIN_DIR)/$(EXE): $(OBJ_DIR)/main.o $(LIB_DIR)/libvg.a $(UNITTEST_OBJ) $(SUBCOMMAND_OBJ) $(CONFIGURATION_OBJ) $(DEPS) $(LINK_DEPS)
	-rm -f $(LIB_DIR)/vg_is_static
	. ./source_me.sh && $(CXX) $(LDFLAGS) $(INCLUDE_FLAGS) $(CPPFLAGS) $(CXXFLAGS) -o $(BIN_DIR)/$(EXE) $(OBJ_DIR)/main.o $(UNITTEST_OBJ) $(SUBCOMMAND_OBJ) $(CONFIGURATION_OBJ) -lvg $(LD_LIB_DIR_FLAGS) $(LD_LIB_FLAGS) $(START_STATIC) $(LD_STATIC_LIB_FLAGS) $(END_STATIC) $(LD_STATIC_LIB_DEPS) 
# We keep a file that we touch on the last static build.
# If the vg linkables are newer than the last static build, we do a build
$(LIB_DIR)/vg_is_static: $(INC_DIR)/vg_environment_version.hpp $(OBJ_DIR)/main.o $(LIB_DIR)/libvg.a $(UNITTEST_OBJ) $(SUBCOMMAND_OBJ) $(CONFIGURATION_OBJ) $(DEPS) $(LINK_DEPS)
	$(CXX) $(INCLUDE_FLAGS) $(CPPFLAGS) $(CXXFLAGS) -o $(BIN_DIR)/$(EXE) $(OBJ_DIR)/main.o $(UNITTEST_OBJ) $(SUBCOMMAND_OBJ) $(CONFIGURATION_OBJ) -lvg $(STATIC_FLAGS) $(LD_LIB_DIR_FLAGS) $(LD_LIB_FLAGS) $(LD_STATIC_LIB_FLAGS) $(LD_STATIC_LIB_DEPS)
	-touch $(LIB_DIR)/vg_is_static

# We don't want to always rebuild the static vg if no files have changed.
# But we do need to rebuild it if files have changed.
# TODO: is there a way to query the mtimes of all the files and rebuild if they changed *or* vg isn't static?
# For now we link dynamically and then link statically, if we actually need to rebuild anything.
static: $(LIB_DIR)/vg_is_static

# Make sure to strip out the symbols that make the binary 300 MB, but leave the
# symbols perf needs for profiling.
static-docker: static scripts/*
	strip -d $(BIN_DIR)/$(EXE)
	DOCKER_BUILDKIT=1 docker build . -f Dockerfile.static -t vg

$(LIB_DIR)/libvg.a: $(OBJ) $(ALGORITHMS_OBJ) $(IO_OBJ) $(DEP_OBJ) $(DEPS)
	rm -f $@
	ar rs $@ $(OBJ) $(ALGORITHMS_OBJ) $(IO_OBJ) $(DEP_OBJ)

# We have system-level deps to install
get-deps:
	sudo apt-get install -qq -y --no-upgrade build-essential git protobuf-compiler libprotoc-dev libjansson-dev libbz2-dev libncurses5-dev automake libtool jq bc rs parallel npm samtools curl unzip redland-utils librdf-dev cmake pkg-config wget gtk-doc-tools raptor2-utils rasqal-utils bison flex gawk libgoogle-perftools-dev liblz4-dev liblzma-dev libcairo2-dev libpixman-1-dev libffi-dev libcairo-dev libprotobuf-dev libboost-all-dev

# And we have submodule deps to build
deps: $(DEPS)

test: $(BIN_DIR)/$(EXE) $(LIB_DIR)/libvg.a test/build_graph $(BIN_DIR)/shuf $(VCFLIB_DIR)/bin/vcf2tsv $(FASTAHACK_DIR)/fastahack $(BIN_DIR)/rapper
	. ./source_me.sh && cd test && prove -v t
	. ./source_me.sh && doc/test-docs.sh

docs: $(SRC_DIR)/*.cpp $(SRC_DIR)/*.hpp $(SUBCOMMAND_SRC_DIR)/*.cpp $(SUBCOMMAND_SRC_DIR)/*.hpp $(UNITTEST_SRC_DIR)/*.cpp $(UNITTEST_SRC_DIR)/*.hpp
	doxygen
	echo "View documentation at: file://$(PWD)/doc/doxygen/index.html"
	
man: $(patsubst doc/asciidoc/man/%.adoc,doc/man/%.1,$(wildcard doc/asciidoc/man/*.adoc))

doc/man/%.1: doc/asciidoc/man/%.adoc
	asciidoctor -b manpage -d manpage -o $@ $<

# Hack to use gshuf or shuf as appropriate to the platform when testing
$(BIN_DIR)/shuf:
ifeq ($(shell uname -s),Darwin)
	ln -s `which gshuf` $(BIN_DIR)/shuf
else
	ln -s `which shuf` $(BIN_DIR)/shuf
endif

test/build_graph: test/build_graph.cpp $(LIB_DIR)/libvg.a $(SRC_DIR)/vg.hpp
	. ./source_me.sh && $(CXX) $(LDFLAGS) $(INCLUDE_FLAGS) $(CPPFLAGS) $(CXXFLAGS) -o test/build_graph test/build_graph.cpp -lvg $(LD_LIB_DIR_FLAGS) $(LD_LIB_FLAGS) $(START_STATIC) $(LD_STATIC_LIB_FLAGS) $(END_STATIC) $(FILTER)

$(LIB_DIR)/libjemalloc.a: $(JEMALLOC_DIR)/src/*.c
	+. ./source_me.sh && cd $(JEMALLOC_DIR) && ./autogen.sh && ./configure --disable-libdl --prefix=`pwd` $(FILTER) && $(MAKE) $(FILTER) && cp -r lib/* $(CWD)/$(LIB_DIR)/ && cp -r include/* $(CWD)/$(INC_DIR)/

# Use fake patterns to tell Make that this rule generates all these files when run once.
# Here % should always match "lib" which is a common substring.
# See https://stackoverflow.com/a/19822767
$(LIB_DIR)/%sdsl.a $(LIB_DIR)/%divsufsort.a $(LIB_DIR)/%divsufsort64.a : $(SDSL_DIR)/lib/*.cpp $(SDSL_DIR)/include/sdsl/*.hpp
ifeq ($(shell uname -s),Darwin)
	+. ./source_me.sh && cd $(SDSL_DIR) && AS_INTEGRATED_ASSEMBLER=1 BUILD_PORTABLE=1 CXXFLAGS="$(CPPFLAGS) $(CXXFLAGS)" ./install.sh $(CWD) $(FILTER)
else
	+. ./source_me.sh && cd $(SDSL_DIR) && BUILD_PORTABLE=1 CXXFLAGS="$(CPPFLAGS) $(CXXFLAGS)" ./install.sh $(CWD) $(FILTER)
endif

$(LIB_DIR)/libssw.a: $(SSW_DIR)/*.c $(SSW_DIR)/*.cpp $(SSW_DIR)/*.h
	+. ./source_me.sh && cd $(SSW_DIR) && $(MAKE) $(FILTER) && ar rs $(CWD)/$(LIB_DIR)/libssw.a ssw.o ssw_cpp.o && cp ssw_cpp.h ssw.h $(CWD)/$(INC_DIR)

# We need to hide -Xpreprocessor -fopenmp from Snappy, at least on Mac, because
# it will drop the -Xpreprocessor and keep the -fopenmp and upset Clang.
$(LIB_DIR)/libsnappy.a: $(SNAPPY_DIR)/*.cc $(SNAPPY_DIR)/*.h
	+. ./source_me.sh && cd $(SNAPPY_DIR) && ./autogen.sh && CXXFLAGS="$(filter-out -Xpreprocessor -fopenmp,$(CXXFLAGS))" ./configure --prefix=$(CWD) $(FILTER) && CXXFLAGS="$(filter-out -Xpreprocessor -fopenmp,$(CXXFLAGS))" $(MAKE) libsnappy.la $(FILTER) && cp .libs/libsnappy.a $(CWD)/lib/ && cp snappy-c.h snappy-sinksource.h snappy-stubs-public.h snappy.h $(CWD)/include/

$(INC_DIR)/gcsa/gcsa.h: $(LIB_DIR)/libgcsa2.a

$(LIB_DIR)/libgcsa2.a: $(LIB_DIR)/libsdsl.a $(LIB_DIR)/libdivsufsort.a $(LIB_DIR)/libdivsufsort64.a $(wildcard $(GCSA2_DIR)/*.cpp) $(wildcard $(GCSA2_DIR)/include/gcsa/*.h)
ifeq ($(shell uname -s),Darwin)
	+. ./source_me.sh && cp -r $(GCSA2_DIR)/include/gcsa $(CWD)/$(INC_DIR)/ && cd $(GCSA2_DIR) && AS_INTEGRATED_ASSEMBLER=1 $(MAKE) libgcsa2.a $(FILTER) && mv libgcsa2.a $(CWD)/$(LIB_DIR)
else
	+. ./source_me.sh && cp -r $(GCSA2_DIR)/include/gcsa $(CWD)/$(INC_DIR)/ && cd $(GCSA2_DIR) && $(MAKE) libgcsa2.a $(FILTER) && mv libgcsa2.a $(CWD)/$(LIB_DIR)
endif

$(INC_DIR)/gbwt/dynamic_gbwt.h: $(LIB_DIR)/libgbwt.a

$(LIB_DIR)/libgbwt.a: $(LIB_DIR)/libsdsl.a $(LIB_DIR)/libdivsufsort.a $(LIB_DIR)/libdivsufsort64.a $(wildcard $(GBWT_DIR)/*.cpp) $(wildcard $(GBWT_DIR)/include/gbwt/*.h)
ifeq ($(shell uname -s),Darwin)
	+. ./source_me.sh && cp -r $(GBWT_DIR)/include/gbwt $(CWD)/$(INC_DIR)/ && cd $(GBWT_DIR) && $(MAKE) clean && AS_INTEGRATED_ASSEMBLER=1 $(MAKE) $(FILTER) && mv libgbwt.a $(CWD)/$(LIB_DIR)
else
	+. ./source_me.sh && cp -r $(GBWT_DIR)/include/gbwt $(CWD)/$(INC_DIR)/ && cd $(GBWT_DIR) && $(MAKE) clean && $(MAKE) $(FILTER) && mv libgbwt.a $(CWD)/$(LIB_DIR)
endif

$(INC_DIR)/gbwtgraph/gbwtgraph.h: $(LIB_DIR)/libgbwtgraph.a

$(LIB_DIR)/libgbwtgraph.a: $(LIB_DIR)/libgbwt.a $(LIB_DIR)/libsdsl.a $(LIB_DIR)/libdivsufsort.a $(LIB_DIR)/libdivsufsort64.a $(LIB_DIR)/libhandlegraph.a $(wildcard $(GBWTGRAPH_DIR)/*.cpp) $(wildcard $(GBWTGRAPH_DIR)/include/gbwtgraph/*.h)
ifeq ($(shell uname -s),Darwin)
	+. ./source_me.sh && cp -r $(GBWTGRAPH_DIR)/include/gbwtgraph $(CWD)/$(INC_DIR)/ && cd $(GBWTGRAPH_DIR) && $(MAKE) clean && AS_INTEGRATED_ASSEMBLER=1 $(MAKE) $(FILTER) && mv libgbwtgraph.a $(CWD)/$(LIB_DIR)
else
	+. ./source_me.sh && cp -r $(GBWTGRAPH_DIR)/include/gbwtgraph $(CWD)/$(INC_DIR)/ && cd $(GBWTGRAPH_DIR) && $(MAKE) clean && $(MAKE) $(FILTER) && mv libgbwtgraph.a $(CWD)/$(LIB_DIR)
endif

$(INC_DIR)/BooPHF.h: $(BBHASH_DIR)/BooPHF.h
	+cp $(BBHASH_DIR)/BooPHF.h $(CWD)/$(INC_DIR)

$(INC_DIR)/progress_bar.hpp: $(PROGRESS_BAR_DIR)/progress_bar.hpp
	+cp $(PROGRESS_BAR_DIR)/progress_bar.hpp $(CWD)/$(INC_DIR)

$(OBJ_DIR)/progress_bar.o: $(PROGRESS_BAR_DIR)/*.hpp $(PROGRESS_BAR_DIR)/*.cpp
	+. ./source_me.sh && cd $(PROGRESS_BAR_DIR) && $(MAKE) $(FILTER) && cp progress_bar.o $(CWD)/$(OBJ_DIR)

$(OBJ_DIR)/Fasta.o: $(FASTAHACK_DIR)/*.h $(FASTAHACK_DIR)/*.cpp
	+. ./source_me.sh && cd $(FASTAHACK_DIR) && $(MAKE) $(FILTER) && mv Fasta.o $(CWD)/$(OBJ_DIR) && cp Fasta.h $(CWD)/$(INC_DIR)

# We have this target to clean up the old Protobuf we used to have.
# We can remove it after we no longer care about building properly on a dirty
# build from vg versions that shipped Protobuf themselves.
$(LIB_DIR)/cleaned_old_protobuf_v003: $(wildcard $(LIB_DIR)/libproto*) $(wildcard $(LIB_DIR)/pkgconfig/protobuf*)
	+rm -f $(LIB_DIR)/cleaned_old_protobuf*
	+rm -f $(LIB_DIR)/libproto* $(LIB_DIR)/pkgconfig/protobuf* $(BIN_DIR)/protoc
	+rm -Rf $(INC_DIR)/google/protobuf deps/protobuf
	+touch $(LIB_DIR)/cleaned_old_protobuf_v003
    
$(LIB_DIR)/cleaned_old_boost: $(wildcard $(LIB_DIR)/libboost_*) $(wildcard $(INC_DIR)/boost/*)
	+rm -f $(LIB_DIR)/libboost_*
	+rm -Rf $(INC_DIR)/boost
	+touch $(LIB_DIR)/cleaned_old_boost

$(LIB_DIR)/libvgio.a: $(LIB_DIR)/libhts.a $(LIB_DIR)/pkgconfig/htslib.pc $(LIB_DIR)/cleaned_old_protobuf_v003 $(LIBVGIO_DIR)/CMakeLists.txt $(LIBVGIO_DIR)/src/*.cpp $(LIBVGIO_DIR)/include/vg/io/*.hpp
	+rm -f $(CWD)/$(INC_DIR)/vg.pb.h $(CWD)/$(INC_DIR)/vg/vg.pb.h
	+rm -Rf $(CWD)/$(INC_DIR)/vg/io/
	+. ./source_me.sh && export CXXFLAGS="$(CPPFLAGS) $(CXXFLAGS)" && cd $(LIBVGIO_DIR) && rm -Rf CMakeCache.txt CMakeFiles *.cmake install_manifest.txt *.pb.cc *.pb.h *.a && PKG_CONFIG_PATH=$(CWD)/$(LIB_DIR)/pkgconfig:$(PKG_CONFIG_PATH) cmake -DCMAKE_VERBOSE_MAKEFILE=ON -DCMAKE_PREFIX_PATH=$(CWD) -DCMAKE_LIBRARY_PATH=$(CWD)/$(LIB_DIR) -DCMAKE_INSTALL_PREFIX=$(CWD) -DCMAKE_INSTALL_LIBDIR=lib . $(FILTER) && $(MAKE) clean && VERBOSE=1 $(MAKE) $(FILTER) && $(MAKE) install 

$(LIB_DIR)/libhandlegraph.a: $(LIBHANDLEGRAPH_DIR)/src/include/handlegraph/*.hpp $(LIBHANDLEGRAPH_DIR)/src/*.cpp
	+. ./source_me.sh && cd $(LIBHANDLEGRAPH_DIR) && CXXFLAGS="$(CXXFLAGS) $(CPPFLAGS)" cmake -DCMAKE_VERBOSE_MAKEFILE=ON . && $(MAKE) $(FILTER) && cp libhandlegraph.a $(CWD)/$(LIB_DIR) && cp -r src/include/handlegraph $(CWD)/$(INC_DIR)


# On Linux, libdeflate builds a .so.
# On Mac, it *still* builds an so, which is just a dylib with .so extension.
# On Mac we need to make sure to set the install name. We do that by renaming to dylib.
# We don't just leave it as .so because we need to deal with outdated .so files with no paths set.
$(LIB_DIR)/libdeflate.$(SHARED_SUFFIX): $(LIB_DIR)/libdeflate.a
	+cd $(LIBDEFLATE_DIR) && cp libdeflate.so $(CWD)/$(LIB_DIR)
	+touch $(CWD)/$(LIB_DIR)/libdeflate.so
ifeq ($(shell uname -s),Darwin)
	+mv $(LIB_DIR)/libdeflate.so $(LIB_DIR)/libdeflate.$(SHARED_SUFFIX)
	+install_name_tool -id $(CWD)/$(LIB_DIR)/libdeflate.$(SHARED_SUFFIX) $(LIB_DIR)/libdeflate.$(SHARED_SUFFIX)
endif

$(LIB_DIR)/libdeflate.a: $(LIBDEFLATE_DIR)/*.h $(LIBDEFLATE_DIR)/lib/*.h $(LIBDEFLATE_DIR)/lib/*/*.h $(LIBDEFLATE_DIR)/lib/*.c $(LIBDEFLATE_DIR)/lib/*/*.c
	+. ./source_me.sh && cd $(LIBDEFLATE_DIR) && V=1 $(MAKE) $(FILTER) && cp libdeflate.a $(CWD)/$(LIB_DIR) && cp libdeflate.h $(CWD)/$(INC_DIR)

# We build htslib after libdeflate so it can use libdeflate.
# We make sure to use the htslib that chips inside vcflib.
# We have to do a full build in order to install, to get the pkg-config file so libvgio can link against it.
# We also have to have the shared libdeflate or we will get complaints that the static one is not position independent.
# If we need either the library or the pkg-config file (which we didn't used to ship), run the whole build.
# We use a wildcard match to make sure make understands that both files come from one command run.
# See https://stackoverflow.com/a/3077254
# We also need to make sure that htslib searches itself before system paths, as
# a system path, in case another htslib is installed on the system. Some HTSlib
# headers look for the current HTSlib with <>.
$(LIB_DIR)/libhts%a $(LIB_DIR)/pkgconfig/htslib%pc: $(LIB_DIR)/libdeflate.a $(LIB_DIR)/libdeflate.$(SHARED_SUFFIX) $(HTSLIB_DIR)/*.c $(HTSLIB_DIR)/*.h $(HTSLIB_DIR)/htslib/*.h $(HTSLIB_DIR)/cram/*.c $(HTSLIB_DIR)/cram/*.h
	+. ./source_me.sh && cd $(HTSLIB_DIR) && rm -Rf $(CWD)/$(INC_DIR)/htslib $(CWD)/$(LIB_DIR)/libhts* && autoheader && autoconf && CFLAGS="-I$(CWD)/$(HTSLIB_DIR) -isystem $(CWD)/$(HTSLIB_DIR) -I$(CWD)/$(INC_DIR) $(CFLAGS)" LDFLAGS="-L$(CWD)/$(LIB_DIR) $(LD_UTIL_RPATH_FLAGS)" ./configure --with-libdeflate --disable-s3 --disable-gcs --disable-libcurl --disable-plugins --prefix=$(CWD) $(FILTER) && $(MAKE) clean && $(MAKE) $(FILTER) && $(MAKE) install && ls $(CWD)/$(INC_DIR)/htslib

# When building vcflib, make sure to force it to use our libdeflate, since we wnt in and configured its htslib to use libdeflate.
$(LIB_DIR)/libvcflib.a: $(LIB_DIR)/libhts.a $(VCFLIB_DIR)/src/*.cpp $(VCFLIB_DIR)/src/*.hpp $(VCFLIB_DIR)/intervaltree/*.cpp $(VCFLIB_DIR)/intervaltree/*.h $(VCFLIB_DIR)/tabixpp/*.cpp $(VCFLIB_DIR)/tabixpp/*.hpp
	+. ./source_me.sh && cd $(VCFLIB_DIR) && rm -Rf build && $(MAKE) clean && CMAKE_FLAGS="-DHTSLIB_EXTRA_LIBS=$(CWD)/$(LIB_DIR)/libdeflate.a" $(MAKE) $(FILTER) && cp lib/* $(CWD)/$(LIB_DIR)/ && cp include/* $(CWD)/$(INC_DIR)/ && cp intervaltree/*.h $(CWD)/$(INC_DIR)/ && cp src/*.h* $(CWD)/$(INC_DIR)/

# vcflib binaries are all automatically built. We need this one.
$(VCFLIB_DIR)/bin/vcf2tsv: $(VCFLIB_DIR)/src/*.cpp $(VCFLIB_DIR)/src/*.h $(LIB_DIR)/libvcflib.a

$(FASTAHACK_DIR)/fastahack: $(FASTAHACK_DIR)/*.c $(FASTAHACK_DIR)/*.h $(FASTAHACK_DIR)/*.cpp
	+. ./source_me.sh && cd $(FASTAHACK_DIR) && $(MAKE) $(FILTER)

$(LIB_DIR)/libgssw.a: $(GSSW_DIR)/src/gssw.c $(GSSW_DIR)/src/gssw.h
	+. ./source_me.sh && cd $(GSSW_DIR) && $(MAKE) $(FILTER) && cp lib/* $(CWD)/$(LIB_DIR)/ && cp obj/* $(CWD)/$(OBJ_DIR) && cp src/*.h $(CWD)/$(INC_DIR)

$(INC_DIR)/lru_cache.h: $(DEP_DIR)/lru_cache/*.h $(DEP_DIR)/lru_cache/*.cc
	+cd $(DEP_DIR)/lru_cache && cp *.h* $(CWD)/$(INC_DIR)/

# We moved the Dynamic headers so make sure to clean up the old ones.
$(INC_DIR)/dynamic/dynamic.hpp: $(DYNAMIC_DIR)/include/*.hpp $(DYNAMIC_DIR)/include/internal/*.hpp
	rm -Rf $(INC_DIR)/dynamic.hpp $(INC_DIR)/dynamic
	# annoyingly doesn't have an install option on the cmake, so we manually move their external dependency headers
	cd $(CWD)/$(DYNAMIC_DIR) && rm -Rf build && mkdir -p build && cd build && export CXXFLAGS="$(CPPFLAGS) $(CXXFLAGS)" && cmake -DCMAKE_VERBOSE_MAKEFILE=ON .. && make && cp -r hopscotch_map-prefix/src/hopscotch_map/include/* $(CWD)/$(INC_DIR)/
	# Do the copy of the main file last so we can tell if this recipe failed and redo it.
	# Otherwise we get dynamic.hpp without its deps
	mkdir -p $(INC_DIR)/dynamic && cp -r $(CWD)/$(DYNAMIC_DIR)/include/* $(INC_DIR)/dynamic

$(INC_DIR)/sparsehash/sparse_hash_map: $(wildcard $(SPARSEHASH_DIR)/**/*.cc) $(wildcard $(SPARSEHASH_DIR)/**/*.h) 
	+. ./source_me.sh && cd $(SPARSEHASH_DIR) && ./autogen.sh && LDFLAGS="-L/opt/local/lib" ./configure --prefix=$(CWD) $(FILTER) && $(MAKE) $(FILTER) && $(MAKE) install

$(INC_DIR)/sparsepp/spp.h: $(wildcard $(SPARSEHASH_DIR)/sparsepp/*.h)
	+cp -r $(SPARSEPP_DIR)/sparsepp $(INC_DIR)/

#$(INC_DIR)/Variant.h
$(LIB_DIR)/libvcfh.a: $(DEP_DIR)/libVCFH/*.cpp $(DEP_DIR)/libVCFH/*.hpp 
	+. ./source_me.sh && cd $(DEP_DIR)/libVCFH && $(MAKE) $(FILTER) && cp libvcfh.a $(CWD)/$(LIB_DIR)/ && cp vcfheader.hpp $(CWD)/$(INC_DIR)/

$(INC_DIR)/gfakluge.hpp: $(DEP_DIR)/gfakluge/src/gfakluge.hpp
	+cp $(DEP_DIR)/gfakluge/src/*.hpp $(CWD)/$(INC_DIR)/ && cp $(DEP_DIR)/gfakluge/src/tinyFA/*.hpp $(CWD)/$(INC_DIR)/

$(LIB_DIR)/libsonlib.a: $(CWD)/$(DEP_DIR)/sonLib/C/inc/*.h $(CWD)/$(DEP_DIR)/sonLib/C/impl/*.c
	+. ./source_me.sh && cd $(DEP_DIR)/sonLib && kyotoTycoonLib="" $(MAKE) $(FILTER) && cp lib/sonLib.a $(CWD)/$(LIB_DIR)/libsonlib.a && mkdir -p $(CWD)/$(INC_DIR)/sonLib && cp lib/*.h $(CWD)/$(INC_DIR)/sonLib

$(LIB_DIR)/libpinchesandcacti.a: $(LIB_DIR)/libsonlib.a $(CWD)/$(DEP_DIR)/pinchesAndCacti/inc/*.h $(CWD)/$(DEP_DIR)/pinchesAndCacti/impl/*.c
	+. ./source_me.sh && cd $(DEP_DIR)/pinchesAndCacti && $(MAKE) $(FILTER) && cd $(CWD)/$(DEP_DIR)/sonLib && cp lib/stPinchesAndCacti.a $(CWD)/$(LIB_DIR)/libpinchesandcacti.a && cp lib/3EdgeConnected.a $(CWD)/$(LIB_DIR)/lib3edgeconnected.a && mkdir -p $(CWD)/$(INC_DIR)/sonLib && cp lib/*.h $(CWD)/$(INC_DIR)/sonLib

# When building raptor we need to make sure to pre-generate and fix up the lexer
# We also need to clear out its cmake stuff in case it found a wrong Bison and cached it.
$(LIB_DIR)/libraptor2.a: $(RAPTOR_DIR)/src/* $(wildcard $(RAPTOR_DIR)/build/*)
	which bison
	+. ./source_me.sh && cd $(RAPTOR_DIR)/build && rm -Rf CMakeCache.txt CMakeFiles CTestTestfile.cmake Makefile cmake_install.cmake src tests utils && cmake .. && rm -f src/turtle_parser.c && rm -f src/turtle_lexer.c && make turtle_lexer_tgt && make -f src/CMakeFiles/raptor2.dir/build.make src/turtle_lexer.c && sed -i.bak '/yycleanup/d' src/turtle_lexer.c && $(MAKE) $(FILTER) && cp src/libraptor2.a $(CWD)/$(LIB_DIR)
	+touch $(LIB_DIR)/libraptor2.a

# We need rapper from Raptor for the tests
$(BIN_DIR)/rapper: $(LIB_DIR)/libraptor2.a
	+cp $(RAPTOR_DIR)/build/utils/rapper $(BIN_DIR)/

# The Raptor header needs to be newer than the library.
# Mac Travis managed to get an old header with a new binary.
$(INC_DIR)/raptor2/raptor2.h: $(LIB_DIR)/libraptor2.a $(RAPTOR_DIR)/build/*
	+cd $(RAPTOR_DIR)/build && mkdir -p $(CWD)/$(INC_DIR)/raptor2 && cp src/*.h $(CWD)/$(INC_DIR)/raptor2
	+touch $(INC_DIR)/raptor2/raptor2.h

$(LIB_DIR)/libstructures.a: $(STRUCTURES_DIR)/src/include/structures/*.hpp $(STRUCTURES_DIR)/src/*.cpp $(STRUCTURES_DIR)/Makefile 
	+. ./source_me.sh && cd $(STRUCTURES_DIR) && $(MAKE) clean && $(MAKE) lib/libstructures.a $(FILTER) && cp lib/libstructures.a $(CWD)/$(LIB_DIR)/ && cp -r src/include/structures $(CWD)/$(INC_DIR)/

# To build libvw we need to point it at our Boost, but then configure decides
# it needs to build vwdll, which depends on codecvt, which isn't actually
# shipped in the GCC 4.9 STL. So we hack vwdll AKA libvw_c_wrapper out of the
# build.
# Also, autogen.sh looks for Boost in the system, and who knows what it will do
# if it doesn't find it, so let it fail.
# Also, we need to make sure nothing about -fopenmp makes it into the build, in case we are on Clang.
# vw doesn't need OpenMP
$(LIB_DIR)/libvw.a: $(VOWPALWABBIT_DIR)/* $(VOWPALWABBIT_DIR)/vowpalwabbit/* $(LIB_DIR)/cleaned_old_boost
	+. ./source_me.sh && cd $(VOWPALWABBIT_DIR) && rm -Rf $(CWD)/$(LIB_DIR)/libvw.* $(CWD)/$(INC_DIR)/vowpalwabbit
	+. ./source_me.sh && cd $(VOWPALWABBIT_DIR) && sed -i -e 's/libvw_c_wrapper\.pc//g' Makefile.am
	+. ./source_me.sh && cd $(VOWPALWABBIT_DIR) && sed -i -e 's/libvw_c_wrapper\.la//g' vowpalwabbit/Makefile.am
	+. ./source_me.sh && cd $(VOWPALWABBIT_DIR) && sed -i -e '/libvw_c_wrapper\.pc/d' configure.ac
	+. ./source_me.sh && cd $(VOWPALWABBIT_DIR) && sed -i -e '/vwdll/d' Makefile.am
	+. ./source_me.sh && cd $(VOWPALWABBIT_DIR) && sed -i -e '/libvw_c_wrapper/d' vowpalwabbit/Makefile.am
	+. ./source_me.sh && cd $(VOWPALWABBIT_DIR) && rm -Rf vowpalwabbit/*.la vowpalwabbit/.libs
	+. ./source_me.sh && cd $(VOWPALWABBIT_DIR) && CXXFLAGS="$(filter-out -Xpreprocessor -fopenmp,$(CXXFLAGS)) $(INCLUDE_FLAGS)" LDFLAGS="$(LD_LIB_DIR_FLAGS)" ./autogen.sh || true
	+. ./source_me.sh && cd $(VOWPALWABBIT_DIR) && CXXFLAGS="$(filter-out -Xpreprocessor -fopenmp,$(CXXFLAGS)) $(INCLUDE_FLAGS)" LDFLAGS="$(LD_LIB_DIR_FLAGS)" ./configure --with-boost=no --with-boost-program-options=boost_program_options$(BOOST_SUFFIX) 
	+. ./source_me.sh && cd $(VOWPALWABBIT_DIR) && $(MAKE) clean && CXXFLAGS="$(filter-out -Xpreprocessor -fopenmp,$(CXXFLAGS)) $(INCLUDE_FLAGS)" LDFLAGS="$(LD_LIB_DIR_FLAGS)" $(MAKE) $(FILTER)
	+. ./source_me.sh && cd $(VOWPALWABBIT_DIR) && cp vowpalwabbit/.libs/libvw.a vowpalwabbit/.libs/liballreduce.a $(CWD)/$(LIB_DIR)/
	+. ./source_me.sh && cd $(VOWPALWABBIT_DIR) && mkdir -p $(CWD)/$(INC_DIR)/vowpalwabbit
	+. ./source_me.sh && cd $(VOWPALWABBIT_DIR) && cp vowpalwabbit/*.h $(CWD)/$(INC_DIR)/vowpalwabbit/

$(LIB_DIR)/liballreduce.a: $(LIB_DIR)/libvw.a

$(INC_DIR)/sha1.hpp: $(SHA1_DIR)/sha1.hpp
	+cp $(SHA1_DIR)/*.h* $(CWD)/$(INC_DIR)/

$(INC_DIR)/backward.hpp: $(BACKWARD_CPP_DIR)/backward.hpp
	+cp $(BACKWARD_CPP_DIR)/backward.hpp $(CWD)/$(INC_DIR)/

$(INC_DIR)/simde/x86/sse4.1.h: $(DOZEU_DIR)/simde/*.h $(DOZEU_DIR)/simde/x86/*.h
	+cp -r $(DOZEU_DIR)/simde $(INC_DIR)

$(INC_DIR)/dozeu/dozeu.h: $(DOZEU_DIR)/*.h $(INC_DIR)/simde/x86/sse4.1.h
	+mkdir -p $(CWD)/$(INC_DIR)/dozeu && cp $(DOZEU_DIR)/*.h $(CWD)/$(INC_DIR)/dozeu/

$(LIB_DIR)/libebl.a: $(LIB_DIR)/libelf.a

$(LIB_DIR)/libdw.a: $(LIB_DIR)/libelf.a

$(LIB_DIR)/libdwelf.a: $(LIB_DIR)/libelf.a

$(LIB_DIR)/libdwfl.a: $(LIB_DIR)/libelf.a

# We can't build elfutils from Git without "maintainer mode".
# There are some release-only headers or something that it complains it can't find otherwise.
# We also don't do a normal make and make install here because we don't want to build and install all the elfutils binaries and libasm.
$(LIB_DIR)/libelf.a: $(ELFUTILS_DIR)/libebl/*.c $(ELFUTILS_DIR)/libebl/*.h $(ELFUTILS_DIR)/libdw/*.c $(ELFUTILS_DIR)/libdw/*.h $(ELFUTILS_DIR)/libelf/*.c $(ELFUTILS_DIR)/libelf/*.h $(ELFUTILS_DIR)/src/*.c $(ELFUTILS_DIR)/src/*.h
	+cd $(CWD)/$(INC_DIR)/ && rm -Rf elfutils gelf.h libelf.h dwarf.h libdwflP.h libdwfl.h libebl.h libelf.h
	+. ./source_me.sh && cd $(ELFUTILS_DIR) && autoreconf -i -f && ./configure --enable-maintainer-mode --prefix=$(CWD) $(FILTER)
	+. ./source_me.sh && cd $(ELFUTILS_DIR)/libelf && $(MAKE) clean && $(MAKE) libelf.a $(FILTER)
	+. ./source_me.sh && cd $(ELFUTILS_DIR)/libebl && $(MAKE) clean && $(MAKE) libebl.a $(FILTER)
	+. ./source_me.sh && cd $(ELFUTILS_DIR)/libdwfl && $(MAKE) clean && $(MAKE) libdwfl.a $(FILTER)
	+. ./source_me.sh && cd $(ELFUTILS_DIR)/libdwelf && $(MAKE) clean && $(MAKE) libdwelf.a $(FILTER)
	+. ./source_me.sh && cd $(ELFUTILS_DIR)/libdw && $(MAKE) clean && $(MAKE) libdw.a known-dwarf.h $(FILTER)
	+cd $(ELFUTILS_DIR) && mkdir -p $(CWD)/$(INC_DIR)/elfutils && cp libdw/known-dwarf.h libdw/libdw.h libebl/libebl.h libelf/elf-knowledge.h version.h libdwfl/libdwfl.h libdwelf/libdwelf.h $(CWD)/$(INC_DIR)/elfutils && cp libelf/gelf.h libelf/libelf.h libdw/dwarf.h $(CWD)/$(INC_DIR) && cp libebl/libebl.a libdw/libdw.a libdwfl/libdwfl.a libdwelf/libdwelf.a libelf/libelf.a $(CWD)/$(LIB_DIR)/

$(OBJ_DIR)/sha1.o: $(SHA1_DIR)/sha1.cpp $(SHA1_DIR)/sha1.hpp
	+$(CXX) $(INCLUDE_FLAGS) $(CXXFLAGS) $(CPPFLAGS) -c -o $@ $< $(FILTER)

$(LIB_DIR)/libfml.a: $(FERMI_DIR)/*.h $(FERMI_DIR)/*.c
	. ./source_me.sh && cd $(FERMI_DIR) && $(MAKE) $(FILTER) && cp *.h $(CWD)/$(INC_DIR)/ && cp libfml.a $(CWD)/$(LIB_DIR)/

# We don't need to hack the build to point at our htslib because sublinearLS gets its htslib from the include flags we set
$(LIB_DIR)/libsublinearLS.a: $(LINLS_DIR)/src/*.cpp $(LINLS_DIR)/src/*.hpp $(LIB_DIR)/libhts.a
	. ./source_me.sh && cd $(LINLS_DIR) && $(MAKE) clean && INCLUDE_FLAGS="-I$(CWD)/$(INC_DIR)" $(MAKE) libs $(FILTER) && cp lib/libsublinearLS.a $(CWD)/$(LIB_DIR)/ && mkdir -p $(CWD)/$(INC_DIR)/sublinearLS && cp src/*.hpp $(CWD)/$(INC_DIR)/sublinearLS/

$(LIB_DIR)/libbdsg.a: $(INC_DIR)/BooPHF.h $(LIBBDSG_DIR)/bdsg/src/*.cpp $(LIBBDSG_DIR)/bdsg/include/bdsg/*.hpp $(LIBBDSG_DIR)/bdsg/include/bdsg/internal/*.hpp $(LIBBDSG_DIR)/bdsg/include/bdsg/overlays/*.hpp $(LIB_DIR)/libhandlegraph.a $(LIB_DIR)/libsdsl.a $(LIB_DIR)/libdivsufsort.a $(LIB_DIR)/libdivsufsort64.a $(INC_DIR)/sparsepp/spp.h $(INC_DIR)/dynamic/dynamic.hpp
	+. ./source_me.sh && rm -Rf $(CWD)/$(INC_DIR)/bdsg && cd $(LIBBDSG_DIR) && $(MAKE) clean && CPLUS_INCLUDE_PATH=$(CWD)/$(INC_DIR):$(CWD)/$(INC_DIR)/dynamic:$(CPLUS_INCLUDE_PATH) CXXFLAGS="$(INCLUDE_FLAGS) $(CXXFLAGS)" $(MAKE) $(FILTER) && cp lib/libbdsg.a $(CWD)/$(LIB_DIR) && cp -r bdsg/include/* $(CWD)/$(INC_DIR)

$(INC_DIR)/mio/mmap.hpp: $(MIO_DIR)/include/mio/*
	+. ./source_me.sh && cp -r $(MIO_DIR)/include/mio $(CWD)/$(INC_DIR)/

# It would be better to copy the atomic_queue directory rather than its contents, but to avoid re-writing mmmultimap...
$(INC_DIR)/atomic_queue.h: $(ATOMIC_QUEUE_DIR)/include/*
	+. ./source_me.sh && cp -r $(ATOMIC_QUEUE_DIR)/include/atomic_queue/* $(CWD)/$(INC_DIR)/

$(INC_DIR)/mmmultiset.hpp: $(MMMULTIMAP_DIR)/src/mmmultiset.hpp $(INC_DIR)/mmmultimap.hpp 
$(INC_DIR)/mmmultimap.hpp: $(MMMULTIMAP_DIR)/src/mmmultimap.hpp $(MMMULTIMAP_DIR)/src/mmmultiset.hpp $(INC_DIR)/mio/mmap.hpp $(INC_DIR)/atomic_queue.h
	+. ./source_me.sh && cp $(MMMULTIMAP_DIR)/src/mmmultimap.hpp $(MMMULTIMAP_DIR)/src/mmmultiset.hpp $(CWD)/$(INC_DIR)/

$(INC_DIR)/ips4o.hpp: $(IPS4O_DIR)/ips4o.hpp $(IPS4O_DIR)/ips4o/*
	+. ./source_me.sh && cp -r $(IPS4O_DIR)/ips4o* $(CWD)/$(INC_DIR)/

# The xg repo has a cmake build system based all around external projects, and
# we need it to use our installed versions of everything instead.
$(LIB_DIR)/libxg.a: $(XG_DIR)/src/*.hpp $(XG_DIR)/src/*.cpp $(INC_DIR)/mmmultimap.hpp $(INC_DIR)/ips4o.hpp $(INC_DIR)/gfakluge.hpp $(LIB_DIR)/libhandlegraph.a $(LIB_DIR)/libsdsl.a $(LIB_DIR)/libdivsufsort.a $(LIB_DIR)/libdivsufsort64.a $(INC_DIR)/mio/mmap.hpp $(INC_DIR)/atomic_queue.h
	+rm -f $@
	+cp -r $(XG_DIR)/src/*.hpp $(CWD)/$(INC_DIR)
	+. ./source_me.sh && $(CXX) $(INCLUDE_FLAGS) $(CXXFLAGS) $(CPPFLAGS) -c -o $(XG_DIR)/xg.o $(XG_DIR)/src/xg.cpp $(FILTER)
	+ar rs $@ $(XG_DIR)/xg.o

# Auto-git-versioning

# We need to scope this variable here
GIT_VERSION_FILE_DEPS =
# Decide if .git exists and needs to be watched
ifeq ($(shell if [ -d .git ]; then echo present; else echo absent; fi),present)
    # If so, try and make a git version file
	GIT_VERSION_FILE_DEPS = .check-git
else
    # Just use the version file we have, if any
	GIT_VERSION_FILE_DEPS = .no-git
endif

# Build a real git version file.
# If it's not the same as the old one, replace the old one.
# If it is the same, do nothing and don't rebuild dependent targets.
.check-git:
	@echo "#define VG_GIT_VERSION \"$(shell git describe --always --tags 2>/dev/null || echo git-error)\"" > $(INC_DIR)/vg_git_version.hpp.tmp
	@diff $(INC_DIR)/vg_git_version.hpp.tmp $(INC_DIR)/vg_git_version.hpp >/dev/null || cp $(INC_DIR)/vg_git_version.hpp.tmp $(INC_DIR)/vg_git_version.hpp
	@rm -f $(INC_DIR)/vg_git_version.hpp.tmp

# Make sure the version file exists, if we weren't given one in our tarball
.no-git:
	@if [ ! -e $(INC_DIR)/vg_git_version.hpp ]; then \
		touch $(INC_DIR)/vg_git_version.hpp; \
	fi;

$(INC_DIR)/vg_git_version.hpp: $(GIT_VERSION_FILE_DEPS)
# Build an environment version file with this phony target.
# If it's not the same as the old one, replace the old one.
# If it is the same, do nothing and don't rebuild dependent targets.
.check-environment:
	@echo "#define VG_COMPILER_VERSION \"$(shell $(CXX) --version 2>/dev/null | head -n 1)\"" > $(INC_DIR)/vg_environment_version.hpp.tmp
	@echo "#define VG_OS \"$(shell uname)\"" >> $(INC_DIR)/vg_environment_version.hpp.tmp
	@echo "#define VG_BUILD_USER \"$(shell whoami)\"" >> $(INC_DIR)/vg_environment_version.hpp.tmp
	@echo "#define VG_BUILD_HOST \"$(shell hostname)\"" >> $(INC_DIR)/vg_environment_version.hpp.tmp
	@diff $(INC_DIR)/vg_environment_version.hpp.tmp $(INC_DIR)/vg_environment_version.hpp >/dev/null || cp $(INC_DIR)/vg_environment_version.hpp.tmp $(INC_DIR)/vg_environment_version.hpp
	@rm -f $(INC_DIR)/vg_environment_version.hpp.tmp

# The way to get the actual file is to maybe replace it.
$(INC_DIR)/vg_environment_version.hpp: .check-environment

###################################
## VG source code compilation begins here
####################################

$(OBJ_DIR)/version.o: $(SRC_DIR)/version.cpp $(SRC_DIR)/version.hpp $(INC_DIR)/vg_git_version.hpp $(INC_DIR)/vg_environment_version.hpp

########################
## Pattern Rules
########################

# Define a default rule for building objects from CPP files
# Depend on the .d file so we rebuild if dependency info is missing/deleted
# Make sure to touch the .o file after the compiler finishes so it is always newer than the .d file
# Use static pattern rules so the dependency files will not be ignored if the output exists
# See <https://stackoverflow.com/a/34983297>
$(OBJ) $(CONFIGURATION_OBJ) $(OBJ_DIR)/main.o: $(OBJ_DIR)/%.o : $(SRC_DIR)/%.cpp $(OBJ_DIR)/%.d $(DEPS)
	. ./source_me.sh && $(CXX) $(INCLUDE_FLAGS) $(CPPFLAGS) $(CXXFLAGS) $(DEPGEN_FLAGS) -c -o $@ $< $(FILTER)
	@touch $@
$(ALGORITHMS_OBJ): $(ALGORITHMS_OBJ_DIR)/%.o : $(ALGORITHMS_SRC_DIR)/%.cpp $(ALGORITHMS_OBJ_DIR)/%.d $(DEPS)
	. ./source_me.sh && $(CXX) $(INCLUDE_FLAGS) $(CPPFLAGS) $(CXXFLAGS) $(DEPGEN_FLAGS) -c -o $@ $< $(FILTER)
	@touch $@
$(IO_OBJ): $(IO_OBJ_DIR)/%.o : $(IO_SRC_DIR)/%.cpp $(IO_OBJ_DIR)/%.d $(DEPS)
	. ./source_me.sh && $(CXX) $(INCLUDE_FLAGS) $(CPPFLAGS) $(CXXFLAGS) $(DEPGEN_FLAGS) -c -o $@ $< $(FILTER)
	@touch $@
$(SUBCOMMAND_OBJ): $(SUBCOMMAND_OBJ_DIR)/%.o : $(SUBCOMMAND_SRC_DIR)/%.cpp $(SUBCOMMAND_OBJ_DIR)/%.d $(DEPS)
	. ./source_me.sh && $(CXX) $(INCLUDE_FLAGS) $(CPPFLAGS) $(CXXFLAGS) $(DEPGEN_FLAGS) -c -o $@ $< $(FILTER)
	@touch $@
$(UNITTEST_OBJ): $(UNITTEST_OBJ_DIR)/%.o : $(UNITTEST_SRC_DIR)/%.cpp $(UNITTEST_OBJ_DIR)/%.d $(DEPS)
	. ./source_me.sh && $(CXX) $(INCLUDE_FLAGS) $(CPPFLAGS) $(CXXFLAGS) $(DEPGEN_FLAGS) -c -o $@ $< $(FILTER)
	@touch $@

# Use a fake rule to build .d files, so we don't complain if they don't exist.
$(OBJ_DIR)/%.d: ;
$(ALGORITHMS_OBJ_DIR)/%.d: ;
$(IO_OBJ_DIR)/%.d: ;
$(SUBCOMMAND_OBJ_DIR)/%.d: ;
$(UNITTEST_OBJ_DIR)/%.d: ;

# Don't delete them.
.PRECIOUS: $(OBJ_DIR)/%.d $(ALGORITHMS_OBJ_DIR)/%.d $(IO_OBJ_DIR)/%.d $(SUBCOMMAND_OBJ_DIR)/%.d $(UNITTEST_OBJ_DIR)/%.d

# Use no implicit rules
.SUFFIXES:

###################################
## VG source code compilation ends here
####################################



.pre-build:
	@protoc --version >/dev/null 2>/dev/null || (echo "Error: protobuf compiler (protoc) not available!" ; exit 1)
	@if [ ! -d $(BIN_DIR) ]; then mkdir -p $(BIN_DIR); fi
	@if [ ! -d $(LIB_DIR) ]; then mkdir -p $(LIB_DIR); fi
	@if [ ! -d $(OBJ_DIR) ]; then mkdir -p $(OBJ_DIR); fi
	@if [ ! -d $(ALGORITHMS_OBJ_DIR) ]; then mkdir -p $(ALGORITHMS_OBJ_DIR); fi
	@if [ ! -d $(IO_OBJ_DIR) ]; then mkdir -p $(IO_OBJ_DIR); fi
	@if [ ! -d $(SUBCOMMAND_OBJ_DIR) ]; then mkdir -p $(SUBCOMMAND_OBJ_DIR); fi
	@if [ ! -d $(UNITTEST_OBJ_DIR) ]; then mkdir -p $(UNITTEST_OBJ_DIR); fi
	@if [ ! -d $(INC_DIR) ]; then mkdir -p $(INC_DIR); fi
	@if [ -e $(INC_DIR)/vg/vg.pb.h ] ; then \
		HEADER_VER=$$(cat $(INC_DIR)/vg/vg.pb.h | grep GOOGLE_PROTOBUF_VERSION | sed 's/[^0-9]*\([0-9]*\)[^0-9]*/\1/' | head -n1); \
		WORKDIR=$$(pwd); \
		TESTDIR=$$(mktemp -d); \
		echo 'syntax = "proto3";' > $${TESTDIR}/empty.proto; \
		protoc $${TESTDIR}/empty.proto --proto_path=$${TESTDIR} --cpp_out=$${TESTDIR}; \
		PROTOC_VER=$$(cat $${TESTDIR}/empty.pb.h | grep GOOGLE_PROTOBUF_VERSION | sed 's/[^0-9]*\([0-9]*\)[^0-9]*/\1/' | head -n1); \
		if [ "$${HEADER_VER}" != "$${PROTOC_VER}" ] ; then \
			echo "Protobuf version has changed!"; \
			echo "Headers are for $${HEADER_VER} but we make headers for $${PROTOC_VER}"; \
			echo "Need to rebuild libvgio"; \
			rm -f $(LIB_DIR)/libvgio.a; \
			rm -f $(INC_DIR)/vg/vg.pb.h; \
		fi; \
		rm $${TESTDIR}/empty.proto $${TESTDIR}/empty.pb.h $${TESTDIR}/empty.pb.cc; \
		rmdir $${TESTDIR}; \
	fi;

# A note about Protobuf:
# We have a lot of logic here to make sure that the protoc we have henerates headers with exactly the same
# version requirements as the headers we already have.
# If not, we regenerate them.
# Doesn't handle Protobuf 3.12.3 weirdness; just make clean if you change flavors of Protobuf 3.12.3.
	
	
	
# run .pre-build before we make anything at all.
-include .pre-build

# for rebuilding just vg
clean-vg:
	$(RM) -r $(BIN_DIR)/$(EXE)
	$(RM) -r $(UNITTEST_OBJ_DIR)/*.o $(UNITTEST_OBJ_DIR)/*.d
	$(RM) -r $(SUBCOMMAND_OBJ_DIR)/*.o $(SUBCOMMAND_OBJ_DIR)/*.d
	$(RM) -r $(OBJ_DIR)/*.o $(OBJ_DIR)/*.d
	$(RM) -f $(INC_DIR)/vg_git_version.hpp $(INC_DIR)/vg_system_version.hpp

clean: clean-vcflib
	$(RM) -r $(BIN_DIR)
	$(RM) -r $(LIB_DIR)
	$(RM) -r $(UNITTEST_OBJ_DIR)
	$(RM) -r $(SUBCOMMAND_OBJ_DIR)
	$(RM) -r $(IO_OBJ_DIR)
	$(RM) -r $(ALGORITHMS_OBJ_DIR)
	$(RM) -r $(OBJ_DIR)
	$(RM) -r $(INC_DIR)
	$(RM) -r share/
	cd $(DEP_DIR) && cd sonLib && $(MAKE) clean
	cd $(DEP_DIR) && cd sparsehash && $(MAKE) clean
	cd $(DEP_DIR) && cd fastahack && $(MAKE) clean
	cd $(DEP_DIR) && cd gcsa2 && $(MAKE) clean
	cd $(DEP_DIR) && cd gbwt && $(MAKE) clean
	cd $(DEP_DIR) && cd gbwtgraph && $(MAKE) clean
	cd $(DEP_DIR) && cd gssw && $(MAKE) clean
	cd $(DEP_DIR) && cd ssw && cd src && $(MAKE) clean
	cd $(DEP_DIR) && cd progress_bar && $(MAKE) clean
	cd $(DEP_DIR) && cd sdsl-lite && ./uninstall.sh || true
	cd $(DEP_DIR) && cd libVCFH && $(MAKE) clean
	cd $(DEP_DIR) && cd vcflib && $(MAKE) clean
	cd $(DEP_DIR) && cd gfakluge && $(MAKE) clean
	cd $(DEP_DIR) && cd sha1 && $(MAKE) clean
	cd $(DEP_DIR) && cd structures && $(MAKE) clean
	cd $(DEP_DIR) && cd jemalloc && $(MAKE) clean || true
	cd $(DEP_DIR) && cd vowpal_wabbit && $(MAKE) clean
	cd $(DEP_DIR) && cd sublinear-Li-Stephens && $(MAKE) clean
	cd $(DEP_DIR) && cd libhandlegraph && $(MAKE) clean
	cd $(DEP_DIR) && cd libvgio && $(MAKE) clean 
	cd $(DEP_DIR) && cd raptor && cd build && find . -not \( -name '.gitignore' -or -name 'pkg.m4' \) -delete
	# lru_cache is never built because it is header-only
	# bash-tap is never built either

clean-vcflib:
	cd $(DEP_DIR) && cd vcflib && $(MAKE) clean
	rm -f $(LIB_DIR)/libvcfh.a
	cd $(INC_DIR) && rm -f BedReader.h convert.h join.h mt19937ar.h split.h Variant.h vec128int.h veclib_types.h<|MERGE_RESOLUTION|>--- conflicted
+++ resolved
@@ -182,17 +182,11 @@
     # We get OpenMP the normal way, using whatever the compiler knows about
     CXXFLAGS += -fopenmp
 
-<<<<<<< HEAD
     ifeq ($(shell arch), x86_64)
         # We care about building for SSE4.2 only and not AVX, to have vaguely portable binaries
         CXXFLAGS += -msse4.2
     endif
 
-=======
-    # We care about building for SSE4.2 only and not AVX, to have vaguely portable binaries
-    # CXXFLAGS += -msse4.2
-    
->>>>>>> e022012f
     # Note shared libraries are so files
     SHARED_SUFFIX = so
     # Define options to start static linking of libraries on GNU ld.

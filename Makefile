DEP_DIR:=./deps
SRC_DIR:=src
ALGORITHMS_SRC_DIR:=$(SRC_DIR)/algorithms
CONFIG_SRC_DIR:=$(SRC_DIR)/config
IO_SRC_DIR:=$(SRC_DIR)/io
SUBCOMMAND_SRC_DIR:=$(SRC_DIR)/subcommand
UNITTEST_SRC_DIR:=$(SRC_DIR)/unittest
UNITTEST_SUPPORT_SRC_DIR:=$(SRC_DIR)/unittest/support
BIN_DIR:=bin
UNITTEST_BIN_DIR:=$(BIN_DIR)/unittest
OBJ_DIR:=obj
SHARED_OBJ_DIR:=obj/pic
ALGORITHMS_OBJ_DIR:=$(OBJ_DIR)/algorithms
ALGORITHMS_SHARED_OBJ_DIR:=$(SHARED_OBJ_DIR)/algorithms
CONFIG_OBJ_DIR:=$(OBJ_DIR)/config
IO_OBJ_DIR:=$(OBJ_DIR)/io
IO_SHARED_OBJ_DIR:=$(SHARED_OBJ_DIR)/io
SUBCOMMAND_OBJ_DIR:=$(OBJ_DIR)/subcommand
UNITTEST_OBJ_DIR:=$(OBJ_DIR)/unittest
UNITTEST_SUPPORT_OBJ_DIR:=$(OBJ_DIR)/unittest/support
LIB_DIR:=lib
# INC_DIR must be a relative path
INC_DIR:=include
CWD:=$(shell pwd)
CXX ?= g++
PKG_CONFIG ?= pkg-config

SFX :=
EXE:=vg$(SFX)

all: $(BIN_DIR)/$(EXE)

# Magic dependencies (see <http://make.mad-scientist.net/papers/advanced-auto-dependency-generation/#tldr>)
include $(wildcard $(OBJ_DIR)/*.d)
include $(wildcard $(SHARED_OBJ_DIR)/*.d)
include $(wildcard $(ALGORITHMS_OBJ_DIR)/*.d)
include $(wildcard $(ALGORITHMS_SHARED_OBJ_DIR)/*.d)
include $(wildcard $(CONFIG_OBJ_DIR)/*.d)
include $(wildcard $(IO_OBJ_DIR)/*.d)
include $(wildcard $(IO_SHARED_OBJ_DIR)/*.d)
include $(wildcard $(SUBCOMMAND_OBJ_DIR)/*.d)
include $(wildcard $(UNITTEST_OBJ_DIR)/*.d)
include $(wildcard $(UNITTEST_BIN_DIR)/*.d)

# What pkg-config-controlled system dependencies should we use compile and link flags from?
# Use PKG_CONFIG_PATH to point the build system at the right versions of these, if they aren't picked up automatically.
# We can't do this for our bundled, pkg-config-supporting dependencies (like htslib) because they won't be built yet.
PKG_CONFIG_DEPS := cairo libzstd
# These are like PKG_CONFIG_DEPS but we try to always link them statically, if possible.
# Note that we then must *always* link anything *else* that uses them statically.
# Jansson has to be in here because it has to come after libvgio, which is in the static deps.
PKG_CONFIG_STATIC_DEPS := protobuf jansson

# We don't ask for -fopenmp here because how we get it can depend on the compiler.
# We don't ask for automatic Make dependency file (*.d) generation here because
# the options we pass can interfere with similar options in dependency project.
CXXFLAGS := -O3 -Werror=return-type -ggdb -g $(CXXFLAGS)
# Keep dependency generation flags for just our own sources
DEPGEN_FLAGS := -MMD -MP

# Set include flags. All -I options need to go in here, so the first directory
# listed is genuinely searched first.
# We make our dependency install directory -isystem; this might not be
# necessary on all platforms and suppresses warnings.
# Also, pkg-config flags need to be made -isystem if our dependency install
# directory is, or they might put a system HTSlib before ours.
# Also, Protobuf produces an absurd number of these now, so we deduplicate them
# even though that's not *always* safe. See
# <https://stackoverflow.com/a/11532197> and
# <https://github.com/protocolbuffers/protobuf/issues/12998>
INCLUDE_FLAGS :=-I$(CWD)/$(INC_DIR) -isystem $(CWD)/$(INC_DIR) -I. -I$(CWD)/$(SRC_DIR) -I$(CWD)/$(UNITTEST_SRC_DIR) -I$(CWD)/$(UNITTEST_SUPPORT_SRC_DIR) -I$(CWD)/$(SUBCOMMAND_SRC_DIR) -I$(CWD)/$(INC_DIR)/dynamic $(shell $(PKG_CONFIG) --cflags $(PKG_CONFIG_DEPS) $(PKG_CONFIG_STATIC_DEPS) | tr ' ' '\n' | awk '!x[$$0]++' | tr '\n' ' ' | sed 's/ -I/ -isystem /g')

# Define libraries to link vg against.
LD_LIB_DIR_FLAGS := -L$(CWD)/$(LIB_DIR)
LD_LIB_FLAGS := -lvcflib -ltabixpp -lgssw -lssw -lsublinearLS -lpthread -lncurses -lgcsa2 -lgbwtgraph -lgbwt -lkff -ldivsufsort -ldivsufsort64 -lvcfh -lraptor2 -lpinchesandcacti -l3edgeconnected -lsonlib -lfml -lstructures -lbdsg -lxg -lsdsl -lzstd -lhandlegraph
# We omit Boost Program Options for now; we find it in a platform-dependent way.
# By default it has no suffix
BOOST_SUFFIX=""
# We define some more libraries to link against at the end, in static linking mode if possible, so we can use faster non-PIC code.
LD_STATIC_LIB_FLAGS := -lvgio $(CWD)/$(LIB_DIR)/libtabixpp.a $(CWD)/$(LIB_DIR)/libhts.a $(CWD)/$(LIB_DIR)/libdeflate.a -lz -lbz2 -llzma
# Some of our static libraries depend on libraries that may not always be avilable in static form.
LD_STATIC_LIB_DEPS := -lpthread -lm
# Use pkg-config to find dependencies.
# Always use --static so that we have the -l flags for transitive dependencies, in case we're doing a full static build.
# But only force static linking of the dependencies we want to use non-PIC code for, for speed.
LD_LIB_FLAGS += $(shell $(PKG_CONFIG) --libs --static $(PKG_CONFIG_DEPS))
LD_STATIC_LIB_FLAGS += $(shell $(PKG_CONFIG) --libs --static $(PKG_CONFIG_STATIC_DEPS))
# We also use plain LDFLAGS to point at system library directories that we want
# to propagate through to dependencies' builds.

# CMake builds that need to find OpenMP might not know about all the prefixes it could be installed into.
# So we make a list of prefixes to search for it.
OMP_PREFIXES:=/

COMPILER_ID=$(strip $(shell $(CXX) --version 2>&1))
ifeq ($(shell uname -s),Darwin)
    $(info OS is Mac)
    # Don't try and set an rpath on any dependency utilities because that's not
    # a thing and install names will work.
    LD_UTIL_RPATH_FLAGS=""

    # Homebrew installs a Protobuf that uses an Abseil that is built with C++17, so we need to build with at least C++17
    CXX_STANDARD=17

    # We may need libraries from Macports
    ifeq ($(shell if [ -d /opt/local/lib ];then echo 1;else echo 0;fi), 1)
        # Use /opt/local/lib if present when building dependencies
        LDFLAGS += -L/opt/local/lib
    endif
    ifeq ($(shell if [ -d /usr/local/lib ];then echo 1;else echo 0;fi), 1)
        # Use /usr/local/lib if present.
        LDFLAGS += -L/usr/local/lib
    endif
    ifeq ($(shell if [ -d /usr/local/include ];then echo 1;else echo 0;fi), 1)
        # Use /usr/local/include to the end of the include search path.
        # Make sure it is system level only so it comes after other -I paths.
        INCLUDE_FLAGS += -isystem /usr/local/include

        ifeq ($(shell if [ -d /usr/local/include/cairo ];then echo 1;else echo 0;fi), 1)	
            # pkg-config is not always smart enough to find Cairo's include path for us.
            # We make sure to grab its directory manually if we see it.
            INCLUDE_FLAGS += -isystem /usr/local/include/cairo
            LD_LIB_FLAGS += -lcairo
        endif
    endif

    ifndef HOMEBREW_PREFIX
        BREW_PATH=$(shell which brew 2>/dev/null)
        ifneq ($(BREW_PATH),)
            # Get prefix from Homebrew instead of environment
            HOMEBREW_PREFIX=$(shell brew --prefix)
        endif
    endif

    ifdef HOMEBREW_PREFIX
        # We need Bison from Homebrew instead of Apple's old Bison, and GNU coreutils
        export PATH:=$(HOMEBREW_PREFIX)/opt/bison/bin:$(HOMEBREW_PREFIX)/opt/coreutils/libexec/gnubin:$(PATH)
        # If we have homebrew, use Homebrew in general
        CXXFLAGS += -I$(HOMEBREW_PREFIX)/include
        LDFLAGS += -L$(HOMEBREW_PREFIX)/lib
    endif

	# We need to find Boost Program Options. It is usually
	# -lboost_program_options, except for on Macports installs of Boost where
	# it is -lboost_program_options-mt. If we were a real build system we would
	# try things until it worked. Instead, we guess.
    ifeq ($(shell if [ -f /opt/local/lib/libboost_program_options-mt.dylib ];then echo 1;else echo 0;fi), 1)
        # This is where Macports puts it, so use that name
		BOOST_SUFFIX="-mt"
    endif

    # Our compiler might be Apple clang, which doesn't have -fopenmp.
    ifneq ($(strip $(shell echo "$(COMPILER_ID)" | grep -i clang | wc -l)), 0)
        # This is Clang.
        $(info Compiler $(CXX) is Clang)

        # We need to use the hard way of getting OpenMP not bundled with the compiler.
        # The compiler only needs to do the preprocessing
        CXXFLAGS += -Xpreprocessor -fopenmp

        ifeq ($(shell if [ -e $(HOMEBREW_PREFIX)/include/omp.h ]; then echo 1; else echo 0; fi), 1)
            # libomp used to be globally installed in Homebrew
            $(info OMP source is Homebrew libomp global install)
            OMP_PREFIXES:=$(OMP_PREFIXES);$(HOMEBREW_PREFIX)
        else ifeq ($(shell if [ -d $(HOMEBREW_PREFIX)/opt/libomp/include ]; then echo 1; else echo 0; fi), 1)
            # libomp moved to these directories, recently, because it is now keg-only to not fight GCC
            $(info OMP source is Homebrew libomop keg)
            CXXFLAGS += -I$(HOMEBREW_PREFIX)/opt/libomp/include
            LDFLAGS += -L$(HOMEBREW_PREFIX)/opt/libomp/lib
            OMP_PREFIXES:=$(OMP_PREFIXES);$(HOMEBREW_PREFIX)/opt/libomp
        else ifeq ($(shell if [ -d /opt/local/lib/libomp ]; then echo 1; else echo 0; fi), 1)
            # Macports installs libomp to /opt/local/lib/libomp
            $(info OMP source Macports)
            CXXFLAGS += -I/opt/local/include/libomp
            LDFLAGS += -L/opt/local/lib/libomp
            OMP_PREFIXES:=$(OMP_PREFIXES);/opt/local
        else
            $(error OMP is not available from either Homebrew or Macports)
        endif

        # We also need to link it
        LD_LIB_FLAGS += -lomp
    else
        $(info Compiler $(CXX) is GCC)
        # The compiler is (probably?) GNU GCC
        # On Mac, we need to make sure to configure it to use libc++ like
        # Clang, and not GNU libstdc++.
        # Otherwise, we won't be able to use any C++ system libraries from
        # Homebrew or Macports, which will be built against libc++.

        # See https://stackoverflow.com/q/22228208

        CXXFLAGS += -fopenmp

        # Find includes using Clang
        LIBCXX_INCLUDES := $(shell clang++ -print-search-dirs | perl -ne 's{^libraries: =(.*)}{$$1/../../../} && print')
        # Use them and libc++ and not the normal standard library
        CXXFLAGS := -isystem $(LIBCXX_INCLUDES)/include/c++/v1 -nostdinc++ -nodefaultlibs -lc -lc++ -lc++abi -lgcc_s.1 -Wl,-no_compact_unwind $(CXXFLAGS)

        # Make sure to use the right libgomp to go with libomp
        LD_LIB_FLAGS += -lomp -lgomp.1
    endif

    # We care about building only for the current machine. If we do something
    # more restrictive we can have trouble inlining parts of the standard
    # library that were built for something less restrictive. However,
    # Apple Clang does not recognize -march=native on ARM.
	ifeq ($(shell uname -m), x86_64)
		CXXFLAGS += -march=native
	endif

    # Note shared libraries are dylibs
    SHARED_SUFFIX = dylib
    # Define options to start static linking of libraries.
    # We don't actually do any static linking on Mac, so we leave this empty.
    START_STATIC =
    END_STATIC =
else
    # We are not running on OS X
    $(info OS is Linux)
    $(info Compiler $(CXX) is assumed to be GCC)

    # Linux can have some old compilers so we want to work back to C++14
    CXX_STANDARD=14

    # Set an rpath for vg and dependency utils to find installed libraries
    LD_UTIL_RPATH_FLAGS="-Wl,-rpath,$(CWD)/$(LIB_DIR)"
    LD_LIB_FLAGS += $(LD_UTIL_RPATH_FLAGS)
    # Make sure to allow backtrace access to all our symbols, even those which are not exported.
    # Absolutely no help in a static build.
    LD_LIB_FLAGS += -rdynamic

    # We want to link against the elfutils libraries
    LD_LIB_FLAGS += -ldwfl -ldw -ldwelf -lelf -lebl

    # We want to link against libatomic which the GNU C++ standard library needs.
    # See <https://github.com/nodejs/node/issues/30093> and <https://stackoverflow.com/q/30591313>
    LD_LIB_FLAGS += -latomic

    # We get OpenMP the normal way, using whatever the compiler knows about
    CXXFLAGS += -fopenmp

    ifeq ($(shell arch), x86_64)
        # We care about building for SSE4.2 only and not AVX, to have vaguely portable binaries
        CXXFLAGS += -msse4.2
    endif

    # Note shared libraries are so files
    SHARED_SUFFIX = so
    # Define options to start static linking of libraries on GNU ld.
    START_STATIC = -Wl,-Bstatic
    # Note that END_STATIC is only safe to use in a mostly-dynamic build, and has to appear or we will try to statically link secret trailing libraries.
    END_STATIC = -Wl,-Bdynamic


endif

# Set the C++ standard we are using
CXXFLAGS := -std=c++$(CXX_STANDARD) $(CXXFLAGS)

# Propagate CXXFLAGS and LDFLAGS to child makes and other build processes
export CXXFLAGS
$(info CXXFLAGS are $(CXXFLAGS))
export LDFLAGS
$(info LDFLAGS are $(LDFLAGS))

OMP_MISSING=$(strip $(shell echo \\\#include \<omp.h\> | $(CXX) $(CXXFLAGS) -x c++ -E /dev/stdin -o /dev/null 2>&1 | head -n1 | grep error | wc -l))
ifeq ($(OMP_MISSING), 1)
    $(warning OpenMP header omp.h is not available! vg will not be able to build!)
endif

# Actually set the Boost library option, with the determined suffix
LD_LIB_FLAGS += "-lboost_program_options$(BOOST_SUFFIX)"

# These libs need to come after libdw if used, because libdw depends on them
LD_LIB_FLAGS += -ldl -llzma -lbz2 -lzstd

# Sometimes we need to filter the assembler output. The assembler can run during
# ./configure scripts, compiler calls, or $(MAKE) calls (other than $(MAKE)
# install). So we just stick $(FILTER) at the end of all such commands.
ifeq ($(shell uname -s),Darwin)
    # We need to apply a filter to all our build command output. This discards
    # all the assembler warnings which can overwhelm Travis log storage.
    FILTER=2>&1 | python3 $(CWD)/scripts/filter-noisy-assembler-warnings.py
    # For the filter to work and not just swallow errors we also need to turn on
    # pipefail in the shell
    SHELL=/bin/bash -o pipefail
else
    # No filter
    FILTER=
endif

# When building statically, we need to tell the linker not to bail if it sees multiple definitions.
# libc on e.g. our Jenkins host does not define malloc as weak, so other mallocs can't override it in a static build.
# TODO: Why did this problem only begin to happen when libvw was added?
STATIC_FLAGS=-static -static-libstdc++ -static-libgcc -Wl,--allow-multiple-definition

# These are put into libvg. Grab everything except main
OBJ = $(filter-out $(OBJ_DIR)/main.o,$(patsubst $(SRC_DIR)/%.cpp,$(OBJ_DIR)/%.o,$(wildcard $(SRC_DIR)/*.cpp)))
SHARED_OBJ = $(patsubst $(OBJ_DIR)/%.o,$(SHARED_OBJ_DIR)/%.o,$(OBJ))

# And all the algorithms
ALGORITHMS_OBJ = $(patsubst $(ALGORITHMS_SRC_DIR)/%.cpp,$(ALGORITHMS_OBJ_DIR)/%.o,$(wildcard $(ALGORITHMS_SRC_DIR)/*.cpp))
ALGORITHMS_SHARED_OBJ = $(patsubst $(ALGORITHMS_OBJ_DIR)/%.o,$(ALGORITHMS_SHARED_OBJ_DIR)/%.o,$(ALGORITHMS_OBJ))

# These aren't put into libvg. They are linked into vg itself to communicate
# things about the platform.
# Config objects are built individually and conditionally; that's the point.
CONFIG_OBJ =

# But always build all the IO logic
IO_OBJ = $(patsubst $(IO_SRC_DIR)/%.cpp,$(IO_OBJ_DIR)/%.o,$(wildcard $(IO_SRC_DIR)/*.cpp))
IO_SHARED_OBJ = $(patsubst $(IO_OBJ_DIR)/%.o,$(IO_SHARED_OBJ_DIR)/%.o,$(IO_OBJ))

# These aren't put into libvg, but they provide subcommand implementations for the vg bianry
SUBCOMMAND_OBJ = $(patsubst $(SUBCOMMAND_SRC_DIR)/%.cpp,$(SUBCOMMAND_OBJ_DIR)/%.o,$(wildcard $(SUBCOMMAND_SRC_DIR)/*.cpp))

# These aren't put into libvg. But they do go into the main vg binary to power its self-test.
UNITTEST_OBJ = $(patsubst $(UNITTEST_SRC_DIR)/%.cpp,$(UNITTEST_OBJ_DIR)/%.o,$(wildcard $(UNITTEST_SRC_DIR)/*.cpp))

# These support the tests. Some should go into the main vg binary but some should only go into test-suite binaries.
UNITTEST_SUPPORT_OBJ = $(patsubst $(UNITTEST_SUPPORT_SRC_DIR)/%.cpp,$(UNITTEST_SUPPORT_OBJ_DIR)/%.o,$(wildcard $(UNITTEST_SUPPORT_SRC_DIR)/*.cpp))

# These are per-test-suite binaries we can build faster
UNITTEST_EXE = $(patsubst $(UNITTEST_SRC_DIR)/%.cpp,$(UNITTEST_BIN_DIR)/%,$(wildcard $(UNITTEST_SRC_DIR)/*.cpp))


RAPTOR_DIR:=deps/raptor
JEMALLOC_DIR:=deps/jemalloc
LOCKFREE_MALLOC_DIR:=deps/lockfree-malloc
SDSL_DIR:=deps/sdsl-lite
SNAPPY_DIR:=deps/snappy
GCSA2_DIR:=deps/gcsa2
GBWT_DIR:=deps/gbwt
GBWTGRAPH_DIR=deps/gbwtgraph
KFF_DIR=deps/kff-cpp-api
PROGRESS_BAR_DIR:=deps/progress_bar
FASTAHACK_DIR:=deps/fastahack
FERMI_DIR:=deps/fermi-lite
VCFLIB_DIR:=deps/vcflib
TABIXPP_DIR:=deps/tabixpp
HTSLIB_DIR:=deps/htslib
GSSW_DIR:=deps/gssw
SPARSEHASH_DIR:=deps/sparsehash
SPARSEPP_DIR:=deps/sparsepp
SHA1_DIR:=deps/sha1
DYNAMIC_DIR:=deps/DYNAMIC
SSW_DIR:=deps/ssw/src
LINLS_DIR:=deps/sublinear-Li-Stephens
STRUCTURES_DIR:=deps/structures
BACKWARD_CPP_DIR:=deps/backward-cpp
DOZEU_DIR:=deps/dozeu
ELFUTILS_DIR:=deps/elfutils
LIBDEFLATE_DIR:=deps/libdeflate
LIBVGIO_DIR:=deps/libvgio
LIBHANDLEGRAPH_DIR:=deps/libhandlegraph
LIBBDSG_DIR:=deps/libbdsg
XG_DIR:=deps/xg
MMMULTIMAP_DIR=deps/mmmultimap
IPS4O_DIR=deps/ips4o
BBHASH_DIR=deps/BBHash
MIO_DIR=deps/mio
ATOMIC_QUEUE_DIR=deps/atomic_queue

# Dependencies that go into libvg's archive
# These go in libvg but come from dependencies
DEP_OBJ =
DEP_OBJ += $(OBJ_DIR)/progress_bar.o
DEP_OBJ += $(OBJ_DIR)/sha1.o
DEP_OBJ += $(OBJ_DIR)/Fasta.o
DEP_SHARED_OBJ = $(patsubst $(OBJ_DIR)/%.o,$(SHARED_OBJ_DIR)/%.o,$(DEP_OBJ))

# These are libraries that we need to build before we link vg.
# It would be nice to dump their contents into libvg to make it stand-alone.
# But that requires fancy ar scripting.
# If you just pass them to ar it puts the library *file* in libvg where nothing can read it.
LIB_DEPS =
LIB_DEPS += $(LIB_DIR)/libsdsl.a
LIB_DEPS += $(LIB_DIR)/libssw.a
LIB_DEPS += $(LIB_DIR)/libsnappy.a
LIB_DEPS += $(LIB_DIR)/libgcsa2.a
LIB_DEPS += $(LIB_DIR)/libgbwt.a
LIB_DEPS += $(LIB_DIR)/libgbwtgraph.a
LIB_DEPS += $(LIB_DIR)/libkff.a
LIB_DEPS += $(LIB_DIR)/libhts.a
LIB_DEPS += $(LIB_DIR)/libtabixpp.a
LIB_DEPS += $(LIB_DIR)/libvcflib.a
LIB_DEPS += $(LIB_DIR)/libgssw.a
LIB_DEPS += $(LIB_DIR)/libvcfh.a
LIB_DEPS += $(LIB_DIR)/libsonlib.a
LIB_DEPS += $(LIB_DIR)/libpinchesandcacti.a
LIB_DEPS += $(LIB_DIR)/libraptor2.a
LIB_DEPS += $(LIB_DIR)/libfml.a
LIB_DEPS += $(LIB_DIR)/libsublinearLS.a
LIB_DEPS += $(LIB_DIR)/libstructures.a
LIB_DEPS += $(LIB_DIR)/libdeflate.a
LIB_DEPS += $(LIB_DIR)/libvgio.a
LIB_DEPS += $(LIB_DIR)/libhandlegraph.a
LIB_DEPS += $(LIB_DIR)/libbdsg.a
LIB_DEPS += $(LIB_DIR)/libxg.a
ifneq ($(shell uname -s),Darwin)
    # On non-Mac (i.e. Linux), where ELF binaries are used, pull in libdw which
    # backward-cpp will use.
    LIB_DEPS += $(LIB_DIR)/libdw.a
    LIB_DEPS += $(LIB_DIR)/libdwfl.a
    LIB_DEPS += $(LIB_DIR)/libdwelf.a
    LIB_DEPS += $(LIB_DIR)/libebl.a
    LIB_DEPS += $(LIB_DIR)/libelf.a
endif

# Control varialbe for address sanitizer
# Like valgrind but fast!
# You can `make clean && make jemalloc=off asan=on` to build with it.
asan = off
ifeq ($(asan),on)
<<<<<<< HEAD
	CXXFLAGS += -fsanitize=address
=======
	CXXFLAGS += -fsanitize=address -fno-omit-frame-pointer
>>>>>>> 8ec89911
endif

# Control variable for allocator
# On the command line, you can `make jemalloc=off` if you definitely don't want jemalloc.
# Or you can `make jemalloc=debug` to use a version that tries to find memory errors.
jemalloc = on
ifeq ($(shell uname -s),Darwin)
	jemalloc = off
endif

# Only depend on these files for the final linking stage.	
# These libraries provide no headers to affect the vg build.	
LINK_DEPS =

ifeq ($(jemalloc),on)
    # Use jemalloc at link time
	LINK_DEPS += $(LIB_DIR)/libjemalloc.a
    # We have to use it statically or we can't get at its secret symbols.
	LD_LIB_FLAGS += $(LIB_DIR)/libjemalloc.a
	# Use the config object for jemalloc
    CONFIG_OBJ += $(CONFIG_OBJ_DIR)/allocator_config_jemalloc.o
else ifeq ($(jemalloc),debug)
    # Use jemalloc at link time
	LINK_DEPS += $(LIB_DIR)/libjemalloc_debug.a
    # We have to use it statically or we can't get at its secret symbols.
	LD_LIB_FLAGS += $(LIB_DIR)/libjemalloc_debug.a
	# Use the config object for jemalloc
    CONFIG_OBJ += $(CONFIG_OBJ_DIR)/allocator_config_jemalloc_debug.o
else
	# Use the config object for the normal allocator
    CONFIG_OBJ += $(CONFIG_OBJ_DIR)/allocator_config_system.o
endif

# common dependencies to build before all vg src files
DEPS = $(LIB_DEPS)
DEPS += $(INC_DIR)/gcsa/gcsa.h
DEPS += $(INC_DIR)/gbwt/dynamic_gbwt.h
DEPS += $(INC_DIR)/gbwtgraph/gbwtgraph.h
DEPS += $(INC_DIR)/kff_io.hpp
DEPS += $(INC_DIR)/lru_cache.h
DEPS += $(INC_DIR)/dynamic/dynamic.hpp
DEPS += $(INC_DIR)/sparsehash/sparse_hash_map
DEPS += $(INC_DIR)/sparsepp/spp.h
DEPS += $(INC_DIR)/sha1.hpp
DEPS += $(INC_DIR)/progress_bar.hpp
DEPS += $(INC_DIR)/backward.hpp
DEPS += $(INC_DIR)/dozeu/dozeu.h
DEPS += $(INC_DIR)/mmmultimap.hpp
DEPS += $(INC_DIR)/ips4o.hpp
DEPS += $(INC_DIR)/raptor2/raptor2.h
DEPS += $(INC_DIR)/BooPHF.h
DEPS += $(INC_DIR)/mio/mmap.hpp
DEPS += $(INC_DIR)/atomic_queue.h

.PHONY: clean clean-tests get-deps deps test set-path objs static static-docker docs man .pre-build .check-environment .check-git .no-git

# Aggregate all libvg deps, and exe deps other than libvg
LIBVG_DEPS = $(OBJ) $(ALGORITHMS_OBJ) $(IO_OBJ) $(DEP_OBJ) $(DEPS)
LIBVG_SHARED_DEPS = $(SHARED_OBJ) $(ALGORITHMS_SHARED_OBJ) $(IO_SHARED_OBJ) $(DEP_SHARED_OBJ) $(DEPS)
EXE_DEPS = $(OBJ_DIR)/main.o $(UNITTEST_OBJ) $(SUBCOMMAND_OBJ) $(CONFIG_OBJ) $(DEPS) $(LINK_DEPS)

# We have a target we can build to do everything but link the library and executable
objs: $(LIBVG_DEPS) $(EXE_DEPS)

$(LIB_DIR)/libvg.a: $(LIBVG_DEPS)
	rm -f $@
	ar rs $@ $(OBJ) $(ALGORITHMS_OBJ) $(IO_OBJ) $(DEP_OBJ)
	
$(LIB_DIR)/libvg.$(SHARED_SUFFIX): $(LIBVG_SHARED_DEPS)
	rm -f $@
	$(CXX) -shared -o $@ $(SHARED_OBJ) $(ALGORITHMS_SHARED_OBJ) $(IO_SHARED_OBJ) $(DEP_SHARED_OBJ) $(LDFLAGS) $(LD_LIB_DIR_FLAGS) $(LD_LIB_FLAGS) $(LD_STATIC_LIB_FLAGS) $(LD_STATIC_LIB_DEPS) 

# Each test set can have its own binary, and not link everything static
$(UNITTEST_EXE): $(UNITTEST_BIN_DIR)/%: $(UNITTEST_OBJ_DIR)/%.o $(UNITTEST_SUPPORT_OBJ) $(CONFIG_OBJ) $(LIB_DIR)/libvg.$(SHARED_SUFFIX)
	. ./source_me.sh && $(CXX) $(INCLUDE_FLAGS) $(CPPFLAGS) $(CXXFLAGS) -o $@ $< $(UNITTEST_SUPPORT_OBJ) $(CONFIG_OBJ) $(LIB_DIR)/libvg.$(SHARED_SUFFIX) $(LDFLAGS) $(LD_LIB_DIR_FLAGS) $(LD_LIB_FLAGS) $(LD_STATIC_LIB_FLAGS) $(LD_STATIC_LIB_DEPS)

# For a normal dynamic build we remove the static build marker
$(BIN_DIR)/$(EXE): $(LIB_DIR)/libvg.a $(EXE_DEPS)
	-rm -f $(LIB_DIR)/vg_is_static
	. ./source_me.sh && $(CXX) $(INCLUDE_FLAGS) $(CPPFLAGS) $(CXXFLAGS) -o $(BIN_DIR)/$(EXE) $(OBJ_DIR)/main.o $(UNITTEST_OBJ) $(SUBCOMMAND_OBJ) $(CONFIG_OBJ) $(LDFLAGS) $(LIB_DIR)/libvg.a $(LD_LIB_DIR_FLAGS) $(LD_LIB_FLAGS) $(START_STATIC) $(LD_STATIC_LIB_FLAGS) $(END_STATIC) $(LD_STATIC_LIB_DEPS)
# We keep a file that we touch on the last static build.
# If the vg linkables are newer than the last static build, we do a build
$(LIB_DIR)/vg_is_static: $(INC_DIR)/vg_environment_version.hpp $(OBJ_DIR)/main.o $(LIB_DIR)/libvg.a $(UNITTEST_OBJ) $(SUBCOMMAND_OBJ) $(CONFIG_OBJ) $(DEPS) $(LINK_DEPS)
	$(CXX) $(INCLUDE_FLAGS) $(CPPFLAGS) $(CXXFLAGS) -o $(BIN_DIR)/$(EXE) $(OBJ_DIR)/main.o $(UNITTEST_OBJ) $(SUBCOMMAND_OBJ) $(CONFIG_OBJ) $(LDFLAGS) $(LIB_DIR)/libvg.a $(STATIC_FLAGS) $(LD_LIB_DIR_FLAGS) $(LD_LIB_FLAGS) $(LD_STATIC_LIB_FLAGS) $(LD_STATIC_LIB_DEPS)
	-touch $(LIB_DIR)/vg_is_static

# We don't want to always rebuild the static vg if no files have changed.
# But we do need to rebuild it if files have changed.
# TODO: is there a way to query the mtimes of all the files and rebuild if they changed *or* vg isn't static?
# For now we link dynamically and then link statically, if we actually need to rebuild anything.
static: $(LIB_DIR)/vg_is_static

# Make sure to strip out the symbols that make the binary 300 MB, but leave the
# symbols perf needs for profiling.
static-docker: static scripts/*
	strip -d $(BIN_DIR)/$(EXE)
	DOCKER_BUILDKIT=1 docker build . -f Dockerfile.static -t vg

# We have system-level deps to install
# We want the One True Place for them to be in the Dockerfile.
get-deps:
	sudo apt-get install -qq -y --no-upgrade $(shell cat Dockerfile | sed -n '/^###DEPS_BEGIN###/,$${p;/^###DEPS_END###/q}' | grep -v '^ *#' | grep -v "^RUN" | tr '\n' ' ' | tr -d '\\')

# And we have submodule deps to build
deps: $(DEPS)

test: $(BIN_DIR)/$(EXE) $(LIB_DIR)/libvg.a test/build_graph $(BIN_DIR)/shuf $(BIN_DIR)/vcf2tsv $(FASTAHACK_DIR)/fastahack $(BIN_DIR)/rapper
	. ./source_me.sh && cd test && prove -v t
	. ./source_me.sh && doc/test-docs.sh

# Somebody has been polluting the test directory with temporary files that are not deleted after the tests.
# To make git status more useful, we delete everything that looks like a temporary file.
clean-test:
	cd test && rm -rf tmp && mkdir tmp && mv 2_2.mat build_graph.cpp default.mat tmp && rm -f *.* && mv tmp/* . && rmdir tmp

docs: $(SRC_DIR)/*.cpp $(SRC_DIR)/*.hpp $(ALGORITHMS_SRC_DIR)/*.cpp $(ALGORITHMS_SRC_DIR)/*.hpp $(SUBCOMMAND_SRC_DIR)/*.cpp $(SUBCOMMAND_SRC_DIR)/*.hpp $(UNITTEST_SRC_DIR)/*.cpp $(UNITTEST_SRC_DIR)/*.hpp $(UNITTEST_SUPPORT_SRC_DIR)/*.cpp
	doxygen
	echo "View documentation at: file://$(PWD)/doc/doxygen/index.html"
	
man: $(patsubst doc/asciidoc/man/%.adoc,doc/man/%.1,$(wildcard doc/asciidoc/man/*.adoc))

doc/man/%.1: doc/asciidoc/man/%.adoc
	asciidoctor -b manpage -d manpage -o $@ $<

# Hack to use gshuf or shuf as appropriate to the platform when testing
$(BIN_DIR)/shuf:
ifeq ($(shell uname -s),Darwin)
	ln -s `which gshuf` $(BIN_DIR)/shuf
else
	ln -s `which shuf` $(BIN_DIR)/shuf
endif

test/build_graph: test/build_graph.cpp $(LIB_DIR)/libvg.a $(SRC_DIR)/vg.hpp
	. ./source_me.sh && $(CXX) $(INCLUDE_FLAGS) $(CPPFLAGS) $(CXXFLAGS) -o test/build_graph test/build_graph.cpp $(LDFLAGS) $(LIB_DIR)/libvg.a $(LD_LIB_DIR_FLAGS) $(LD_LIB_FLAGS) $(START_STATIC) $(LD_STATIC_LIB_FLAGS) $(END_STATIC) $(FILTER)

$(LIB_DIR)/libjemalloc.a: $(JEMALLOC_DIR)/src/*.c
	+. ./source_me.sh && rm -f $(LIB_DIR)/libjemalloc_debug.* $(LIB_DIR)/libjemalloc.* $(LIB_DIR)/libjemalloc_pic.* && rm -Rf $(CWD)/$(INC_DIR)/jemalloc && cd $(JEMALLOC_DIR) && ./autogen.sh && ./configure --enable-prof --disable-libdl --prefix=`pwd` $(FILTER) && $(MAKE) clean && $(MAKE) $(FILTER) && cp -r lib/libjemalloc.a $(CWD)/$(LIB_DIR)/ && cp -r include/* $(CWD)/$(INC_DIR)/

$(LIB_DIR)/libjemalloc_debug.a: $(JEMALLOC_DIR)/src/*.c
	+. ./source_me.sh && rm -f $(LIB_DIR)/libjemalloc_debug.* $(LIB_DIR)/libjemalloc.* $(LIB_DIR)/libjemalloc_pic.* && rm -Rf $(CWD)/$(INC_DIR)/jemalloc && cd $(JEMALLOC_DIR) && ./autogen.sh && ./configure --enable-prof --disable-libdl --enable-debug --enable-fill --prefix=`pwd` $(FILTER) && $(MAKE) clean && $(MAKE) $(FILTER) && cp -r lib/libjemalloc.a $(CWD)/$(LIB_DIR)/libjemalloc_debug.a && cp -r include/* $(CWD)/$(INC_DIR)/

# Use fake patterns to tell Make that this rule generates all these files when run once.
# Here % should always match "lib" which is a common substring.
# See https://stackoverflow.com/a/19822767
$(LIB_DIR)/%sdsl.a $(LIB_DIR)/%divsufsort.a $(LIB_DIR)/%divsufsort64.a : $(SDSL_DIR)/lib/*.cpp $(SDSL_DIR)/include/sdsl/*.hpp
ifeq ($(shell uname -s),Darwin)
	+. ./source_me.sh && cd $(SDSL_DIR) && AS_INTEGRATED_ASSEMBLER=1 BUILD_PORTABLE=1 CXXFLAGS="$(CPPFLAGS) $(CXXFLAGS)" ./install.sh $(CWD) $(FILTER)
else
	+. ./source_me.sh && cd $(SDSL_DIR) && BUILD_PORTABLE=1 CXXFLAGS="$(CPPFLAGS) $(CXXFLAGS)" ./install.sh $(CWD) $(FILTER)
endif

$(LIB_DIR)/libssw.a: $(SSW_DIR)/*.c $(SSW_DIR)/*.cpp $(SSW_DIR)/*.h
	+. ./source_me.sh && cd $(SSW_DIR) && $(MAKE) $(FILTER) && ar rs $(CWD)/$(LIB_DIR)/libssw.a ssw.o ssw_cpp.o && cp ssw_cpp.h ssw.h $(CWD)/$(INC_DIR)

# We need to hide -Xpreprocessor -fopenmp from Snappy, at least on Mac, because
# it will drop the -Xpreprocessor and keep the -fopenmp and upset Clang.
$(LIB_DIR)/libsnappy.a: $(SNAPPY_DIR)/*.cc $(SNAPPY_DIR)/*.h
	+. ./source_me.sh && cd $(SNAPPY_DIR) && ./autogen.sh && CXXFLAGS="$(filter-out -Xpreprocessor -fopenmp,$(CXXFLAGS))" ./configure --prefix=$(CWD) $(FILTER) && CXXFLAGS="$(filter-out -Xpreprocessor -fopenmp,$(CXXFLAGS))" $(MAKE) libsnappy.la $(FILTER) && cp .libs/libsnappy.a $(CWD)/lib/ && cp snappy-c.h snappy-sinksource.h snappy-stubs-public.h snappy.h $(CWD)/include/

$(INC_DIR)/gcsa/gcsa.h: $(LIB_DIR)/libgcsa2.a

$(LIB_DIR)/libgcsa2.a: $(LIB_DIR)/libsdsl.a $(LIB_DIR)/libdivsufsort.a $(LIB_DIR)/libdivsufsort64.a $(wildcard $(GCSA2_DIR)/*.cpp) $(wildcard $(GCSA2_DIR)/include/gcsa/*.h)
ifeq ($(shell uname -s),Darwin)
	+. ./source_me.sh && cp -r $(GCSA2_DIR)/include/gcsa $(CWD)/$(INC_DIR)/ && cd $(GCSA2_DIR) && make directories && AS_INTEGRATED_ASSEMBLER=1 $(MAKE) lib/libgcsa2.a $(FILTER) && mv lib/libgcsa2.a $(CWD)/$(LIB_DIR)
else
	+. ./source_me.sh && cp -r $(GCSA2_DIR)/include/gcsa $(CWD)/$(INC_DIR)/ && cd $(GCSA2_DIR) && make directories && $(MAKE) lib/libgcsa2.a $(FILTER) && mv lib/libgcsa2.a $(CWD)/$(LIB_DIR)
endif

$(INC_DIR)/gbwt/dynamic_gbwt.h: $(LIB_DIR)/libgbwt.a

$(LIB_DIR)/libgbwt.a: $(LIB_DIR)/libsdsl.a $(LIB_DIR)/libdivsufsort.a $(LIB_DIR)/libdivsufsort64.a $(wildcard $(GBWT_DIR)/src/*.cpp) $(wildcard $(GBWT_DIR)/include/gbwt/*.h)
ifeq ($(shell uname -s),Darwin)
	+. ./source_me.sh && cp -r $(GBWT_DIR)/include/gbwt $(CWD)/$(INC_DIR)/ && cd $(GBWT_DIR) && $(MAKE) clean && AS_INTEGRATED_ASSEMBLER=1 $(MAKE) $(FILTER) && mv lib/libgbwt.a $(CWD)/$(LIB_DIR)
else
	+. ./source_me.sh && cp -r $(GBWT_DIR)/include/gbwt $(CWD)/$(INC_DIR)/ && cd $(GBWT_DIR) && $(MAKE) clean && $(MAKE) $(FILTER) && mv lib/libgbwt.a $(CWD)/$(LIB_DIR)
endif

$(INC_DIR)/gbwtgraph/gbwtgraph.h: $(LIB_DIR)/libgbwtgraph.a

$(LIB_DIR)/libgbwtgraph.a: $(LIB_DIR)/libgbwt.a $(LIB_DIR)/libsdsl.a $(LIB_DIR)/libdivsufsort.a $(LIB_DIR)/libdivsufsort64.a $(LIB_DIR)/libhandlegraph.a $(wildcard $(GBWTGRAPH_DIR)/src/*.cpp) $(wildcard $(GBWTGRAPH_DIR)/include/gbwtgraph/*.h)
ifeq ($(shell uname -s),Darwin)
	+. ./source_me.sh && cp -r $(GBWTGRAPH_DIR)/include/gbwtgraph $(CWD)/$(INC_DIR)/ && cd $(GBWTGRAPH_DIR) && $(MAKE) clean && AS_INTEGRATED_ASSEMBLER=1 $(MAKE) $(FILTER) && mv lib/libgbwtgraph.a $(CWD)/$(LIB_DIR)
else
	+. ./source_me.sh && cp -r $(GBWTGRAPH_DIR)/include/gbwtgraph $(CWD)/$(INC_DIR)/ && cd $(GBWTGRAPH_DIR) && $(MAKE) clean && $(MAKE) $(FILTER) && mv lib/libgbwtgraph.a $(CWD)/$(LIB_DIR)
endif

$(INC_DIR)/kff_io.hpp: $(LIB_DIR)/libkff.a

$(LIB_DIR)/libkff.a: $(KFF_DIR)/kff_io.cpp $(KFF_DIR)/kff_io.hpp.in
ifeq ($(shell uname -s),Darwin)
	+. ./source_me.sh && cd $(KFF_DIR) && rm -Rf build && mkdir build && cd build && cmake .. && AS_INTEGRATED_ASSEMBLER=1 $(MAKE) $(FILTER) && cp kff_io.hpp $(CWD)/$(INC_DIR) && mv libkff.a $(CWD)/$(LIB_DIR)
else
	+. ./source_me.sh && cd $(KFF_DIR) && rm -Rf build && mkdir build && cd build && cmake .. && $(MAKE) $(FILTER) && cp kff_io.hpp $(CWD)/$(INC_DIR) && mv libkff.a $(CWD)/$(LIB_DIR)
endif

$(INC_DIR)/BooPHF.h: $(BBHASH_DIR)/BooPHF.h
	+cp $(BBHASH_DIR)/BooPHF.h $(CWD)/$(INC_DIR)

$(INC_DIR)/progress_bar.hpp: $(PROGRESS_BAR_DIR)/progress_bar.hpp
	+cp $(PROGRESS_BAR_DIR)/progress_bar.hpp $(CWD)/$(INC_DIR)

$(OBJ_DIR)/progress_bar.o: $(PROGRESS_BAR_DIR)/progress_bar.cpp $(PROGRESS_BAR_DIR)/*.hpp
	+. ./source_me.sh && $(CXX) -I$(FASTAHACK_DIR) $(INCLUDE_FLAGS) $(CXXFLAGS) $(CPPFLAGS) -c -o $@ $<
$(SHARED_OBJ_DIR)/progress_bar.o: $(PROGRESS_BAR_DIR)/progress_bar.cpp $(PROGRESS_BAR_DIR)/*.hpp
	+. ./source_me.sh && $(CXX) -I$(FASTAHACK_DIR) $(INCLUDE_FLAGS) $(CXXFLAGS) $(CPPFLAGS) -fPIC -c -o $@ $<

$(INC_DIR)/Fasta.h:  $(FASTAHACK_DIR)/Fasta.h
	+. ./source_me.sh && cd $(FASTAHACK_DIR) && cp Fasta.h $(CWD)/$(INC_DIR)

$(OBJ_DIR)/Fasta.o: $(FASTAHACK_DIR)/Fasta.cpp $(INC_DIR)/Fasta.h $(FASTAHACK_DIR)/fastahack
	+. ./source_me.sh && $(CXX) -I$(FASTAHACK_DIR) $(INCLUDE_FLAGS) $(CXXFLAGS) $(CPPFLAGS) -c -o $@ $< $(FILTER)
$(SHARED_OBJ_DIR)/Fasta.o: $(FASTAHACK_DIR)/Fasta.cpp $(INC_DIR)/Fasta.h $(FASTAHACK_DIR)/fastahack
	+. ./source_me.sh && $(CXX) -I$(FASTAHACK_DIR) $(INCLUDE_FLAGS) $(CXXFLAGS) $(CPPFLAGS) -fPIC -c -o $@ $< $(FILTER)

# We have this target to clean up the old Protobuf we used to have.
# We can remove it after we no longer care about building properly on a dirty
# build from vg versions that shipped Protobuf themselves.
$(LIB_DIR)/cleaned_old_protobuf_v003: $(wildcard $(LIB_DIR)/libproto*) $(wildcard $(LIB_DIR)/pkgconfig/protobuf*)
	+rm -f $(LIB_DIR)/cleaned_old_protobuf*
	+rm -f $(LIB_DIR)/libproto* $(LIB_DIR)/pkgconfig/protobuf* $(BIN_DIR)/protoc
	+rm -Rf $(INC_DIR)/google/protobuf deps/protobuf
	+touch $(LIB_DIR)/cleaned_old_protobuf_v003

# We used to ship our own version of boost, but now we use the system version instead.
$(LIB_DIR)/cleaned_old_boost: $(wildcard $(LIB_DIR)/libboost_*) $(wildcard $(INC_DIR)/boost/*)
	+rm -f $(LIB_DIR)/libboost_*
	+rm -Rf $(INC_DIR)/boost
	+touch $(LIB_DIR)/cleaned_old_boost

# We used to build elfutils with libdebuginfod, but we now need to build
# without it.
$(LIB_DIR)/cleaned_old_elfutils:
	+rm -f $(LIB_DIR)/libelf.a $(LIB_DIR)/libebl.a $(LIB_DIR)/libdwfl.a  $(LIB_DIR)/libdwelf.a $(LIB_DIR)/libdw.a
	+touch $(LIB_DIR)/cleaned_old_elfutils

$(LIB_DIR)/libvgio.a: $(LIB_DIR)/libhts.a $(LIB_DIR)/libhandlegraph.a $(LIB_DIR)/pkgconfig/htslib.pc $(LIB_DIR)/cleaned_old_protobuf_v003 $(LIBVGIO_DIR)/CMakeLists.txt $(LIBVGIO_DIR)/src/*.cpp $(LIBVGIO_DIR)/include/vg/io/*.hpp $(LIBVGIO_DIR)/deps/vg.proto
	+rm -f $(CWD)/$(INC_DIR)/vg.pb.h $(CWD)/$(INC_DIR)/vg/vg.pb.h
	+rm -Rf $(CWD)/$(INC_DIR)/vg/io/
	+. ./source_me.sh && export CXXFLAGS="$(CPPFLAGS) $(CXXFLAGS)" && export LDFLAGS="$(LDFLAGS) $(LD_LIB_DIR_FLAGS)" && cd $(LIBVGIO_DIR) && rm -Rf CMakeCache.txt CMakeFiles *.cmake install_manifest.txt *.pb.cc *.pb.h *.a && rm -rf build-vg && mkdir build-vg && cd build-vg && PKG_CONFIG_PATH=$(CWD)/$(LIB_DIR)/pkgconfig:$(PKG_CONFIG_PATH) cmake -DCMAKE_CXX_STANDARD=$(CXX_STANDARD) -DCMAKE_VERBOSE_MAKEFILE=ON -DCMAKE_PREFIX_PATH="/usr;$(OMP_PREFIXES)" -DCMAKE_INSTALL_PREFIX=$(CWD) -DCMAKE_INSTALL_LIBDIR=lib .. $(FILTER) && $(MAKE) clean && VERBOSE=1 $(MAKE) $(FILTER) && $(MAKE) install

$(LIB_DIR)/libhandlegraph.a: $(LIBHANDLEGRAPH_DIR)/src/include/handlegraph/*.hpp $(LIBHANDLEGRAPH_DIR)/src/*.cpp
	+. ./source_me.sh && cd $(LIBHANDLEGRAPH_DIR) && rm -Rf build CMakeCache.txt CMakeFiles && mkdir build && cd build && CXXFLAGS="$(CXXFLAGS) $(CPPFLAGS)" cmake -DCMAKE_VERBOSE_MAKEFILE=ON -DCMAKE_INSTALL_PREFIX=$(CWD) -DCMAKE_INSTALL_LIBDIR=lib .. && $(MAKE) $(FILTER) && $(MAKE) install


# On Linux, libdeflate builds a .so.
# On Mac, it *still* builds an so, which is just a dylib with .so extension.
# On Mac we need to make sure to set the install name. We do that by renaming to dylib.
# We don't just leave it as .so because we need to deal with outdated .so files with no paths set.
$(LIB_DIR)/libdeflate.$(SHARED_SUFFIX): $(LIB_DIR)/libdeflate.a
	+cd $(LIBDEFLATE_DIR) && cp libdeflate.so $(CWD)/$(LIB_DIR)
	+touch $(CWD)/$(LIB_DIR)/libdeflate.so
ifeq ($(shell uname -s),Darwin)
	+mv $(LIB_DIR)/libdeflate.so $(LIB_DIR)/libdeflate.$(SHARED_SUFFIX)
	+install_name_tool -id $(CWD)/$(LIB_DIR)/libdeflate.$(SHARED_SUFFIX) $(LIB_DIR)/libdeflate.$(SHARED_SUFFIX)
endif

$(LIB_DIR)/libdeflate.a: $(LIBDEFLATE_DIR)/*.h $(LIBDEFLATE_DIR)/lib/*.h $(LIBDEFLATE_DIR)/lib/*/*.h $(LIBDEFLATE_DIR)/lib/*.c $(LIBDEFLATE_DIR)/lib/*/*.c
	+. ./source_me.sh && cd $(LIBDEFLATE_DIR) && V=1 $(MAKE) $(FILTER) && cp libdeflate.a $(CWD)/$(LIB_DIR) && cp libdeflate.h $(CWD)/$(INC_DIR)

# We build htslib after libdeflate so it can use libdeflate.
# We need to do some wizardry to get it to pick up the right build and target system types on modern autotools.
# We have to do a full build in order to install, to get the pkg-config file so libvgio can link against it.
# We also have to have the shared libdeflate or we will get complaints that the static one is not position independent.
# If we need either the library or the pkg-config file (which we didn't used to ship), run the whole build.
# We use a wildcard match to make sure make understands that both files come from one command run.
# See https://stackoverflow.com/a/3077254
# We also need to make sure that htslib searches itself before system paths, as
# a system path, in case another htslib is installed on the system. Some HTSlib
# headers look for the current HTSlib with <>.
$(LIB_DIR)/libhts%a $(LIB_DIR)/pkgconfig/htslib%pc: $(LIB_DIR)/libdeflate.a $(LIB_DIR)/libdeflate.$(SHARED_SUFFIX) $(HTSLIB_DIR)/*.c $(HTSLIB_DIR)/*.h $(HTSLIB_DIR)/htslib/*.h $(HTSLIB_DIR)/cram/*.c $(HTSLIB_DIR)/cram/*.h
	+. ./source_me.sh && cd $(HTSLIB_DIR) && rm -Rf $(CWD)/$(INC_DIR)/htslib $(CWD)/$(LIB_DIR)/libhts* && autoreconf -i && autoheader && autoconf || true
	+. ./source_me.sh && cd $(HTSLIB_DIR) && (./configure -n 2>&1 || true) | grep "build system type" | rev | cut -f1 -d' ' | rev >systype.txt
	+. ./source_me.sh && cd $(HTSLIB_DIR) && CFLAGS="-I$(CWD)/$(HTSLIB_DIR) -isystem $(CWD)/$(HTSLIB_DIR) -I$(CWD)/$(INC_DIR) $(CFLAGS)" LDFLAGS="$(LDFLAGS) -L$(CWD)/$(LIB_DIR) $(LD_UTIL_RPATH_FLAGS)" ./configure --with-libdeflate --disable-s3 --disable-gcs --disable-libcurl --disable-plugins --prefix=$(CWD) --host=$$(cat systype.txt) $(FILTER) && $(MAKE) clean && $(MAKE) $(FILTER) && $(MAKE) install

# Build and install tabixpp for vcflib.
$(LIB_DIR)/libtabixpp.a: $(LIB_DIR)/libhts.a $(TABIXPP_DIR)/*.cpp $(TABIXPP_DIR)/*.hpp
	+. ./source_me.sh && cd $(TABIXPP_DIR) && rm -f tabix.o libtabixpp.a && INCLUDES="-I$(CWD)/$(INC_DIR)" HTS_HEADERS="" $(MAKE) tabix.o $(FILTER) && ar rcs libtabixpp.a tabix.o
	+cp $(TABIXPP_DIR)/libtabixpp.a $(LIB_DIR) && cp $(TABIXPP_DIR)/tabix.hpp $(INC_DIR)
	+echo "Name: tabixpp" > $(LIB_DIR)/pkgconfig/tabixpp.pc
	+echo "Description: Self-packaged tabixpp" >> $(LIB_DIR)/pkgconfig/tabixpp.pc
	+echo "Version: 1.0" >> $(LIB_DIR)/pkgconfig/tabixpp.pc
	+echo "Cflags: -I$(CWD)/$(INC_DIR)" >> $(LIB_DIR)/pkgconfig/tabixpp.pc
	+echo "Libs: -L$(CWD)/$(LIB_DIR) -ltabixpp" >> $(LIB_DIR)/pkgconfig/tabixpp.pc

# Build vcflib. Install the library and headers but not binaries or man pages.
# We need to build as RelWithDebInfo to avoid vcflib using its own
# -march=native, which would conflict with the -march that comes in through
# CXXFLAGS from the vg Dockerfile.
# We also need to use the magic path hint to let CMake find Mac OpenMP.
# We need to use /usr first for CMake search or Ubuntu 22.04 will decide pybind11 is installed in / when actually it is only fully installed in /usr.
$(LIB_DIR)/libvcflib.a: $(LIB_DIR)/libhts.a $(LIB_DIR)/libtabixpp.a $(VCFLIB_DIR)/src/*.cpp $(VCFLIB_DIR)/src/*.hpp $(VCFLIB_DIR)/contrib/*/*.cpp $(VCFLIB_DIR)/contrib/*/*.h
	+rm -f $(VCFLIB_DIR)/contrib/WFA2-lib/VERSION
	+. ./source_me.sh && cd $(VCFLIB_DIR) && rm -Rf build && mkdir build && cd build && PKG_CONFIG_PATH="$(CWD)/$(LIB_DIR)/pkgconfig:$(PKG_CONFIG_PATH)" cmake -DCMAKE_VERBOSE_MAKEFILE:BOOL=ON -DZIG=OFF -DCMAKE_C_FLAGS="$(CFLAGS)" -DCMAKE_CXX_FLAGS="$(CXXFLAGS) ${CPPFLAGS}" -DCMAKE_BUILD_TYPE=RelWithDebInfo -DCMAKE_INSTALL_PREFIX=$(CWD) -DCMAKE_PREFIX_PATH="/usr;$(OMP_PREFIXES)" .. && cmake --build .
	+cp $(VCFLIB_DIR)/contrib/filevercmp/*.h* $(INC_DIR)
	+cp $(VCFLIB_DIR)/contrib/fastahack/*.h* $(INC_DIR)
	+cp $(VCFLIB_DIR)/contrib/smithwaterman/*.h* $(INC_DIR)
	+cp $(VCFLIB_DIR)/contrib/intervaltree/*.h* $(INC_DIR)
	+cp $(VCFLIB_DIR)/contrib/multichoose/*.h* $(INC_DIR)
	+cp $(VCFLIB_DIR)/src/*.h* $(INC_DIR)
	+cp $(VCFLIB_DIR)/build/libvcflib.a $(LIB_DIR)

# vcflib binaries are all automatically built. We need this one.
$(BIN_DIR)/vcf2tsv: $(VCFLIB_DIR)/src/*.cpp $(VCFLIB_DIR)/src/*.h $(LIB_DIR)/libvcflib.a
	+cp $(VCFLIB_DIR)/build/vcf2tsv $(BIN_DIR)

$(FASTAHACK_DIR)/fastahack: $(FASTAHACK_DIR)/*.c $(FASTAHACK_DIR)/*.h $(FASTAHACK_DIR)/*.cpp
	+. ./source_me.sh && cd $(FASTAHACK_DIR) && $(MAKE) $(FILTER)

$(LIB_DIR)/libgssw.a: $(GSSW_DIR)/src/gssw.c $(GSSW_DIR)/src/gssw.h
	+. ./source_me.sh && cd $(GSSW_DIR) && $(MAKE) $(FILTER) && cp lib/libgssw.a $(CWD)/$(LIB_DIR)/ && cp src/gssw.h $(CWD)/$(INC_DIR)/

$(INC_DIR)/lru_cache.h: $(DEP_DIR)/lru_cache/*.h $(DEP_DIR)/lru_cache/*.cc
	+cd $(DEP_DIR)/lru_cache && cp *.h* $(CWD)/$(INC_DIR)/

# We moved the Dynamic headers so make sure to clean up the old ones.
$(INC_DIR)/dynamic/dynamic.hpp: $(DYNAMIC_DIR)/include/dynamic/*.hpp $(DYNAMIC_DIR)/include/dynamic/*/*.hpp
	+rm -Rf $(INC_DIR)/dynamic.hpp $(INC_DIR)/dynamic
	# annoyingly doesn't have an install option on the cmake, so we manually move their external dependency headers
	+cd $(CWD)/$(DYNAMIC_DIR) && rm -Rf build && mkdir -p build && cd build && export CXXFLAGS="$(CPPFLAGS) $(CXXFLAGS)" && cmake -DCMAKE_VERBOSE_MAKEFILE=ON .. && make && cp -r $(CWD)/$(DYNAMIC_DIR)/deps/hopscotch_map/include/* $(CWD)/$(INC_DIR)/
	# Do the copy of the main file last so we can tell if this recipe failed and redo it.
	# Otherwise we get dynamic.hpp without its deps
	+mkdir -p $(INC_DIR)/dynamic && cp -r $(CWD)/$(DYNAMIC_DIR)/include/dynamic/* $(INC_DIR)/dynamic/

$(INC_DIR)/sparsehash/sparse_hash_map: $(wildcard $(SPARSEHASH_DIR)/**/*.cc) $(wildcard $(SPARSEHASH_DIR)/**/*.h)
	+. ./source_me.sh && cd $(SPARSEHASH_DIR) && ./autogen.sh && LDFLAGS="$(LDFLAGS) $(LD_LIB_DIR_FLAGS)" ./configure --prefix=$(CWD) $(FILTER) && $(MAKE) $(FILTER) && $(MAKE) install

$(INC_DIR)/sparsepp/spp.h: $(wildcard $(SPARSEHASH_DIR)/sparsepp/*.h)
	+cp -r $(SPARSEPP_DIR)/sparsepp $(INC_DIR)/

#$(INC_DIR)/Variant.h
$(LIB_DIR)/libvcfh.a: $(DEP_DIR)/libVCFH/*.cpp $(DEP_DIR)/libVCFH/*.hpp
	+. ./source_me.sh && cd $(DEP_DIR)/libVCFH && $(MAKE) $(FILTER) && cp libvcfh.a $(CWD)/$(LIB_DIR)/ && cp vcfheader.hpp $(CWD)/$(INC_DIR)/

$(LIB_DIR)/libsonlib.a: $(CWD)/$(DEP_DIR)/sonLib/C/inc/*.h $(CWD)/$(DEP_DIR)/sonLib/C/impl/*.c
	+. ./source_me.sh && cd $(DEP_DIR)/sonLib && kyotoTycoonLib="" $(MAKE) $(FILTER) && cp lib/sonLib.a $(CWD)/$(LIB_DIR)/libsonlib.a && mkdir -p $(CWD)/$(INC_DIR)/sonLib && cp lib/*.h $(CWD)/$(INC_DIR)/sonLib

$(LIB_DIR)/libpinchesandcacti.a: $(LIB_DIR)/libsonlib.a $(CWD)/$(DEP_DIR)/pinchesAndCacti/inc/*.h $(CWD)/$(DEP_DIR)/pinchesAndCacti/impl/*.c
	+. ./source_me.sh && cd $(DEP_DIR)/pinchesAndCacti && $(MAKE) $(FILTER) && cd $(CWD)/$(DEP_DIR)/sonLib && cp lib/stPinchesAndCacti.a $(CWD)/$(LIB_DIR)/libpinchesandcacti.a && cp lib/3EdgeConnected.a $(CWD)/$(LIB_DIR)/lib3edgeconnected.a && mkdir -p $(CWD)/$(INC_DIR)/sonLib && cp lib/*.h $(CWD)/$(INC_DIR)/sonLib

# When building raptor we need to make sure to pre-generate and fix up the lexer
# We also need to clear out its cmake stuff in case it found a wrong Bison and cached it.
$(LIB_DIR)/libraptor2.a: $(RAPTOR_DIR)/src/* $(wildcard $(RAPTOR_DIR)/build/*)
	which bison
	+. ./source_me.sh && cd $(RAPTOR_DIR)/build && rm -Rf CMakeCache.txt CMakeFiles CTestTestfile.cmake Makefile cmake_install.cmake src tests utils && cmake .. && rm -f src/turtle_parser.c && rm -f src/turtle_lexer.c && make turtle_lexer_tgt && make -f src/CMakeFiles/raptor2.dir/build.make src/turtle_lexer.c && sed -i.bak '/yycleanup/d' src/turtle_lexer.c && $(MAKE) $(FILTER) && cp src/libraptor2.a $(CWD)/$(LIB_DIR)
	+touch $(LIB_DIR)/libraptor2.a

# We need rapper from Raptor for the tests
$(BIN_DIR)/rapper: $(LIB_DIR)/libraptor2.a
	+cp $(RAPTOR_DIR)/build/utils/rapper $(BIN_DIR)/

# The Raptor header needs to be newer than the library.
# Mac Travis managed to get an old header with a new binary.
$(INC_DIR)/raptor2/raptor2.h: $(LIB_DIR)/libraptor2.a $(RAPTOR_DIR)/build/*
	+cd $(RAPTOR_DIR)/build && mkdir -p $(CWD)/$(INC_DIR)/raptor2 && cp src/*.h $(CWD)/$(INC_DIR)/raptor2
	+touch $(INC_DIR)/raptor2/raptor2.h

$(LIB_DIR)/libstructures.a: $(STRUCTURES_DIR)/src/include/structures/*.hpp $(STRUCTURES_DIR)/src/*.cpp $(STRUCTURES_DIR)/Makefile
	+. ./source_me.sh && cd $(STRUCTURES_DIR) && $(MAKE) clean && $(MAKE) lib/libstructures.a $(FILTER) && cp lib/libstructures.a $(CWD)/$(LIB_DIR)/ && cp -r src/include/structures $(CWD)/$(INC_DIR)/

$(INC_DIR)/sha1.hpp: $(SHA1_DIR)/sha1.hpp
	+cp $(SHA1_DIR)/*.h* $(CWD)/$(INC_DIR)/

$(INC_DIR)/backward.hpp: $(BACKWARD_CPP_DIR)/backward.hpp
	+cp $(BACKWARD_CPP_DIR)/backward.hpp $(CWD)/$(INC_DIR)/

$(INC_DIR)/simde/x86/sse4.1.h: $(DOZEU_DIR)/simde/*.h $(DOZEU_DIR)/simde/x86/*.h
	+cp -r $(DOZEU_DIR)/simde $(INC_DIR)

$(INC_DIR)/dozeu/dozeu.h: $(DOZEU_DIR)/*.h $(INC_DIR)/simde/x86/sse4.1.h
	+mkdir -p $(CWD)/$(INC_DIR)/dozeu && cp $(DOZEU_DIR)/*.h $(CWD)/$(INC_DIR)/dozeu/

$(LIB_DIR)/libebl.a: $(LIB_DIR)/libelf.a

$(LIB_DIR)/libdw.a: $(LIB_DIR)/libelf.a

$(LIB_DIR)/libdwelf.a: $(LIB_DIR)/libelf.a

$(LIB_DIR)/libdwfl.a: $(LIB_DIR)/libelf.a

# We can't build elfutils from Git without "maintainer mode".
# There are some release-only headers or something that it complains it can't find otherwise.
# We also don't do a normal make and make install here because we don't want to build and install all the elfutils binaries and libasm.
# We need to disable libdebuginfod or the static binary will try and load it at
# runtime and pull in incompatible libs it depends on on whatever system it's
# running on.
$(LIB_DIR)/libelf.a: $(ELFUTILS_DIR)/libebl/*.c $(ELFUTILS_DIR)/libebl/*.h $(ELFUTILS_DIR)/libdw/*.c $(ELFUTILS_DIR)/libdw/*.h $(ELFUTILS_DIR)/libelf/*.c $(ELFUTILS_DIR)/libelf/*.h $(ELFUTILS_DIR)/src/*.c $(ELFUTILS_DIR)/src/*.h $(LIB_DIR)/cleaned_old_elfutils
	+cd $(CWD)/$(INC_DIR)/ && rm -Rf elfutils gelf.h libelf.h dwarf.h libdwflP.h libdwfl.h libebl.h libelf.h
	+. ./source_me.sh && cd $(ELFUTILS_DIR) && autoreconf -i -f && ./configure --enable-maintainer-mode --disable-libdebuginfod --disable-debuginfod --prefix=$(CWD) $(FILTER)
	+. ./source_me.sh && cd $(ELFUTILS_DIR)/libelf && $(MAKE) clean && $(MAKE) libelf.a $(FILTER)
	+. ./source_me.sh && cd $(ELFUTILS_DIR)/libebl && $(MAKE) clean && $(MAKE) libebl.a $(FILTER)
	+. ./source_me.sh && cd $(ELFUTILS_DIR)/libdwfl && $(MAKE) clean && $(MAKE) libdwfl.a $(FILTER)
	+. ./source_me.sh && cd $(ELFUTILS_DIR)/libdwelf && $(MAKE) clean && $(MAKE) libdwelf.a $(FILTER)
	+. ./source_me.sh && cd $(ELFUTILS_DIR)/lib && $(MAKE) clean && $(MAKE) libeu.a $(FILTER)
	+. ./source_me.sh && cd $(ELFUTILS_DIR)/libcpu && $(MAKE) clean && $(MAKE) libcpu.a $(FILTER)
	+. ./source_me.sh && cd $(ELFUTILS_DIR)/backends && $(MAKE) clean && $(MAKE) libebl_backends.a $(FILTER)
	+. ./source_me.sh && cd $(ELFUTILS_DIR)/libdw && $(MAKE) clean && $(MAKE) libdw.a known-dwarf.h $(FILTER)
	+cd $(ELFUTILS_DIR) && mkdir -p $(CWD)/$(INC_DIR)/elfutils && cp libdw/known-dwarf.h libdw/libdw.h libebl/libebl.h libelf/elf-knowledge.h version.h libdwfl/libdwfl.h libdwelf/libdwelf.h $(CWD)/$(INC_DIR)/elfutils && cp libelf/gelf.h libelf/libelf.h libdw/dwarf.h $(CWD)/$(INC_DIR) && cp libebl/libebl.a libdw/libdw.a libdwfl/libdwfl.a libdwelf/libdwelf.a libelf/libelf.a $(CWD)/$(LIB_DIR)/

$(OBJ_DIR)/sha1.o: $(SHA1_DIR)/sha1.cpp $(SHA1_DIR)/sha1.hpp
	+$(CXX) $(INCLUDE_FLAGS) $(CXXFLAGS) $(CPPFLAGS) -c -o $@ $< $(FILTER)
$(SHARED_OBJ_DIR)/sha1.o: $(SHA1_DIR)/sha1.cpp $(SHA1_DIR)/sha1.hpp
	+$(CXX) $(INCLUDE_FLAGS) $(CXXFLAGS) $(CPPFLAGS) -fPIC -c -o $@ $< $(FILTER)

$(LIB_DIR)/libfml.a: $(FERMI_DIR)/*.h $(FERMI_DIR)/*.c
	. ./source_me.sh && cd $(FERMI_DIR) && $(MAKE) $(FILTER) && cp *.h $(CWD)/$(INC_DIR)/ && cp libfml.a $(CWD)/$(LIB_DIR)/

# We don't need to hack the build to point at our htslib because sublinearLS gets its htslib from the include flags we set
$(LIB_DIR)/libsublinearLS.a: $(LINLS_DIR)/src/*.cpp $(LINLS_DIR)/src/*.hpp $(LIB_DIR)/libhts.a
	. ./source_me.sh && cd $(LINLS_DIR) && $(MAKE) clean && INCLUDE_FLAGS="-I$(CWD)/$(INC_DIR)" $(MAKE) libs $(FILTER) && cp lib/libsublinearLS.a $(CWD)/$(LIB_DIR)/ && mkdir -p $(CWD)/$(INC_DIR)/sublinearLS && cp src/*.hpp $(CWD)/$(INC_DIR)/sublinearLS/

$(LIB_DIR)/libbdsg.a: $(INC_DIR)/BooPHF.h $(LIBBDSG_DIR)/Makefile $(LIBBDSG_DIR)/bdsg/src/*.cpp $(LIBBDSG_DIR)/bdsg/include/bdsg/*.hpp $(LIBBDSG_DIR)/bdsg/include/bdsg/internal/*.hpp $(LIBBDSG_DIR)/bdsg/include/bdsg/overlays/*.hpp $(LIB_DIR)/libhandlegraph.a $(LIB_DIR)/libsdsl.a $(LIB_DIR)/libdivsufsort.a $(LIB_DIR)/libdivsufsort64.a $(INC_DIR)/sparsepp/spp.h $(INC_DIR)/dynamic/dynamic.hpp $(INC_DIR)/mio/mmap.hpp
	+. ./source_me.sh && rm -Rf $(CWD)/$(INC_DIR)/bdsg && cd $(LIBBDSG_DIR) && $(MAKE) clean && CPLUS_INCLUDE_PATH=$(CWD)/$(INC_DIR):$(CWD)/$(INC_DIR)/dynamic:$(CPLUS_INCLUDE_PATH) CXXFLAGS="$(INCLUDE_FLAGS) $(CXXFLAGS)" $(MAKE) $(FILTER) && cp lib/libbdsg.a $(CWD)/$(LIB_DIR) && cp -r bdsg/include/* $(CWD)/$(INC_DIR)

$(INC_DIR)/mio/mmap.hpp: $(MIO_DIR)/include/mio/*
	+. ./source_me.sh && cp -r $(MIO_DIR)/include/mio $(CWD)/$(INC_DIR)/

# It would be better to copy the atomic_queue directory rather than its contents, but to avoid re-writing mmmultimap...
$(INC_DIR)/atomic_queue.h: $(ATOMIC_QUEUE_DIR)/include/*
	+. ./source_me.sh && cp -r $(ATOMIC_QUEUE_DIR)/include/atomic_queue/* $(CWD)/$(INC_DIR)/

$(INC_DIR)/mmmultiset.hpp: $(MMMULTIMAP_DIR)/src/mmmultiset.hpp $(INC_DIR)/mmmultimap.hpp
$(INC_DIR)/mmmultimap.hpp: $(MMMULTIMAP_DIR)/src/mmmultimap.hpp $(MMMULTIMAP_DIR)/src/mmmultiset.hpp $(INC_DIR)/mio/mmap.hpp $(INC_DIR)/atomic_queue.h
	+. ./source_me.sh && cp $(MMMULTIMAP_DIR)/src/mmmultimap.hpp $(MMMULTIMAP_DIR)/src/mmmultiset.hpp $(CWD)/$(INC_DIR)/

$(INC_DIR)/ips4o.hpp: $(IPS4O_DIR)/ips4o.hpp $(IPS4O_DIR)/ips4o/*
	+. ./source_me.sh && cp -r $(IPS4O_DIR)/ips4o* $(CWD)/$(INC_DIR)/

# The xg repo has a cmake build system based all around external projects, and
# we need it to use our installed versions of everything instead.
# We also need to not build against GFAKluge
$(LIB_DIR)/libxg.a: $(XG_DIR)/src/*.hpp $(XG_DIR)/src/*.cpp $(INC_DIR)/mmmultimap.hpp $(INC_DIR)/ips4o.hpp $(LIB_DIR)/libhandlegraph.a $(LIB_DIR)/libsdsl.a $(LIB_DIR)/libdivsufsort.a $(LIB_DIR)/libdivsufsort64.a $(INC_DIR)/mio/mmap.hpp $(INC_DIR)/atomic_queue.h
	+rm -f $@
	+cp -r $(XG_DIR)/src/*.hpp $(CWD)/$(INC_DIR)
	+. ./source_me.sh && $(CXX) $(INCLUDE_FLAGS) $(CXXFLAGS) $(CPPFLAGS) -DNO_GFAKLUGE -c -o $(XG_DIR)/xg.o $(XG_DIR)/src/xg.cpp $(FILTER)
	+ar rs $@ $(XG_DIR)/xg.o

# Auto-git-versioning

# We need to scope this variable here
GIT_VERSION_FILE_DEPS =
# Decide if .git exists and needs to be watched
ifeq ($(shell if [ -d .git ]; then echo present; else echo absent; fi),present)
    # If so, try and make a git version file
	GIT_VERSION_FILE_DEPS = .check-git
else
    # Just use the version file we have, if any
	GIT_VERSION_FILE_DEPS = .no-git
endif

# Build a real git version file.
# If it's not the same as the old one, replace the old one.
# If it is the same, do nothing and don't rebuild dependent targets.
.check-git:
	@echo "#define VG_GIT_VERSION \"$(shell git describe --always --tags 2>/dev/null || echo git-error)\"" > $(INC_DIR)/vg_git_version.hpp.tmp
	@diff $(INC_DIR)/vg_git_version.hpp.tmp $(INC_DIR)/vg_git_version.hpp >/dev/null 2>/dev/null || cp $(INC_DIR)/vg_git_version.hpp.tmp $(INC_DIR)/vg_git_version.hpp
	@rm -f $(INC_DIR)/vg_git_version.hpp.tmp

# Make sure the version file exists, if we weren't given one in our tarball
.no-git:
	@if [ ! -e $(INC_DIR)/vg_git_version.hpp ]; then \
		touch $(INC_DIR)/vg_git_version.hpp; \
	fi;

$(INC_DIR)/vg_git_version.hpp: $(GIT_VERSION_FILE_DEPS)
# Build an environment version file with this phony target.
# If it's not the same as the old one, replace the old one.
# If it is the same, do nothing and don't rebuild dependent targets.
.check-environment:
	@echo "#define VG_COMPILER_VERSION \"$(shell $(CXX) --version 2>/dev/null | head -n 1)\"" > $(INC_DIR)/vg_environment_version.hpp.tmp
	@echo "#define VG_OS \"$(shell uname)\"" >> $(INC_DIR)/vg_environment_version.hpp.tmp
	@echo "#define VG_BUILD_USER \"$(shell whoami)\"" >> $(INC_DIR)/vg_environment_version.hpp.tmp
	@echo "#define VG_BUILD_HOST \"$(shell hostname)\"" >> $(INC_DIR)/vg_environment_version.hpp.tmp
	@diff $(INC_DIR)/vg_environment_version.hpp.tmp $(INC_DIR)/vg_environment_version.hpp >/dev/null || cp $(INC_DIR)/vg_environment_version.hpp.tmp $(INC_DIR)/vg_environment_version.hpp
	@rm -f $(INC_DIR)/vg_environment_version.hpp.tmp

# The way to get the actual file is to maybe replace it.
$(INC_DIR)/vg_environment_version.hpp: .check-environment

###################################
## VG source code compilation begins here
####################################

$(OBJ_DIR)/version.o: $(SRC_DIR)/version.cpp $(SRC_DIR)/version.hpp $(INC_DIR)/vg_git_version.hpp $(INC_DIR)/vg_environment_version.hpp

########################
## Pattern Rules
########################

# Define a default rule for building objects from CPP files
# Depend on the .d file so we rebuild if dependency info is missing/deleted
# Make sure to touch the .o file after the compiler finishes so it is always newer than the .d file
# Use static pattern rules so the dependency files will not be ignored if the output exists
# See <https://stackoverflow.com/a/34983297>
$(OBJ) $(OBJ_DIR)/main.o: $(OBJ_DIR)/%.o : $(SRC_DIR)/%.cpp $(OBJ_DIR)/%.d $(DEPS)
	. ./source_me.sh && $(CXX) $(INCLUDE_FLAGS) $(CPPFLAGS) $(CXXFLAGS) $(DEPGEN_FLAGS) -c -o $@ $< $(FILTER)
	@touch $@
$(SHARED_OBJ): $(SHARED_OBJ_DIR)/%.o : $(SRC_DIR)/%.cpp $(SHARED_OBJ_DIR)/%.d $(DEPS)
	. ./source_me.sh && $(CXX) $(INCLUDE_FLAGS) $(CPPFLAGS) $(CXXFLAGS) $(DEPGEN_FLAGS) -fPIC -c -o $@ $< $(FILTER)
	@touch $@
$(ALGORITHMS_OBJ): $(ALGORITHMS_OBJ_DIR)/%.o : $(ALGORITHMS_SRC_DIR)/%.cpp $(ALGORITHMS_OBJ_DIR)/%.d $(DEPS)
	. ./source_me.sh && $(CXX) $(INCLUDE_FLAGS) $(CPPFLAGS) $(CXXFLAGS) $(DEPGEN_FLAGS) -c -o $@ $< $(FILTER)
	@touch $@
$(ALGORITHMS_SHARED_OBJ): $(ALGORITHMS_SHARED_OBJ_DIR)/%.o : $(ALGORITHMS_SRC_DIR)/%.cpp $(ALGORITHMS_SHARED_OBJ_DIR)/%.d $(DEPS)
	. ./source_me.sh && $(CXX) $(INCLUDE_FLAGS) $(CPPFLAGS) $(CXXFLAGS) $(DEPGEN_FLAGS) -fPIC -c -o $@ $< $(FILTER)
	@touch $@
$(IO_OBJ): $(IO_OBJ_DIR)/%.o : $(IO_SRC_DIR)/%.cpp $(IO_OBJ_DIR)/%.d $(DEPS)
	. ./source_me.sh && $(CXX) $(INCLUDE_FLAGS) $(CPPFLAGS) $(CXXFLAGS) $(DEPGEN_FLAGS) -c -o $@ $< $(FILTER)
	@touch $@
$(IO_SHARED_OBJ): $(IO_SHARED_OBJ_DIR)/%.o : $(IO_SRC_DIR)/%.cpp $(IO_SHARED_OBJ_DIR)/%.d $(DEPS)
	. ./source_me.sh && $(CXX) $(INCLUDE_FLAGS) $(CPPFLAGS) $(CXXFLAGS) $(DEPGEN_FLAGS) -fPIC -c -o $@ $< $(FILTER)
	@touch $@
$(SUBCOMMAND_OBJ): $(SUBCOMMAND_OBJ_DIR)/%.o : $(SUBCOMMAND_SRC_DIR)/%.cpp $(SUBCOMMAND_OBJ_DIR)/%.d $(DEPS)
	. ./source_me.sh && $(CXX) $(INCLUDE_FLAGS) $(CPPFLAGS) $(CXXFLAGS) $(DEPGEN_FLAGS) -c -o $@ $< $(FILTER)
	@touch $@
$(UNITTEST_OBJ): $(UNITTEST_OBJ_DIR)/%.o : $(UNITTEST_SRC_DIR)/%.cpp $(UNITTEST_OBJ_DIR)/%.d $(DEPS)
	. ./source_me.sh && $(CXX) $(INCLUDE_FLAGS) $(CPPFLAGS) $(CXXFLAGS) $(DEPGEN_FLAGS) -c -o $@ $< $(FILTER)
	@touch $@
$(UNITTEST_SUPPORT_OBJ): $(UNITTEST_SUPPORT_OBJ_DIR)/%.o : $(UNITTEST_SUPPORT_SRC_DIR)/%.cpp $(UNITTEST_SUPPORT_OBJ_DIR)/%.d $(DEPS)
	. ./source_me.sh && $(CXX) $(INCLUDE_FLAGS) $(CPPFLAGS) $(CXXFLAGS) $(DEPGEN_FLAGS) -c -o $@ $< $(FILTER)
	@touch $@
	
# Config objects get individual rules
$(CONFIG_OBJ_DIR)/allocator_config_jemalloc.o: $(CONFIG_SRC_DIR)/allocator_config_jemalloc.cpp $(CONFIG_OBJ_DIR)/allocator_config_jemalloc.d $(DEPS) $(LIB_DIR)/libjemalloc.a
	. ./source_me.sh && $(CXX) $(INCLUDE_FLAGS) $(CPPFLAGS) $(CXXFLAGS) $(DEPGEN_FLAGS) -c -o $@ $< $(FILTER)
	@touch $@
$(CONFIG_OBJ_DIR)/allocator_config_jemalloc_debug.o: $(CONFIG_SRC_DIR)/allocator_config_jemalloc_debug.cpp $(CONFIG_OBJ_DIR)/allocator_config_jemalloc_debug.d $(DEPS) $(LIB_DIR)/libjemalloc_debug.a
	. ./source_me.sh && $(CXX) $(INCLUDE_FLAGS) $(CPPFLAGS) $(CXXFLAGS) $(DEPGEN_FLAGS) -c -o $@ $< $(FILTER)
	@touch $@
$(CONFIG_OBJ_DIR)/allocator_config_system.o: $(CONFIG_SRC_DIR)/allocator_config_system.cpp $(CONFIG_OBJ_DIR)/allocator_config_system.d $(DEPS)
	. ./source_me.sh && $(CXX) $(INCLUDE_FLAGS) $(CPPFLAGS) $(CXXFLAGS) $(DEPGEN_FLAGS) -c -o $@ $< $(FILTER)
	@touch $@

# Use a fake rule to build .d files, so we don't complain if they don't exist.
$(OBJ_DIR)/%.d: ;
$(ALGORITHMS_OBJ_DIR)/%.d: ;
$(CONFIG_OBJ_DIR)/%.d: ;
$(IO_OBJ_DIR)/%.d: ;
$(SUBCOMMAND_OBJ_DIR)/%.d: ;
$(UNITTEST_OBJ_DIR)/%.d: ;

# Don't delete them.
.PRECIOUS: $(OBJ_DIR)/%.d $(ALGORITHMS_OBJ_DIR)/%.d $(CONFIG_OBJ_DIR)/%.d $(IO_OBJ_DIR)/%.d $(SUBCOMMAND_OBJ_DIR)/%.d $(UNITTEST_OBJ_DIR)/%.d

# Use no implicit rules
.SUFFIXES:

###################################
## VG source code compilation ends here
####################################


# Make directories before quitting target due to missing protoc.
# If we run the rest of the build without these, lib and include can become files.
# TODO: quitting if no protoc doesn't reliably stop the build.
.pre-build:
	@if [ ! -d $(BIN_DIR) ]; then mkdir -p $(BIN_DIR); fi
	@if [ ! -d $(UNITTEST_BIN_DIR) ]; then mkdir -p $(UNITTEST_BIN_DIR); fi
	@if [ ! -d $(LIB_DIR) ]; then mkdir -p $(LIB_DIR); fi
	@if [ ! -d $(OBJ_DIR) ]; then mkdir -p $(OBJ_DIR); fi
	@if [ ! -d $(SHARED_OBJ_DIR) ]; then mkdir -p $(SHARED_OBJ_DIR); fi
	@if [ ! -d $(ALGORITHMS_OBJ_DIR) ]; then mkdir -p $(ALGORITHMS_OBJ_DIR); fi
	@if [ ! -d $(ALGORITHMS_SHARED_OBJ_DIR) ]; then mkdir -p $(ALGORITHMS_SHARED_OBJ_DIR); fi
	@if [ ! -d $(CONFIG_OBJ_DIR) ]; then mkdir -p $(CONFIG_OBJ_DIR); fi
	@if [ ! -d $(IO_OBJ_DIR) ]; then mkdir -p $(IO_OBJ_DIR); fi
	@if [ ! -d $(IO_SHARED_OBJ_DIR) ]; then mkdir -p $(IO_SHARED_OBJ_DIR); fi
	@if [ ! -d $(SUBCOMMAND_OBJ_DIR) ]; then mkdir -p $(SUBCOMMAND_OBJ_DIR); fi
	@if [ ! -d $(UNITTEST_OBJ_DIR) ]; then mkdir -p $(UNITTEST_OBJ_DIR); fi
	@if [ ! -d $(UNITTEST_SUPPORT_OBJ_DIR) ]; then mkdir -p $(UNITTEST_SUPPORT_OBJ_DIR); fi
	@if [ ! -d $(INC_DIR) ]; then mkdir -p $(INC_DIR); fi
	@protoc --version >/dev/null 2>/dev/null || (echo "Error: protobuf compiler (protoc) not available!" ; exit 1)
	@if [ -e $(INC_DIR)/vg/vg.pb.h ] ; then \
		HEADER_VER=$$(cat $(INC_DIR)/vg/vg.pb.h | grep GOOGLE_PROTOBUF_VERSION | sed 's/[^0-9]*\([0-9]*\)[^0-9]*/\1/' | head -n1); \
		WORKDIR=$$(pwd); \
		TESTDIR=$$(mktemp -d); \
		echo 'syntax = "proto3";' > $${TESTDIR}/empty.proto; \
		protoc $${TESTDIR}/empty.proto --proto_path=$${TESTDIR} --cpp_out=$${TESTDIR}; \
		PROTOC_VER=$$(cat $${TESTDIR}/empty.pb.h | grep GOOGLE_PROTOBUF_VERSION | sed 's/[^0-9]*\([0-9]*\)[^0-9]*/\1/' | head -n1); \
		if [ "$${HEADER_VER}" != "$${PROTOC_VER}" ] ; then \
			echo "Protobuf version has changed!"; \
			echo "Headers are for $${HEADER_VER} but we make headers for $${PROTOC_VER}"; \
			echo "Need to rebuild libvgio"; \
			rm -f $(LIB_DIR)/libvgio.a; \
			rm -f $(INC_DIR)/vg/vg.pb.h; \
		fi; \
		rm $${TESTDIR}/empty.proto $${TESTDIR}/empty.pb.h $${TESTDIR}/empty.pb.cc; \
		rmdir $${TESTDIR}; \
	fi;

# A note about Protobuf:
# We have a lot of logic here to make sure that the protoc we have henerates headers with exactly the same
# version requirements as the headers we already have.
# If not, we regenerate them.
# Doesn't handle Protobuf 3.12.3 weirdness; just make clean if you change flavors of Protobuf 3.12.3.
	
	
	
# run .pre-build before we make anything at all.
-include .pre-build

# for rebuilding just vg
clean-vg:
	$(RM) -f $(BIN_DIR)/$(EXE)
	$(RM) -f $(UNITTEST_SUPPORT_OBJ_DIR)/*.o $(UNITTEST_SUPPORT_OBJ_DIR)/*.d
	$(RM) -f $(UNITTEST_OBJ_DIR)/*.o $(UNITTEST_OBJ_DIR)/*.d
	$(RM) -f $(SUBCOMMAND_OBJ_DIR)/*.o $(SUBCOMMAND_OBJ_DIR)/*.d
	$(RM) -f $(OBJ_DIR)/*.o $(OBJ_DIR)/*.d
	$(RM) -f $(SHARED_OBJ_DIR)/*.o $(SHARED_OBJ_DIR)/*.d
	$(RM) -f $(ALGORITHMS_OBJ_DIR)/*.o $(ALGORITHMS_OBJ_DIR)/*.d
	$(RM) -f $(ALGORITHMS_SHARED_OBJ_DIR)/*.o $(ALGORITHMS_SHARED_OBJ_DIR)/*.d
	$(RM) -f $(IO_OBJ_DIR)/*.o $(IO_OBJ_DIR)/*.d
	$(RM) -f $(IO_SHARED_OBJ_DIR)/*.o $(IO_SHARED_OBJ_DIR)/*.d
	$(RM) -f $(INC_DIR)/vg_git_version.hpp $(INC_DIR)/vg_system_version.hpp

clean: clean-vcflib
	$(RM) -r $(UNITTEST_BIN_DIR)
	$(RM) -r $(BIN_DIR)
	$(RM) -r $(LIB_DIR)
	$(RM) -r $(UNITTEST_SUPPORT_OBJ_DIR)
	$(RM) -r $(UNITTEST_OBJ_DIR)
	$(RM) -r $(SUBCOMMAND_OBJ_DIR)
	$(RM) -r $(IO_SHARED_OBJ_DIR)
	$(RM) -r $(IO_OBJ_DIR)
	$(RM) -r $(ALGORITHMS_SHARED_OBJ_DIR)
	$(RM) -r $(ALGORITHMS_OBJ_DIR)
	$(RM) -r $(CONFIG_OBJ_DIR)
	$(RM) -r $(SHARED_OBJ_DIR)
	$(RM) -r $(OBJ_DIR)
	$(RM) -r $(INC_DIR)
	$(RM) -r share/
	cd $(DEP_DIR) && cd htslib && $(MAKE) clean
	cd $(DEP_DIR) && cd tabixpp && rm -f tabix.o libtabixpp.a
	cd $(DEP_DIR) && cd sonLib && $(MAKE) clean
	cd $(DEP_DIR) && cd sparsehash && $(MAKE) clean || true
	cd $(DEP_DIR) && cd fastahack && $(MAKE) clean
	cd $(DEP_DIR) && cd gcsa2 && $(MAKE) clean
	cd $(DEP_DIR) && cd gbwt && $(MAKE) clean
	cd $(DEP_DIR) && cd gbwtgraph && $(MAKE) clean
	cd $(DEP_DIR) && cd kff-cpp-api && rm -Rf build
	cd $(DEP_DIR) && cd gssw && $(MAKE) clean
	cd $(DEP_DIR) && cd ssw && cd src && $(MAKE) clean
	cd $(DEP_DIR) && cd progress_bar && $(MAKE) clean
	cd $(DEP_DIR) && cd sdsl-lite && ./uninstall.sh || true
	cd $(DEP_DIR) && cd libVCFH && $(MAKE) clean
	cd $(DEP_DIR) && cd vcflib && $(MAKE) clean
	cd $(DEP_DIR) && cd sha1 && $(MAKE) clean
	cd $(DEP_DIR) && cd structures && $(MAKE) clean
	cd $(DEP_DIR) && cd jemalloc && $(MAKE) clean || true
	cd $(DEP_DIR) && cd sublinear-Li-Stephens && $(MAKE) clean
	cd $(DEP_DIR) && cd libhandlegraph && rm -Rf build CMakeCache.txt CMakeFiles
	cd $(DEP_DIR) && cd libvgio && rm -Rf build CMakeCache.txt CMakeFiles
	cd $(DEP_DIR) && cd raptor && cd build && find . -not \( -name '.gitignore' -or -name 'pkg.m4' \) -delete
	# lru_cache is never built because it is header-only
	# bash-tap is never built either

clean-vcflib:
	cd $(DEP_DIR) && cd vcflib && $(MAKE) clean
	rm -f $(LIB_DIR)/libvcfh.a
	cd $(INC_DIR) && rm -f BedReader.h convert.h join.h mt19937ar.h split.h Variant.h vec128int.h veclib_types.h<|MERGE_RESOLUTION|>--- conflicted
+++ resolved
@@ -413,11 +413,7 @@
 # You can `make clean && make jemalloc=off asan=on` to build with it.
 asan = off
 ifeq ($(asan),on)
-<<<<<<< HEAD
-	CXXFLAGS += -fsanitize=address
-=======
 	CXXFLAGS += -fsanitize=address -fno-omit-frame-pointer
->>>>>>> 8ec89911
 endif
 
 # Control variable for allocator

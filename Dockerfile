--- conflicted
+++ resolved
@@ -40,12 +40,7 @@
 # This has no AVX1, AVX2, or PCLMUL, but it does have SSE4.2.
 # UCSC has a Nehalem machine that we want to support.
 RUN sed -i s/march=native/march=nehalem/ deps/sdsl-lite/CMakeLists.txt
-<<<<<<< HEAD
 RUN make get-deps && . ./source_me.sh && env && make include/vg_git_version.hpp && CXXFLAGS=" -march=nehalem " make -j8 && make static && strip bin/vg
-=======
-# Do the build. Trim down the resulting binary but make sure to include enough debug info for profiling.
-RUN make get-deps && . ./source_me.sh && env && make include/vg_git_version.hpp && CXXFLAGS=" -march=nehalem " make -j$(nproc) && make static && strip -d bin/vg
->>>>>>> 5002021c
 
 ENV PATH /vg/bin:$PATH
 

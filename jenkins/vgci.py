#!/usr/bin/env python2.7
import logging
import shutil
import subprocess
import tempfile
import textwrap
import filecmp
import pytest
from unittest import TestCase, skip, TestLoader, TextTestRunner
from urlparse import urlparse
from uuid import uuid4
import os, sys
import argparse
import collections
import timeout_decorator
import urllib2
import shutil
import glob
import traceback

import tsv

from toil_vg.vg_mapeval import get_default_mapeval_options, make_mapeval_plan, run_mapeval
from toil_vg.vg_toil import parse_args
from toil_vg.context import Context
from toil_vg.vg_common import make_url, toil_call

from toil.common import Toil
from toil.job import Job

log = logging.getLogger(__name__)


class VGCITest(TestCase):
    """
    Continuous Integration VG tests.  All depend on toil-vg being installed.  Along with 
    toil[aws,mesos].  They are somewhat derived from the toil-vg unittests, but are
    much slower.  
    """
    def setUp(self):
        self.workdir = tempfile.mkdtemp()
        self.tempdir = tempfile.mkdtemp()
        
        self.f1_threshold = 0.005
        self.acc_threshold = 0.02
        self.auc_threshold = 0.05
        # What (additional) portion of reads are allowed to get worse scores
        # when moving to a more inclusive reference?
        self.worse_threshold = 0.005
        self.input_store = 'https://cgl-pipeline-inputs.s3.amazonaws.com/vg_cgl/bakeoff'
        self.vg_docker = None
        self.container = None # Use default in toil-vg, which is Docker
        self.verify = True
        self.do_teardown = True
        self.baseline = 's3://cgl-pipeline-inputs/vg_cgl/vg_ci/jenkins_regression_baseline'
        self.cores = 8

        self.loadCFG()

        # These are samples that are in 1KG but not in the bakeoff snp1kg graphs. 
        self.bakeoff_removed_samples = set(['NA128{}'.format(x) for x in range(77, 94)])
                
    def tearDown(self):
        shutil.rmtree(self.tempdir)        
        if self.do_teardown:
            shutil.rmtree(self.workdir)

    def loadCFG(self):
        """ It's a hassle passing parameters through pytest.  Hack
        around for now by loading from a file of key/value pairs. """
        if os.path.isfile('vgci_cfg.tsv'):
            with open('vgci_cfg.tsv') as f:
                for line in f:
                    toks = line.split()
                    if len(toks) == 2 and toks[0][0] != '#':
                        # override vg docker (which defaults to value from vg_config.py)
                        if toks[0] == 'vg-docker-version':
                            self.vg_docker = toks[1]
                        # can use "Docker", "Singularity" or "None" (the string) as a container system
                        if toks[0] == 'container':
                            self.container = toks[1]
                        # dont verify output.  tests will pass if they dont crash or timeout
                        elif toks[0] == 'verify' and toks[1].lower() == 'false':
                            self.verify = False
                        # dont delete the working directory
                        elif toks[0] == 'teardown' and toks[1].lower() == 'false':
                            self.do_teardown = False
                        # override the working directory (defaults to temp)
                        elif toks[0] == 'workdir':
                            self.workdir = toks[1]
                        elif toks[0] == 'baseline':
                            self.baseline = toks[1]
                        elif toks[0] == 'cores':
                            self.cores = int(toks[1])

    def _jobstore(self, tag = ''):
        return os.path.join(self.workdir, 'jobstore{}'.format(tag))

    def _outstore_name(self, tag = ''):
        return 'outstore-{}'.format(tag)
    
    def _outstore(self, tag = ''):
        return os.path.join(self.workdir, self._outstore_name(tag))

    def _input(self, filename):
        return os.path.join(self.input_store, filename)

    def _bakeoff_coords(self, region):
        if region == 'BRCA1':
            return 17, 43044293
        elif region == 'BRCA2':
            return 13, 32314860
        elif region == 'SMA':
            return 5, 69216818
        elif region == 'LRC-KIR':
            return 19, 54025633
        elif region == 'MHC':
            return 6, 28510119
        
    def _read_baseline_file(self, tag, path):
        """ read a (small) text file from the baseline store """
        if self.baseline.startswith('s3://'):
            toks = self.baseline[5:].split('/')
            bname = toks[0]
            keyname = '/{}/outstore-{}/{}'.format('/'.join(toks[1:]), tag, path)
            
            # Convert to a public HTTPS URL
            url = 'https://{}.s3.amazonaws.com{}'.format(bname, keyname)
            # And download it
            try:
                connection = urllib2.urlopen(url)
                return connection.read()
            except urllib2.HTTPError as e:
                if e.code == 404:
                    # Baseline file doesn't yet exist. Give an empty string.
                    return ""
                else:
                    # Something else is wrong
                    raise
        else:
            # Assume it's a raw path.
            with open(os.path.join(self.baseline, 'outstore-{}'.format(tag), path)) as f:
                return f.read()

    def _get_remote_file(self, src, tgt):
        """
        get a file from a store
        
        src must be a URL.
        
        """
        if not os.path.exists(os.path.dirname(tgt)):
            os.makedirs(os.path.dirname(tgt))
            
        if src.startswith('s3://'):
            toks = src[5:].split('/')
            bname = toks[0]
            keyname = '/' + '/'.join(toks[1:])

            # Convert to a public HTTPS URL
            src = 'https://{}.s3.amazonaws.com{}'.format(bname, keyname)
        
        with open(tgt, 'w') as f:
            # Download the file from the URL
            connection = urllib2.urlopen(src)
            shutil.copyfileobj(connection, f)

    def _begin_message(self, name = None, is_tsv = False, ):
        """ Used by mine-logs.py to flag that we're about to write something we want to mine
        Anything in stdout that's not within these tags does not make it to the report """
        token = '<VGCI'
        if name:
            token += ' name = "{}"'.format(name)
        if is_tsv:
            token += ' tsv = "True"'
        token += '>'
        print '\n{}'.format(token)
    
    def _end_message(self):
        """ Finish writing something mineable to stdout """
        print '</VGCI>\n'
                
    def _toil_vg_index(self, chrom, graph_path, xg_path, gcsa_path, misc_opts, dir_tag, file_tag):
        """ Wrap toil-vg index.  Files passed are copied from store instead of computed """
        job_store = self._jobstore(dir_tag)
        out_store = self._outstore(dir_tag)
        opts = '--realTimeLogging --logInfo '
        if self.vg_docker:
            opts += '--vg_docker {} '.format(self.vg_docker)
        if self.container:
            opts += '--container {} '.format(self.container)
        if chrom:
            opts += '--chroms {} '.format(chrom)
        if graph_path:
            opts += '--graphs {} '.format(graph_path)
        if xg_path:
            opts += '--skip_xg '
            self._get_remote_file(xg_path, os.path.join(out_store, os.path.basename(xg_path)))
        if gcsa_path and (not misc_opts or '--skip_gcsa' not in misc_opts):
            opts += '--skip_gcsa '
            self._get_remote_file(gcsa_path, os.path.join(out_store, os.path.basename(gcsa_path)))
            self._get_remote_file(gcsa_path + '.lcp', os.path.join(out_store, os.path.basename(gcsa_path) + '.lcp'))
        opts += '--index_name {}'.format(file_tag)
        if misc_opts:
            opts += ' {} '.format(misc_opts)
        
        cmd = 'toil-vg index {} {} {}'.format(job_store, out_store, opts)
        
        subprocess.check_call(cmd, shell=True)        
        
        
    def _toil_vg_run(self, sample_name, chrom, graph_path, xg_path, gcsa_path, fq_path,
                     true_vcf_path, fasta_path, interleaved, misc_opts, tag):
        """ Wrap toil-vg run as a shell command.  Expects reads to be in single fastq
        inputs can be None if toil-vg supports not having them (ie don't need to 
        include gcsa_path if want to reindex)
        """

        job_store = self._jobstore(tag)
        out_store = self._outstore(tag)
        opts = '--realTimeLogging --logInfo '
        if self.vg_docker:
            opts += '--vg_docker {} '.format(self.vg_docker)
        if self.container:
            opts += '--container {} '.format(self.container)
        if chrom:
            opts += '--chroms {} '.format(chrom)
        if graph_path:
            opts += '--graphs {} '.format(graph_path)
        if xg_path:
            opts += '--xg_index {} '.format(xg_path)
        if gcsa_path:
            opts += '--gcsa_index {} '.format(gcsa_path)
        if fq_path:
            opts += '--fastq {} '.format(fq_path)
        if true_vcf_path:
            opts += '--vcfeval_baseline {} '.format(true_vcf_path)
            opts += '--vcfeval_fasta {} '.format(fasta_path)
            opts += '--vcfeval_opts \" --ref-overlap\" '
        #if interleaved:
        #    opts += '--interleaved '
        opts += '--multipath '
        if misc_opts:
            opts += ' {} '.format(misc_opts)
        opts += '--gcsa_index_cores {} --kmers_cores {} \
        --alignment_cores {} --calling_cores {} --vcfeval_cores {} '.format(
            self.cores, self.cores, self.cores, self.cores, self.cores)
        
        cmd = 'toil-vg run {} {} {} {}'.format(job_store, sample_name, out_store, opts)
        
        subprocess.check_call(cmd, shell=True)

    def _make_thread_indexes(self, sample, vg_file, vcf_file, region, tag=''):
        """ Given a graph, then we extract two threads from the
        given sample as their own graphs, then return an xg index for each.
        this only supports one chromosome at a time, presently.
        the indexes are written as thread_0.xg and thread_1.xg in the
        output store (derived from tag parameter like other methods)
        """
        job_store = self._jobstore(tag)
        out_store = self._outstore(tag)
        out_store_name = self._outstore_name(tag)

        # What do we want to override from the default toil-vg config?
        overrides = argparse.Namespace(
            # toil-vg options
            vg_docker = self.vg_docker,
            container = self.container,
            # Toil options
            realTimeLogging = True,
            logLevel = "INFO",
            maxCores = self.cores
        )

        # Make the context
        context = Context(out_store, overrides)

        # The unfiltered and filtered vcf file
        uf_vcf_file = os.path.join(self.workdir, 'uf-' + os.path.basename(vcf_file))
        f_vcf_file = os.path.join(self.workdir, 'f-' + os.path.basename(vcf_file))
        if not f_vcf_file.endswith('.gz'):
            f_vcf_file += '.gz'
        
        # Get the inputs
        self._get_remote_file(vg_file, os.path.join(out_store, os.path.basename(vg_file)))
        self._get_remote_file(vcf_file, uf_vcf_file)

        # Reduce our VCF to just the sample of interest to save time downstream
        with context.get_toil(job_store) as toil:
            cmd = ['bcftools', 'view', os.path.basename(uf_vcf_file), '-s', sample, '-O', 'z']
            toil.start(Job.wrapJobFn(toil_call, context, cmd,
                                     work_dir = os.path.abspath(self.workdir),
                                     out_path = os.path.abspath(f_vcf_file)))
            cmd = ['tabix', '-f', '-p', 'vcf', os.path.basename(f_vcf_file)]
            toil.start(Job.wrapJobFn(toil_call, context, cmd,
                                     work_dir = os.path.abspath(self.workdir)))
        os.remove(uf_vcf_file)
        
        # Make the xg with gpbwt of the input graph
        index_name = 'index-gpbwt'
        chrom, offset = self._bakeoff_coords(region)
        self._toil_vg_index(chrom, vg_file, None, None,
                            '--vcf_phasing {} --skip_gcsa --xg_index_cores {}'.format(
                                os.path.abspath(f_vcf_file), self.cores), tag, index_name)
        index_path = os.path.join(out_store, index_name + '.xg')
        os.remove(f_vcf_file)
        os.remove(f_vcf_file + '.tbi')
        
        # Extract both haplotypes of the given sample as their own graphs
        # (this is done through vg directly)
        for hap in [0, 1]:
            tmp_thread_path = os.path.abspath(os.path.join(self.workdir, 'thread_{}.vg'.format(hap)))

            # This is straght from Erik.  We mush together the original graph
            # (without paths) and the thread path from the xg index
            with context.get_toil(job_store) as toil:
                cmd = ['vg', 'mod', '-D', os.path.join(out_store_name, os.path.basename(vg_file))]
                toil.start(Job.wrapJobFn(toil_call, context, cmd,
                                         work_dir = os.path.abspath(self.workdir),
                                         out_path = tmp_thread_path))

                # note: I'm not sure why that _0 is there but all threads seem
                # to have names like _thread_NA12878_17_0_0 and _thread_NA12878_17_1_0
                cmd = ['vg', 'find', '-q', '_thread_{}_{}_{}_0'.format(sample, chrom, hap),
                       '-x', os.path.join(out_store_name, os.path.basename(index_path))]
                toil.start(Job.wrapJobFn(toil_call, context, cmd,
                                         work_dir = os.path.abspath(self.workdir),
                                         out_path = tmp_thread_path,
                                         out_append = True))

                # Then we trim out anything other than our thread path
                cmd = ['vg', 'mod', '-N', os.path.basename(tmp_thread_path)]
                toil.start(Job.wrapJobFn(toil_call, context, cmd,
                                         work_dir = os.path.abspath(self.workdir),
                                         out_path = tmp_thread_path + '.drop'))

            # Index the thread graphs so we can simulate from them
            self._toil_vg_index(chrom, tmp_thread_path + '.drop', None, None,
                                '--skip_gcsa', tag, 'thread_{}'.format(hap))

            # They're in a tmp work dir so this is probably overkill
            os.remove(tmp_thread_path)
            os.remove(tmp_thread_path + '.drop')

        return index_path, os.path.join(out_store, 'thread_0.xg'), os.path.join(out_store, 'thread_1.xg')

    def _verify_f1(self, sample, tag='', threshold=None):
        # grab the f1.txt file from the output store
        if sample:
            f1_name = '{}_vcfeval_output_f1.txt'.format(sample)
        else:
            f1_name = 'vcfeval_output_f1.txt'
        f1_path = os.path.join(self._outstore(tag), f1_name)
        with open(f1_path) as f1_file:
            f1_score = float(f1_file.readline().strip())
        baseline_f1 = float(self._read_baseline_file(tag, f1_name).strip())
        
        # compare with threshold
        if not threshold:
            threshold = self.f1_threshold

        # print the whole table in tags that mine-logs can read
        self._begin_message('vcfeval Results'.format(
            f1_score, baseline_f1, threshold), is_tsv=True)
        summary_path = f1_path[0:-6] + 'summary.txt'
        with open(summary_path) as summary_file:
            for i, line in enumerate(summary_file):
                if i != 1:
                    toks = line.split()
                    if i == 0:
                        toks = toks[0:-1] + ['F1', 'Baseline F1', 'Test Threshold']
                    elif i == 2:
                        toks += [baseline_f1, threshold]
                    elif i > 2:
                        toks += ['N/A', 'N/A']
                    print '\t'.join([str(tok) for tok in toks])
        self._end_message()

        self.assertTrue(f1_score >= baseline_f1 - threshold)

    def _test_bakeoff(self, region, graph, skip_indexing):
        """ Run bakeoff F1 test for NA12878 """
        tag = '{}-{}'.format(region, graph)
        chrom, offset = self._bakeoff_coords(region)        
        if skip_indexing:
            xg_path = None
            gcsa_path = self._input('{}-{}.gcsa'.format(graph, region))
        else:
            xg_path = None
            gcsa_path = None            
        self._toil_vg_run('NA12878', chrom,
                          self._input('{}-{}.vg'.format(graph, region)),
                          xg_path, gcsa_path,
                          self._input('platinum_NA12878_{}.fq.gz'.format(region)),
                          self._input('platinum_NA12878_{}.vcf.gz'.format(region)),
                          self._input('chr{}.fa.gz'.format(chrom)), True,
                          '--vcf_offsets {}'.format(offset), tag)

        if self.verify:
            self._verify_f1('NA12878', tag)

    def _mapeval_vg_run(self, reads, base_xg_path, sim_xg_paths, fasta_path,
                        test_index_bases, test_names, score_baseline_name,
                        multipath, tag):
        """ Wrap toil-vg mapeval. 
        
        Evaluates realignments (to the linear reference and to a set of graphs)
        of reads simulated from a single "base" graph. Realignments are
        evaluated based on how close the realignments are to the original
        simulated source position. Simulations are done inside this function.

        sim_xg_paths are used for simulation. base_xg_path is used for everything
        else like annotation and mapping.  sim_xg_paths can be [base_xg_path]
        
        Simulates the given number of reads (reads), from the given XG file
        (base_xg_path). Uses the given FASTA (fasta_path) as a BWA reference for
        comparing vg and BWA alignments within mapeval. (Basically, BWA against
        the linear reference functions as a negative control "graph" to compare
        against the real test graphs.)
        
        test_index_bases specifies a list of basenames (without extension) for a
        .xg, .gcsa, and .gcsa.lcp file set, one per of graph that is to be
        compared.
        
        test_names has one entry per graph to be compared, and specifies where
        the realigned read GAM files should be saved.
        
        score_baseline_name, if not None, is a name from test_names to be used
        as a score baseline for comparing all the realignment scores against.
        
        tag is a unique slug for this test/run, which determines the Toil job
        store name to use, and the location where the output files should be
        saved.
        
        """

        job_store = self._jobstore(tag)
        out_store = self._outstore(tag)

        # start by simulating some reads
        # TODO: why are we using strings here when we could use much safer lists???
        opts = '--realTimeLogging --logInfo '
        if self.vg_docker:
            opts += '--vg_docker {} '.format(self.vg_docker)
        if self.container:
            opts += '--container {} '.format(self.container)
        # note, using the same seed only means something if using same
        # number of chunks.  we make that explicit here
        opts += '--maxCores {} --sim_chunks {} --seed {} '.format(self.cores, 8, 8)
        opts += '--sim_opts \'-l 150 -p 500 -v 50 -e 0.05 -i 0.01 --include-bonuses\' '
        opts += '--annotate_xg {} '.format(base_xg_path)
        cmd = 'toil-vg sim {} {} {} {} --gam {}'.format(
            job_store, ' '.join(sim_xg_paths), reads / 2, out_store, opts)
        subprocess.check_call(cmd, shell=True)

        # then run mapeval
        
        # What do we want to override from the default toil-vg config?
        overrides = argparse.Namespace(
            # toil-vg options
            vg_docker = self.vg_docker,
            container = self.container,
            alignment_cores = self.cores,
            map_opts = ['--include-bonuses'], # Make sure we have the actual scores used to decide on alignments
            # Toil options
            realTimeLogging = True,
            logLevel = "INFO",
            maxCores = self.cores
        )
        
        # Make the context
        context = Context(out_store, overrides)
        
        # And what options to configure the mapeval run do we want? These have
        # to get turned into a plan in order to import all the files with names
        # derived algorithmically from the names given here. TODO: move
        # positional/required arguments out of this somehow? So we can just use
        # this to get the default optional settings and fill in the required
        # things as file IDs?
        mapeval_options = get_default_mapeval_options(os.path.join(out_store, 'true.pos'))
        mapeval_options.bwa = True
        mapeval_options.bwa_paired = not multipath
        mapeval_options.vg_paired = not multipath
        mapeval_options.fasta = make_url(fasta_path)
        mapeval_options.index_bases = [make_url(x) for x in test_index_bases]
        mapeval_options.gam_names = test_names
        mapeval_options.gam_input_reads = make_url(os.path.join(out_store, 'sim.gam'))
        if score_baseline_name is not None:
            mapeval_options.compare_gam_scores = score_baseline_name
<<<<<<< HEAD
        mapeval_options.multipath = True
=======
        mapeval_options.multipath = multipath
            
>>>>>>> 157b4678
        
        # Make Toil
        with context.get_toil(job_store) as toil:
            
            # Make a plan by importing those files specified in the mapeval
            # options
            plan = make_mapeval_plan(toil, mapeval_options)
            
            # Make a job to run the mapeval workflow, using all these various imported files.
            main_job = Job.wrapJobFn(run_mapeval,
                                     context, 
                                     mapeval_options, 
                                     plan.xg_file_ids,
                                     plan.gcsa_file_ids, 
                                     plan.id_range_file_ids,
                                     plan.vg_file_ids, 
                                     plan.gam_file_ids, 
                                     plan.reads_gam_file_id, 
                                     plan.fasta_file_id, 
                                     plan.bwa_index_ids, 
                                     plan.bam_file_ids,
                                     plan.pe_bam_file_ids, 
                                     plan.true_read_stats_file_id)
                
            # Output files all live in the out_store, but if we wanted to we could export them also/instead.
            
            # Run the root job
            returned = toil.start(main_job)
            
            # TODO: I want to do the evaluation here, working with file IDs, but
            # since we put the results in the out store maybe it really does
            # make sense to just go through the files in the out store.

    def _filter_position_file(self, position_file, out_file):
        """ Filter reads that fail score check out of a position comparison file
        Return number of reads filtered """

        # check if a read has been filtered by looking in the primary score comparison output
        reads_map = dict()
        def is_filtered(read, method):
            if method not in reads_map:
                reads_map[method] = set()
                try:
                    # -se not currently in filenames. ugh. 
                    name = method[0:-3] if method.endswith('-se') else method
                    score_path = os.path.join(os.path.dirname(position_file),
                                              '{}.compare.primary.scores'.format(name))
                    with open(score_path) as score_file:
                        for line in score_file:
                            toks = line.split(", ")
                            if int(toks[1]) < 0:
                                reads_map[method].add(toks[0])
                except:
                    pass
            return read in reads_map[method]

        # scan postions, filtering all reads in our set
        filter_count = 0
        with open(position_file) as pf, open(out_file, 'w') as of:
            for i, line in enumerate(pf):
                toks = line.rstrip().split()
                if i == 0:
                    ridx = toks.index('read')
                    aidx = toks.index('aligner')                
                if i == 0 or not is_filtered(toks[ridx], toks[aidx].strip('"')):
                    of.write(line)
                else:
                    filter_count += 1
        return filter_count
            
    def _mapeval_r_plots(self, tag, positive_control=None, negative_control=None,
                         control_include=['snp1kg', 'primary'], min_reads_for_filter_plots=100):
        """ Compute the mapeval r plots (ROC and QQ) """
        out_store = self._outstore(tag)
        out_store_name = self._outstore_name(tag)
        job_store = self._jobstore(tag)        

        # What do we want to override from the default toil-vg config?
        overrides = argparse.Namespace(
            container = self.container,
            # Toil options
            realTimeLogging = True,
            logLevel = "INFO",
            maxCores = self.cores
        )

        # Lookup names list with -pe and -se attached
        def pe_se(names):
            #names_e = [[x, '{}-se'.format(x), '{}-pe'.format(x)] for x in names if x]
            names_e = [[x, '{}-se'.format(x)] for x in names if x]
            return [y for x in names_e for y in x]
        
        # Make the context
        context = Context(out_store, overrides)
        with context.get_toil(job_store) as toil:
            try:
                for rscript in ['roc', 'qq']:
                    # pull the scripts from where we expect them relative to being in vg/
                    # and put them in the work directory.  This is ugly but keeps the
                    # docker interfacing simple.
                    shutil.copy2('scripts/plot-{}.R'.format(rscript), os.path.abspath(self.workdir))

                    # if controls specified, filter into their own plot so things don't get too busy
                    if positive_control or negative_control:
                        nc_name = 'position.results.no.control.tsv'
                        co_name = 'position.results.control.tsv'
                        with open(os.path.join(out_store, 'position.results.tsv')) as pr_file,\
                             open(os.path.join(out_store, nc_name), 'w') as nc_file,\
                             open(os.path.join(out_store, co_name), 'w') as co_file:
                            aidx = None
                            for i, line in enumerate(pr_file):
                                toks = line.rstrip().split()
                                if i == 0:
                                    aidx = toks.index('aligner')
                                if i == 0 or toks[aidx].strip('"') in pe_se(control_include + 
                                        [positive_control, negative_control]):
                                    co_file.write(line)
                                if i == 0 or toks[aidx].strip('"') not in  pe_se(
                                        [positive_control, negative_control]):
                                    nc_file.write(line)
                    else:
                        nc_name = 'position.results.tsv'
                        co_name = None

                    plot_names = [(nc_name, '')]
                    if co_name:
                        plot_names.append((co_name, '.control'))

                    # make a plot where we ignore reads that fail score
                    cur_plot_names = [pn for pn in plot_names]
                    for name,tag in plot_names:
                        pf_name = name.replace('.tsv', '.primary.filter.tsv')
                        if self._filter_position_file(
                                os.path.join(out_store, name),
                                os.path.join(out_store, pf_name)) > min_reads_for_filter_plots:
                            plot_names.append((pf_name, tag + '.primary.filter'))
                        else:
                            if os.path.isfile(os.path.join(out_store, pf_name)):
                                os.remove(os.path.join(out_store, pf_name))
                        
                    for tsv_file, out_name in plot_names:
                        cmd = ['Rscript', 'plot-{}.R'.format(rscript),
                               os.path.join(out_store_name, tsv_file),
                               os.path.join(out_store_name, '{}{}.svg'.format(rscript, out_name))]
                        toil.start(Job.wrapJobFn(toil_call, context, cmd,
                                                 work_dir = os.path.abspath(self.workdir)))

                    os.remove(os.path.join(self.workdir, 'plot-{}.R'.format(rscript)))
                    
                if os.path.isfile(os.path.join(self.workdir, 'Rplots.pdf')):
                    os.remove(os.path.join(self.workdir, 'Rplots.pdf'))

            except Exception as e:
                log.warning("Failed to generate ROC and QQ plots with Exception: {}".format(e))
        
                        
    def _tsv_to_dict(self, stats, row_1 = 1):
        """ convert tsv string into dictionary """
        stats_dict = dict()
        for line in stats.split('\n')[row_1:]:
            toks = line.split()
            if len(toks) > 1:
                stats_dict[toks[0]] = [float(x) for x in toks[1:]]
        return stats_dict

    def _verify_mapeval(self, reads, read_source_graph, score_baseline_name,
                        positive_control, negative_control, tag):
        """
        Check the simulated mapping evaluation results.
        
        read_source_graph is the name of the graph that the reads were generated
        from; we'll compare the scores realigned to that graph against the
        scores that the generated reads had.
        
        score_baseline_name is the name of the graph we compared scores against;
        we will chack that reads increase in score in the other graphs against
        that graph and complain if they don't. It may be None, in which case
        scores are only compared against the scores the reads got when
        simulated.
        
        """

        # Make some plots in the outstore
        self._mapeval_r_plots(tag, positive_control, negative_control)

        stats_path = os.path.join(self._outstore(tag), 'stats.tsv')
        with open(stats_path) as stats:
            stats_tsv = stats.read()
        baseline_tsv = self._read_baseline_file(tag, 'stats.tsv')

        # Dict from aligner to a list of float stat values, in order
        stats_dict = self._tsv_to_dict(stats_tsv)
        # Dict from aligner to a list of float stat values, in order
        baseline_dict = self._tsv_to_dict(baseline_tsv)

        # print out a table of mapeval results
        table_name = 'map eval results'
        if positive_control:
            table_name += ' (*: positive control)'
        if negative_control:
            table_name += ' (**: negative control)'
        self._begin_message(table_name, is_tsv=True)
        print '\t'.join(['Method', 'Acc.', 'Baseline Acc.', 'AUC', 'Baseline AUC', 'Threshold'])
        for key in sorted(set(baseline_dict.keys() + stats_dict.keys())):
            sval = stats_dict[key] if key in stats_dict else ['DNE'] * 3
            bval = baseline_dict[key] if key in baseline_dict else ['DNE'] * 3
            method = key            
            if not key.endswith('-pe'):
                # to be consistent with plots
                method += '-se'
            if positive_control and key in [positive_control, positive_control + '-pe']:
                method += '*'
            if negative_control and key in [negative_control, negative_control + '-pe']:
                method += '**'
            def r4(s):
                return round(s, 4) if isinstance(s, float) else s                
            print '\t'.join(str(r4(x)) for x in [method, sval[1], bval[1],
                                                 sval[2], bval[2], self.auc_threshold])
        self._end_message()

        # test the mapeval results, only looking at baseline keys
        for key, val in baseline_dict.iteritems():
            if key in stats_dict:
                self.assertTrue(stats_dict[key][0] == reads)
                self.assertTrue(stats_dict[key][1] >= val[1] - self.acc_threshold)
                self.assertTrue(stats_dict[key][2] >= val[2] - self.auc_threshold)
            else:
                log.warning('Key {} from baseline not found in stats'.format(key))
            
        # This holds the condition names we want a better score than
        score_baselines = ['input']
        if score_baseline_name is not None:
            score_baselines.append(score_baseline_name)
            
        for compare_against in score_baselines:
            # For each graph/condition we want to compare scores against
        
            # Now look at the stats for comparing scores on all graphs vs. scores on this particular graph.
            score_stats_path = os.path.join(self._outstore(tag), 'score.stats.{}.tsv'.format(compare_against))
            if os.path.exists(score_stats_path):
                # If the score comparison was run, make sure not too many reads
                # get worse moving from simulated to realigned scores, or moving
                # from the baseline graph to the other (more inclusive) graphs.
                
                try:
                    # Parse out the baseline stat values (not for the baseline
                    # graph; we shouldn't have called these both "baseline")
                    baseline_tsv = self._read_baseline_file(tag, 'score.stats.{}.tsv'.format(compare_against))
                    baseline_dict = self._tsv_to_dict(baseline_tsv)
                except:
                    # Maybe there's no baseline file saved yet
                    # Synthesize one of the right shape
                    baseline_dict = collections.defaultdict(lambda: [0, 0])
                    
                # Parse out the real stat values
                score_stats_dict = self._tsv_to_dict(open(score_stats_path).read())
                    
                # Make sure nothing has been removed
                #assert len(score_stats_dict) >= len(baseline_dict)
                    
                for key in score_stats_dict.iterkeys():
                    # For every kind of graph
                    
                    if compare_against == 'input' and (key != read_source_graph and
                        key != read_source_graph + '-pe'):
                        # Only compare simulated read scores to the scores the
                        # reads get when aligned against the graph they were
                        # simulated from.
                        continue
                    
                    # Guess where the file for individual read score differences for this graph is
                    # TODO: get this file's name/ID from the actual Toil code
                    read_comparison_path = os.path.join(self._outstore(tag), '{}.compare.{}.scores'.format(key, compare_against))
                    for line in open(read_comparison_path):
                        if line.strip() == '':
                            continue
                        # Break each line of the CSV
                        parts = line.split(', ')
                        # Fields are read name, score difference, aligned score, baseline score
                        read_name = parts[0]
                        score_diff = int(parts[1])
                        
                        if score_diff < 0:
                            # Complain about anyone who goes below 0.
                            log.warning('Read {} has a negative score increase of {} on graph {} vs. {}'.format(
                                read_name, score_diff, key, compare_against))
                
                    if not baseline_dict.has_key(key):
                        # We might get new graphs that aren't in the baseline file.
                        log.warning('Key {} missing from score baseline dict for {}. Inserting...'.format(key, compare_against))
                        baseline_dict[key] = [0, 0]
                    
                    # Report on its stats after dumping reads, so that if there are
                    # too many bad reads and the stats are terrible we still can see
                    # the reads.
                    print '{} vs. {} Worse: {} Baseline: {}  Threshold: {}'.format(
                        key, compare_against, score_stats_dict[key][1], baseline_dict[key][1], self.worse_threshold)
                    # Make sure all the reads came through
                    assert score_stats_dict[key][0] == reads
                    
                    if not key.endswith('-pe'):
                        # Skip paired-end cases because their pair partners can
                        # pull them around. Also they are currently subject to
                        # substantial nondeterministic alignment differences
                        # based on the assignment of reads to threads.
                    
                        # Make sure not too many got worse
                        assert score_stats_dict[key][1] <= baseline_dict[key][1] + self.worse_threshold
            
    def _test_mapeval(self, reads, region, baseline_graph, test_graphs, score_baseline_graph=None,
                      positive_control=None, negative_control=None, sample=None, multipath=False):
        """ Run simulation on a bakeoff graph
        
        Simulate the given number of reads from the given baseline_graph
        (snp1kg, primary, etc.) and realign them against all the graphs in the
        test_graph list.
        
        Needs to know the bekeoff region that is being run, in order to look up
        the actual graphs files for each graph type.
        
        Verifies that the realignments are sufficiently good.
        
        If score_baseline_graph is set to a graph name from test_graphs,
        computes score differences for reach read against that baseline.

        If postive_control or negative_control in tests_graphs, compute separate
        ROC/QQ plots with just those and the baseline graph (and don't plot them
        in the normal plots)

        If a sample name is specified, extract a thread for each of its haplotype
        from the baseline graph using the gpbwt and simulate only from the threads
        
        """
        tag = 'sim-{}-{}'.format(region, baseline_graph)
        
        # compute the xg indexes from scratch
        index_bases = []
        for graph in set([baseline_graph] + test_graphs):
            chrom, offset = self._bakeoff_coords(region)        
            vg_path = self._input('{}-{}.vg'.format(graph, region))
            self._toil_vg_index(chrom, vg_path, None, self._input('{}-{}.gcsa'.format(graph, region)),
                                None, tag, '{}-{}'.format(graph, region))

        # compute the haplotype graphs to simulate from
        if sample:
            if sample in self.bakeoff_removed_samples:
                # Unlike the other bakeoff graphs (snp1kg-region.vg), this one contains NA12878 and family
                vg_path = self._input('{}_all_samples-{}.vg'.format(baseline_graph, region))
            else:
                vg_path = self._input('{}-{}.vg'.format(baseline_graph, region))
            vcf_path = self._input('1kg_hg38-{}.vcf.gz'.format(region))            
            xg_path, thread1_xg_path, thread2_xg_path = self._make_thread_indexes(
                sample, vg_path, vcf_path, region, tag)
            sim_xg_paths = [thread1_xg_path, thread2_xg_path]
        else:
            xg_path = os.path.join(self._outstore(tag), '{}-{}'.format(baseline_graph, region) + '.xg')
            sim_xg_paths = [xg_path]            
            
        fasta_path = self._input('{}.fa'.format(region))
        test_index_bases = []
        for test_graph in test_graphs:
            test_tag = '{}-{}'.format(test_graph, region)
            test_index_bases.append(os.path.join(self._outstore(tag), test_tag))
        test_xg_paths = os.path.join(self._outstore(tag), tag + '.xg')
        self._mapeval_vg_run(reads, xg_path, sim_xg_paths, fasta_path, test_index_bases,
                             test_graphs, score_baseline_graph, multipath, tag)
        if self.verify:
            self._verify_mapeval(reads, baseline_graph, score_baseline_graph,
                                 positive_control, negative_control, tag)

    @timeout_decorator.timeout(7200)
    def test_sim_brca1_snp1kg(self):
        """ Mapping and calling bakeoff F1 test for BRCA1 primary graph """
        # Using 100k simulated reads from snp1kg BRCA1, realign against all
        # these other BRCA1 graphs and make sure the realignments are
        # sufficiently good. Compare all realignment scores agaisnt the scores
        # for the primary graph.
        self._test_mapeval(100000, 'BRCA1', 'snp1kg',
                           ['primary', 'snp1kg', 'common1kg', 'cactus', 'snp1kg_HG00096', 'snp1kg_minus_HG00096'],
                           score_baseline_graph='primary',
                           positive_control='snp1kg_HG00096',
                           negative_control='snp1kg_minus_HG00096',
                           sample='HG00096')
<<<<<<< HEAD

    @timeout_decorator.timeout(7200)
=======
                           
    @timeout_decorator.timeout(3600)
>>>>>>> 157b4678
    def test_sim_mhc_snp1kg(self):
        """ Mapping and calling bakeoff F1 test for MHC primary graph """        
        self._test_mapeval(100000, 'MHC', 'snp1kg',
                           ['primary', 'snp1kg', 'common1kg', 'cactus', 'snp1kg_HG00096', 'snp1kg_minus_HG00096'],
                           score_baseline_graph='primary',
                           positive_control='snp1kg_HG00096',
                           negative_control='snp1kg_minus_HG00096',
                           sample='HG00096')

<<<<<<< HEAD
    @timeout_decorator.timeout(2000)
=======
    @timeout_decorator.timeout(3600)
    def test_sim_brca2_snp1kg_mpmap(self):
        """ multipath mapper test, which is a smaller version of above.  we catch all errors
        so jenkins doesn't report failures.  vg is run only in single ended with multipath on
        and off. 
        """
        try:
            self._test_mapeval(5000, 'BRCA2', 'snp1kg',
                               ['primary', 'snp1kg', 'snp1kg_HG00096', 'snp1kg_minus_HG00096'],
                               score_baseline_graph='primary',
                               positive_control='snp1kg_HG00096',
                               negative_control='snp1kg_minus_HG00096',
                               sample='HG00096', multipath=True)
        except:
            log.warning('test_sim_brca2_snp1kg_mpap failed with following error:\n{}\n'.format(
                traceback.format_exc()))
        

    @timeout_decorator.timeout(200)
>>>>>>> 157b4678
    def test_map_brca1_primary(self):
        """ Mapping and calling bakeoff F1 test for BRCA1 primary graph """
        self._test_bakeoff('BRCA1', 'primary', True)

    @timeout_decorator.timeout(2000)        
    def test_map_brca1_snp1kg(self):
        """ Mapping and calling bakeoff F1 test for BRCA1 snp1kg graph """
        self._test_bakeoff('BRCA1', 'snp1kg', True)

    @timeout_decorator.timeout(2000)        
    def test_map_brca1_cactus(self):
        """ Mapping and calling bakeoff F1 test for BRCA1 cactus graph """
        self._test_bakeoff('BRCA1', 'cactus', True)

    @timeout_decorator.timeout(9000)        
    def test_full_brca2_primary(self):
        """ Indexing, mapping and calling bakeoff F1 test for BRCA2 primary graph """
        self._test_bakeoff('BRCA2', 'primary', False)

    @timeout_decorator.timeout(9000)        
    def test_full_brca2_snp1kg(self):
        """ Indexing, mapping and calling bakeoff F1 test for BRCA2 snp1kg graph """
        self._test_bakeoff('BRCA2', 'snp1kg', False)

    @timeout_decorator.timeout(9000)        
    def test_full_brca2_cactus(self):
        """ Indexing, mapping and calling bakeoff F1 test for BRCA2 cactus graph """
        self._test_bakeoff('BRCA2', 'cactus', False)

    @skip("skipping test to keep runtime down")
    @timeout_decorator.timeout(5000)        
    def test_map_sma_primary(self):
        """ Indexing, mapping and calling bakeoff F1 test for SMA primary graph """
        self._test_bakeoff('SMA', 'primary', True)

    @skip("skipping test to keep runtime down")        
    @timeout_decorator.timeout(5000)        
    def test_map_sma_snp1kg(self):
        """ Indexing, mapping and calling bakeoff F1 test for SMA snp1kg graph """
        self._test_bakeoff('SMA', 'snp1kg', True)

    @skip("skipping test to keep runtime down")        
    @timeout_decorator.timeout(5000)        
    def test_map_sma_cactus(self):
        """ Indexing, mapping and calling bakeoff F1 test for SMA cactus graph """
        self._test_bakeoff('SMA', 'cactus', True)

    @skip("skipping test to keep runtime down")         
    @timeout_decorator.timeout(5000)        
    def test_map_lrc_kir_primary(self):
        """ Indexing, mapping and calling bakeoff F1 test for LRC-KIR primary graph """
        self._test_bakeoff('LRC-KIR', 'primary', True)

    @skip("skipping test to keep runtime down")         
    @timeout_decorator.timeout(5000)        
    def test_map_lrc_kir_snp1kg(self):
        """ Indexing, mapping and calling bakeoff F1 test for LRC-KIR snp1kg graph """
        self._test_bakeoff('LRC-KIR', 'snp1kg', True)
        
    @skip("skipping test to keep runtime down")         
    @timeout_decorator.timeout(5000)        
    def test_map_lrc_kir_cactus(self):
        """ Indexing, mapping and calling bakeoff F1 test for LRC-KIR cactus graph """
        self._test_bakeoff('LRC-KIR', 'cactus', True)

    @timeout_decorator.timeout(50000)        
    def test_map_mhc_primary(self):
        """ Indexing, mapping and calling bakeoff F1 test for MHC primary graph """
        self._test_bakeoff('MHC', 'primary', True)

    @timeout_decorator.timeout(50000)        
    def test_map_mhc_snp1kg(self):
        """ Indexing, mapping and calling bakeoff F1 test for MHC snp1kg graph """
        self._test_bakeoff('MHC', 'snp1kg', True)

    @skip("skipping test to keep runtime down (baseline missing as well)")          
    @timeout_decorator.timeout(50000)        
    def test_map_mhc_cactus(self):
        """ Indexing, mapping and calling bakeoff F1 test for MHC cactus graph """
        self._test_bakeoff('MHC', 'cactus', True)<|MERGE_RESOLUTION|>--- conflicted
+++ resolved
@@ -487,12 +487,8 @@
         mapeval_options.gam_input_reads = make_url(os.path.join(out_store, 'sim.gam'))
         if score_baseline_name is not None:
             mapeval_options.compare_gam_scores = score_baseline_name
-<<<<<<< HEAD
         mapeval_options.multipath = True
-=======
-        mapeval_options.multipath = multipath
-            
->>>>>>> 157b4678
+
         
         # Make Toil
         with context.get_toil(job_store) as toil:
@@ -876,13 +872,9 @@
                            positive_control='snp1kg_HG00096',
                            negative_control='snp1kg_minus_HG00096',
                            sample='HG00096')
-<<<<<<< HEAD
 
     @timeout_decorator.timeout(7200)
-=======
-                           
-    @timeout_decorator.timeout(3600)
->>>>>>> 157b4678
+
     def test_sim_mhc_snp1kg(self):
         """ Mapping and calling bakeoff F1 test for MHC primary graph """        
         self._test_mapeval(100000, 'MHC', 'snp1kg',
@@ -892,29 +884,7 @@
                            negative_control='snp1kg_minus_HG00096',
                            sample='HG00096')
 
-<<<<<<< HEAD
     @timeout_decorator.timeout(2000)
-=======
-    @timeout_decorator.timeout(3600)
-    def test_sim_brca2_snp1kg_mpmap(self):
-        """ multipath mapper test, which is a smaller version of above.  we catch all errors
-        so jenkins doesn't report failures.  vg is run only in single ended with multipath on
-        and off. 
-        """
-        try:
-            self._test_mapeval(5000, 'BRCA2', 'snp1kg',
-                               ['primary', 'snp1kg', 'snp1kg_HG00096', 'snp1kg_minus_HG00096'],
-                               score_baseline_graph='primary',
-                               positive_control='snp1kg_HG00096',
-                               negative_control='snp1kg_minus_HG00096',
-                               sample='HG00096', multipath=True)
-        except:
-            log.warning('test_sim_brca2_snp1kg_mpap failed with following error:\n{}\n'.format(
-                traceback.format_exc()))
-        
-
-    @timeout_decorator.timeout(200)
->>>>>>> 157b4678
     def test_map_brca1_primary(self):
         """ Mapping and calling bakeoff F1 test for BRCA1 primary graph """
         self._test_bakeoff('BRCA1', 'primary', True)
